--- conflicted
+++ resolved
@@ -138,11 +138,7 @@
 	init_i8259a_irqs();
 
 	for (i = 16; i < 128; ++i) {
-<<<<<<< HEAD
-		set_irq_chip_and_handler(i, &eiger_irq_type, handle_level_irq);
-=======
 		irq_set_chip_and_handler(i, &eiger_irq_type, handle_level_irq);
->>>>>>> 00b317a4
 		irq_set_status_flags(i, IRQ_LEVEL);
 	}
 }
