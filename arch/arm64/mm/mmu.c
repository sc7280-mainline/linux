// SPDX-License-Identifier: GPL-2.0-only
/*
 * Based on arch/arm/mm/mmu.c
 *
 * Copyright (C) 1995-2005 Russell King
 * Copyright (C) 2012 ARM Ltd.
 */

#include <linux/cache.h>
#include <linux/export.h>
#include <linux/kernel.h>
#include <linux/errno.h>
#include <linux/init.h>
#include <linux/ioport.h>
#include <linux/kexec.h>
#include <linux/libfdt.h>
#include <linux/mman.h>
#include <linux/nodemask.h>
#include <linux/memblock.h>
#include <linux/memory.h>
#include <linux/fs.h>
#include <linux/io.h>
#include <linux/mm.h>
#include <linux/vmalloc.h>

#include <asm/barrier.h>
#include <asm/cputype.h>
#include <asm/fixmap.h>
#include <asm/kasan.h>
#include <asm/kernel-pgtable.h>
#include <asm/sections.h>
#include <asm/setup.h>
#include <linux/sizes.h>
#include <asm/tlb.h>
#include <asm/mmu_context.h>
#include <asm/ptdump.h>
#include <asm/tlbflush.h>
#include <asm/pgalloc.h>

#define NO_BLOCK_MAPPINGS	BIT(0)
#define NO_CONT_MAPPINGS	BIT(1)

u64 idmap_t0sz = TCR_T0SZ(VA_BITS_MIN);
u64 idmap_ptrs_per_pgd = PTRS_PER_PGD;

u64 __section(".mmuoff.data.write") vabits_actual;
EXPORT_SYMBOL(vabits_actual);

u64 kimage_voffset __ro_after_init;
EXPORT_SYMBOL(kimage_voffset);

/*
 * Empty_zero_page is a special page that is used for zero-initialized data
 * and COW.
 */
unsigned long empty_zero_page[PAGE_SIZE / sizeof(unsigned long)] __page_aligned_bss;
EXPORT_SYMBOL(empty_zero_page);

static pte_t bm_pte[PTRS_PER_PTE] __page_aligned_bss;
static pmd_t bm_pmd[PTRS_PER_PMD] __page_aligned_bss __maybe_unused;
static pud_t bm_pud[PTRS_PER_PUD] __page_aligned_bss __maybe_unused;

static DEFINE_SPINLOCK(swapper_pgdir_lock);

void set_swapper_pgd(pgd_t *pgdp, pgd_t pgd)
{
	pgd_t *fixmap_pgdp;

	spin_lock(&swapper_pgdir_lock);
	fixmap_pgdp = pgd_set_fixmap(__pa_symbol(pgdp));
	WRITE_ONCE(*fixmap_pgdp, pgd);
	/*
	 * We need dsb(ishst) here to ensure the page-table-walker sees
	 * our new entry before set_p?d() returns. The fixmap's
	 * flush_tlb_kernel_range() via clear_fixmap() does this for us.
	 */
	pgd_clear_fixmap();
	spin_unlock(&swapper_pgdir_lock);
}

pgprot_t phys_mem_access_prot(struct file *file, unsigned long pfn,
			      unsigned long size, pgprot_t vma_prot)
{
	if (!pfn_valid(pfn))
		return pgprot_noncached(vma_prot);
	else if (file->f_flags & O_SYNC)
		return pgprot_writecombine(vma_prot);
	return vma_prot;
}
EXPORT_SYMBOL(phys_mem_access_prot);

static phys_addr_t __init early_pgtable_alloc(int shift)
{
	phys_addr_t phys;
	void *ptr;

	phys = memblock_phys_alloc(PAGE_SIZE, PAGE_SIZE);
	if (!phys)
		panic("Failed to allocate page table page\n");

	/*
	 * The FIX_{PGD,PUD,PMD} slots may be in active use, but the FIX_PTE
	 * slot will be free, so we can (ab)use the FIX_PTE slot to initialise
	 * any level of table.
	 */
	ptr = pte_set_fixmap(phys);

	memset(ptr, 0, PAGE_SIZE);

	/*
	 * Implicit barriers also ensure the zeroed page is visible to the page
	 * table walker
	 */
	pte_clear_fixmap();

	return phys;
}

static bool pgattr_change_is_safe(u64 old, u64 new)
{
	/*
	 * The following mapping attributes may be updated in live
	 * kernel mappings without the need for break-before-make.
	 */
	pteval_t mask = PTE_PXN | PTE_RDONLY | PTE_WRITE | PTE_NG;

	/* creating or taking down mappings is always safe */
	if (old == 0 || new == 0)
		return true;

	/* live contiguous mappings may not be manipulated at all */
	if ((old | new) & PTE_CONT)
		return false;

	/* Transitioning from Non-Global to Global is unsafe */
	if (old & ~new & PTE_NG)
		return false;

	/*
	 * Changing the memory type between Normal and Normal-Tagged is safe
	 * since Tagged is considered a permission attribute from the
	 * mismatched attribute aliases perspective.
	 */
	if (((old & PTE_ATTRINDX_MASK) == PTE_ATTRINDX(MT_NORMAL) ||
	     (old & PTE_ATTRINDX_MASK) == PTE_ATTRINDX(MT_NORMAL_TAGGED)) &&
	    ((new & PTE_ATTRINDX_MASK) == PTE_ATTRINDX(MT_NORMAL) ||
	     (new & PTE_ATTRINDX_MASK) == PTE_ATTRINDX(MT_NORMAL_TAGGED)))
		mask |= PTE_ATTRINDX_MASK;

	return ((old ^ new) & ~mask) == 0;
}

static void init_pte(pmd_t *pmdp, unsigned long addr, unsigned long end,
		     phys_addr_t phys, pgprot_t prot)
{
	pte_t *ptep;

	ptep = pte_set_fixmap_offset(pmdp, addr);
	do {
		pte_t old_pte = READ_ONCE(*ptep);

		set_pte(ptep, pfn_pte(__phys_to_pfn(phys), prot));

		/*
		 * After the PTE entry has been populated once, we
		 * only allow updates to the permission attributes.
		 */
		BUG_ON(!pgattr_change_is_safe(pte_val(old_pte),
					      READ_ONCE(pte_val(*ptep))));

		phys += PAGE_SIZE;
	} while (ptep++, addr += PAGE_SIZE, addr != end);

	pte_clear_fixmap();
}

static void alloc_init_cont_pte(pmd_t *pmdp, unsigned long addr,
				unsigned long end, phys_addr_t phys,
				pgprot_t prot,
				phys_addr_t (*pgtable_alloc)(int),
				int flags)
{
	unsigned long next;
	pmd_t pmd = READ_ONCE(*pmdp);

	BUG_ON(pmd_sect(pmd));
	if (pmd_none(pmd)) {
		phys_addr_t pte_phys;
		BUG_ON(!pgtable_alloc);
		pte_phys = pgtable_alloc(PAGE_SHIFT);
		__pmd_populate(pmdp, pte_phys, PMD_TYPE_TABLE);
		pmd = READ_ONCE(*pmdp);
	}
	BUG_ON(pmd_bad(pmd));

	do {
		pgprot_t __prot = prot;

		next = pte_cont_addr_end(addr, end);

		/* use a contiguous mapping if the range is suitably aligned */
		if ((((addr | next | phys) & ~CONT_PTE_MASK) == 0) &&
		    (flags & NO_CONT_MAPPINGS) == 0)
			__prot = __pgprot(pgprot_val(prot) | PTE_CONT);

		init_pte(pmdp, addr, next, phys, __prot);

		phys += next - addr;
	} while (addr = next, addr != end);
}

static void init_pmd(pud_t *pudp, unsigned long addr, unsigned long end,
		     phys_addr_t phys, pgprot_t prot,
		     phys_addr_t (*pgtable_alloc)(int), int flags)
{
	unsigned long next;
	pmd_t *pmdp;

	pmdp = pmd_set_fixmap_offset(pudp, addr);
	do {
		pmd_t old_pmd = READ_ONCE(*pmdp);

		next = pmd_addr_end(addr, end);

		/* try section mapping first */
		if (((addr | next | phys) & ~SECTION_MASK) == 0 &&
		    (flags & NO_BLOCK_MAPPINGS) == 0) {
			pmd_set_huge(pmdp, phys, prot);

			/*
			 * After the PMD entry has been populated once, we
			 * only allow updates to the permission attributes.
			 */
			BUG_ON(!pgattr_change_is_safe(pmd_val(old_pmd),
						      READ_ONCE(pmd_val(*pmdp))));
		} else {
			alloc_init_cont_pte(pmdp, addr, next, phys, prot,
					    pgtable_alloc, flags);

			BUG_ON(pmd_val(old_pmd) != 0 &&
			       pmd_val(old_pmd) != READ_ONCE(pmd_val(*pmdp)));
		}
		phys += next - addr;
	} while (pmdp++, addr = next, addr != end);

	pmd_clear_fixmap();
}

static void alloc_init_cont_pmd(pud_t *pudp, unsigned long addr,
				unsigned long end, phys_addr_t phys,
				pgprot_t prot,
				phys_addr_t (*pgtable_alloc)(int), int flags)
{
	unsigned long next;
	pud_t pud = READ_ONCE(*pudp);

	/*
	 * Check for initial section mappings in the pgd/pud.
	 */
	BUG_ON(pud_sect(pud));
	if (pud_none(pud)) {
		phys_addr_t pmd_phys;
		BUG_ON(!pgtable_alloc);
		pmd_phys = pgtable_alloc(PMD_SHIFT);
		__pud_populate(pudp, pmd_phys, PUD_TYPE_TABLE);
		pud = READ_ONCE(*pudp);
	}
	BUG_ON(pud_bad(pud));

	do {
		pgprot_t __prot = prot;

		next = pmd_cont_addr_end(addr, end);

		/* use a contiguous mapping if the range is suitably aligned */
		if ((((addr | next | phys) & ~CONT_PMD_MASK) == 0) &&
		    (flags & NO_CONT_MAPPINGS) == 0)
			__prot = __pgprot(pgprot_val(prot) | PTE_CONT);

		init_pmd(pudp, addr, next, phys, __prot, pgtable_alloc, flags);

		phys += next - addr;
	} while (addr = next, addr != end);
}

static inline bool use_1G_block(unsigned long addr, unsigned long next,
			unsigned long phys)
{
	if (PAGE_SHIFT != 12)
		return false;

	if (((addr | next | phys) & ~PUD_MASK) != 0)
		return false;

	return true;
}

static void alloc_init_pud(pgd_t *pgdp, unsigned long addr, unsigned long end,
			   phys_addr_t phys, pgprot_t prot,
			   phys_addr_t (*pgtable_alloc)(int),
			   int flags)
{
	unsigned long next;
	pud_t *pudp;
	p4d_t *p4dp = p4d_offset(pgdp, addr);
	p4d_t p4d = READ_ONCE(*p4dp);

	if (p4d_none(p4d)) {
		phys_addr_t pud_phys;
		BUG_ON(!pgtable_alloc);
		pud_phys = pgtable_alloc(PUD_SHIFT);
		__p4d_populate(p4dp, pud_phys, PUD_TYPE_TABLE);
		p4d = READ_ONCE(*p4dp);
	}
	BUG_ON(p4d_bad(p4d));

	pudp = pud_set_fixmap_offset(p4dp, addr);
	do {
		pud_t old_pud = READ_ONCE(*pudp);

		next = pud_addr_end(addr, end);

		/*
		 * For 4K granule only, attempt to put down a 1GB block
		 */
		if (use_1G_block(addr, next, phys) &&
		    (flags & NO_BLOCK_MAPPINGS) == 0) {
			pud_set_huge(pudp, phys, prot);

			/*
			 * After the PUD entry has been populated once, we
			 * only allow updates to the permission attributes.
			 */
			BUG_ON(!pgattr_change_is_safe(pud_val(old_pud),
						      READ_ONCE(pud_val(*pudp))));
		} else {
			alloc_init_cont_pmd(pudp, addr, next, phys, prot,
					    pgtable_alloc, flags);

			BUG_ON(pud_val(old_pud) != 0 &&
			       pud_val(old_pud) != READ_ONCE(pud_val(*pudp)));
		}
		phys += next - addr;
	} while (pudp++, addr = next, addr != end);

	pud_clear_fixmap();
}

static void __create_pgd_mapping(pgd_t *pgdir, phys_addr_t phys,
				 unsigned long virt, phys_addr_t size,
				 pgprot_t prot,
				 phys_addr_t (*pgtable_alloc)(int),
				 int flags)
{
	unsigned long addr, end, next;
	pgd_t *pgdp = pgd_offset_pgd(pgdir, virt);

	/*
	 * If the virtual and physical address don't have the same offset
	 * within a page, we cannot map the region as the caller expects.
	 */
	if (WARN_ON((phys ^ virt) & ~PAGE_MASK))
		return;

	phys &= PAGE_MASK;
	addr = virt & PAGE_MASK;
	end = PAGE_ALIGN(virt + size);

	do {
		next = pgd_addr_end(addr, end);
		alloc_init_pud(pgdp, addr, next, phys, prot, pgtable_alloc,
			       flags);
		phys += next - addr;
	} while (pgdp++, addr = next, addr != end);
}

static phys_addr_t __pgd_pgtable_alloc(int shift)
{
	void *ptr = (void *)__get_free_page(GFP_PGTABLE_KERNEL);
	BUG_ON(!ptr);

	/* Ensure the zeroed page is visible to the page table walker */
	dsb(ishst);
	return __pa(ptr);
}

static phys_addr_t pgd_pgtable_alloc(int shift)
{
	phys_addr_t pa = __pgd_pgtable_alloc(shift);

	/*
	 * Call proper page table ctor in case later we need to
	 * call core mm functions like apply_to_page_range() on
	 * this pre-allocated page table.
	 *
	 * We don't select ARCH_ENABLE_SPLIT_PMD_PTLOCK if pmd is
	 * folded, and if so pgtable_pmd_page_ctor() becomes nop.
	 */
	if (shift == PAGE_SHIFT)
		BUG_ON(!pgtable_pte_page_ctor(phys_to_page(pa)));
	else if (shift == PMD_SHIFT)
		BUG_ON(!pgtable_pmd_page_ctor(phys_to_page(pa)));

	return pa;
}

/*
 * This function can only be used to modify existing table entries,
 * without allocating new levels of table. Note that this permits the
 * creation of new section or page entries.
 */
static void __init create_mapping_noalloc(phys_addr_t phys, unsigned long virt,
				  phys_addr_t size, pgprot_t prot)
{
	if ((virt >= PAGE_END) && (virt < VMALLOC_START)) {
		pr_warn("BUG: not creating mapping for %pa at 0x%016lx - outside kernel range\n",
			&phys, virt);
		return;
	}
	__create_pgd_mapping(init_mm.pgd, phys, virt, size, prot, NULL,
			     NO_CONT_MAPPINGS);
}

void __init create_pgd_mapping(struct mm_struct *mm, phys_addr_t phys,
			       unsigned long virt, phys_addr_t size,
			       pgprot_t prot, bool page_mappings_only)
{
	int flags = 0;

	BUG_ON(mm == &init_mm);

	if (page_mappings_only)
		flags = NO_BLOCK_MAPPINGS | NO_CONT_MAPPINGS;

	__create_pgd_mapping(mm->pgd, phys, virt, size, prot,
			     pgd_pgtable_alloc, flags);
}

static void update_mapping_prot(phys_addr_t phys, unsigned long virt,
				phys_addr_t size, pgprot_t prot)
{
	if ((virt >= PAGE_END) && (virt < VMALLOC_START)) {
		pr_warn("BUG: not updating mapping for %pa at 0x%016lx - outside kernel range\n",
			&phys, virt);
		return;
	}

	__create_pgd_mapping(init_mm.pgd, phys, virt, size, prot, NULL,
			     NO_CONT_MAPPINGS);

	/* flush the TLBs after updating live kernel mappings */
	flush_tlb_kernel_range(virt, virt + size);
}

static void __init __map_memblock(pgd_t *pgdp, phys_addr_t start,
				  phys_addr_t end, pgprot_t prot, int flags)
{
	__create_pgd_mapping(pgdp, start, __phys_to_virt(start), end - start,
			     prot, early_pgtable_alloc, flags);
}

void __init mark_linear_text_alias_ro(void)
{
	/*
	 * Remove the write permissions from the linear alias of .text/.rodata
	 */
	update_mapping_prot(__pa_symbol(_stext), (unsigned long)lm_alias(_stext),
			    (unsigned long)__init_begin - (unsigned long)_stext,
			    PAGE_KERNEL_RO);
}

static bool crash_mem_map __initdata;

static int __init enable_crash_mem_map(char *arg)
{
	/*
	 * Proper parameter parsing is done by reserve_crashkernel(). We only
	 * need to know if the linear map has to avoid block mappings so that
	 * the crashkernel reservations can be unmapped later.
	 */
	crash_mem_map = true;

	return 0;
}
early_param("crashkernel", enable_crash_mem_map);

static void __init map_mem(pgd_t *pgdp)
{
	phys_addr_t kernel_start = __pa_symbol(_stext);
	phys_addr_t kernel_end = __pa_symbol(__init_begin);
	phys_addr_t start, end;
	int flags = 0;
	u64 i;

	if (rodata_full || crash_mem_map || debug_pagealloc_enabled())
		flags = NO_BLOCK_MAPPINGS | NO_CONT_MAPPINGS;

	/*
	 * Take care not to create a writable alias for the
	 * read-only text and rodata sections of the kernel image.
	 * So temporarily mark them as NOMAP to skip mappings in
	 * the following for-loop
	 */
	memblock_mark_nomap(kernel_start, kernel_end - kernel_start);

	/* map all the memory banks */
	for_each_mem_range(i, &start, &end) {
		if (start >= end)
			break;
		/*
		 * The linear map must allow allocation tags reading/writing
		 * if MTE is present. Otherwise, it has the same attributes as
		 * PAGE_KERNEL.
		 */
		__map_memblock(pgdp, start, end, pgprot_tagged(PAGE_KERNEL),
			       flags);
	}

	/*
	 * Map the linear alias of the [_stext, __init_begin) interval
	 * as non-executable now, and remove the write permission in
	 * mark_linear_text_alias_ro() below (which will be called after
	 * alternative patching has completed). This makes the contents
	 * of the region accessible to subsystems such as hibernate,
	 * but protects it from inadvertent modification or execution.
	 * Note that contiguous mappings cannot be remapped in this way,
	 * so we should avoid them here.
	 */
	__map_memblock(pgdp, kernel_start, kernel_end,
		       PAGE_KERNEL, NO_CONT_MAPPINGS);
	memblock_clear_nomap(kernel_start, kernel_end - kernel_start);
}

void mark_rodata_ro(void)
{
	unsigned long section_size;

	/*
	 * mark .rodata as read only. Use __init_begin rather than __end_rodata
	 * to cover NOTES and EXCEPTION_TABLE.
	 */
	section_size = (unsigned long)__init_begin - (unsigned long)__start_rodata;
	update_mapping_prot(__pa_symbol(__start_rodata), (unsigned long)__start_rodata,
			    section_size, PAGE_KERNEL_RO);

	debug_checkwx();
}

static void __init map_kernel_segment(pgd_t *pgdp, void *va_start, void *va_end,
				      pgprot_t prot, struct vm_struct *vma,
				      int flags, unsigned long vm_flags)
{
	phys_addr_t pa_start = __pa_symbol(va_start);
	unsigned long size = va_end - va_start;

	BUG_ON(!PAGE_ALIGNED(pa_start));
	BUG_ON(!PAGE_ALIGNED(size));

	__create_pgd_mapping(pgdp, pa_start, (unsigned long)va_start, size, prot,
			     early_pgtable_alloc, flags);

	if (!(vm_flags & VM_NO_GUARD))
		size += PAGE_SIZE;

	vma->addr	= va_start;
	vma->phys_addr	= pa_start;
	vma->size	= size;
	vma->flags	= VM_MAP | vm_flags;
	vma->caller	= __builtin_return_address(0);

	vm_area_add_early(vma);
}

static int __init parse_rodata(char *arg)
{
	int ret = strtobool(arg, &rodata_enabled);
	if (!ret) {
		rodata_full = false;
		return 0;
	}

	/* permit 'full' in addition to boolean options */
	if (strcmp(arg, "full"))
		return -EINVAL;

	rodata_enabled = true;
	rodata_full = true;
	return 0;
}
early_param("rodata", parse_rodata);

#ifdef CONFIG_UNMAP_KERNEL_AT_EL0
static int __init map_entry_trampoline(void)
{
	pgprot_t prot = rodata_enabled ? PAGE_KERNEL_ROX : PAGE_KERNEL_EXEC;
	phys_addr_t pa_start = __pa_symbol(__entry_tramp_text_start);

	/* The trampoline is always mapped and can therefore be global */
	pgprot_val(prot) &= ~PTE_NG;

	/* Map only the text into the trampoline page table */
	memset(tramp_pg_dir, 0, PGD_SIZE);
	__create_pgd_mapping(tramp_pg_dir, pa_start, TRAMP_VALIAS, PAGE_SIZE,
			     prot, __pgd_pgtable_alloc, 0);

	/* Map both the text and data into the kernel page table */
	__set_fixmap(FIX_ENTRY_TRAMP_TEXT, pa_start, prot);
	if (IS_ENABLED(CONFIG_RANDOMIZE_BASE)) {
		extern char __entry_tramp_data_start[];

		__set_fixmap(FIX_ENTRY_TRAMP_DATA,
			     __pa_symbol(__entry_tramp_data_start),
			     PAGE_KERNEL_RO);
	}

	return 0;
}
core_initcall(map_entry_trampoline);
#endif

/*
 * Open coded check for BTI, only for use to determine configuration
 * for early mappings for before the cpufeature code has run.
 */
static bool arm64_early_this_cpu_has_bti(void)
{
	u64 pfr1;

	if (!IS_ENABLED(CONFIG_ARM64_BTI_KERNEL))
		return false;

	pfr1 = __read_sysreg_by_encoding(SYS_ID_AA64PFR1_EL1);
	return cpuid_feature_extract_unsigned_field(pfr1,
						    ID_AA64PFR1_BT_SHIFT);
}

/*
 * Create fine-grained mappings for the kernel.
 */
static void __init map_kernel(pgd_t *pgdp)
{
	static struct vm_struct vmlinux_text, vmlinux_rodata, vmlinux_inittext,
				vmlinux_initdata, vmlinux_data;

	/*
	 * External debuggers may need to write directly to the text
	 * mapping to install SW breakpoints. Allow this (only) when
	 * explicitly requested with rodata=off.
	 */
	pgprot_t text_prot = rodata_enabled ? PAGE_KERNEL_ROX : PAGE_KERNEL_EXEC;

	/*
	 * If we have a CPU that supports BTI and a kernel built for
	 * BTI then mark the kernel executable text as guarded pages
	 * now so we don't have to rewrite the page tables later.
	 */
	if (arm64_early_this_cpu_has_bti())
		text_prot = __pgprot_modify(text_prot, PTE_GP, PTE_GP);

	/*
	 * Only rodata will be remapped with different permissions later on,
	 * all other segments are allowed to use contiguous mappings.
	 */
	map_kernel_segment(pgdp, _stext, _etext, text_prot, &vmlinux_text, 0,
			   VM_NO_GUARD);
	map_kernel_segment(pgdp, __start_rodata, __inittext_begin, PAGE_KERNEL,
			   &vmlinux_rodata, NO_CONT_MAPPINGS, VM_NO_GUARD);
	map_kernel_segment(pgdp, __inittext_begin, __inittext_end, text_prot,
			   &vmlinux_inittext, 0, VM_NO_GUARD);
	map_kernel_segment(pgdp, __initdata_begin, __initdata_end, PAGE_KERNEL,
			   &vmlinux_initdata, 0, VM_NO_GUARD);
	map_kernel_segment(pgdp, _data, _end, PAGE_KERNEL, &vmlinux_data, 0, 0);

	if (!READ_ONCE(pgd_val(*pgd_offset_pgd(pgdp, FIXADDR_START)))) {
		/*
		 * The fixmap falls in a separate pgd to the kernel, and doesn't
		 * live in the carveout for the swapper_pg_dir. We can simply
		 * re-use the existing dir for the fixmap.
		 */
		set_pgd(pgd_offset_pgd(pgdp, FIXADDR_START),
			READ_ONCE(*pgd_offset_k(FIXADDR_START)));
	} else if (CONFIG_PGTABLE_LEVELS > 3) {
		pgd_t *bm_pgdp;
		p4d_t *bm_p4dp;
		pud_t *bm_pudp;
		/*
		 * The fixmap shares its top level pgd entry with the kernel
		 * mapping. This can really only occur when we are running
		 * with 16k/4 levels, so we can simply reuse the pud level
		 * entry instead.
		 */
		BUG_ON(!IS_ENABLED(CONFIG_ARM64_16K_PAGES));
		bm_pgdp = pgd_offset_pgd(pgdp, FIXADDR_START);
		bm_p4dp = p4d_offset(bm_pgdp, FIXADDR_START);
		bm_pudp = pud_set_fixmap_offset(bm_p4dp, FIXADDR_START);
		pud_populate(&init_mm, bm_pudp, lm_alias(bm_pmd));
		pud_clear_fixmap();
	} else {
		BUG();
	}

	kasan_copy_shadow(pgdp);
}

void __init paging_init(void)
{
	pgd_t *pgdp = pgd_set_fixmap(__pa_symbol(swapper_pg_dir));

	map_kernel(pgdp);
	map_mem(pgdp);

	pgd_clear_fixmap();

	cpu_replace_ttbr1(lm_alias(swapper_pg_dir));
	init_mm.pgd = swapper_pg_dir;

	memblock_free(__pa_symbol(init_pg_dir),
		      __pa_symbol(init_pg_end) - __pa_symbol(init_pg_dir));

	memblock_allow_resize();
}

/*
 * Check whether a kernel address is valid (derived from arch/x86/).
 */
int kern_addr_valid(unsigned long addr)
{
	pgd_t *pgdp;
	p4d_t *p4dp;
	pud_t *pudp, pud;
	pmd_t *pmdp, pmd;
	pte_t *ptep, pte;

	addr = arch_kasan_reset_tag(addr);
	if ((((long)addr) >> VA_BITS) != -1UL)
		return 0;

	pgdp = pgd_offset_k(addr);
	if (pgd_none(READ_ONCE(*pgdp)))
		return 0;

	p4dp = p4d_offset(pgdp, addr);
	if (p4d_none(READ_ONCE(*p4dp)))
		return 0;

	pudp = pud_offset(p4dp, addr);
	pud = READ_ONCE(*pudp);
	if (pud_none(pud))
		return 0;

	if (pud_sect(pud))
		return pfn_valid(pud_pfn(pud));

	pmdp = pmd_offset(pudp, addr);
	pmd = READ_ONCE(*pmdp);
	if (pmd_none(pmd))
		return 0;

	if (pmd_sect(pmd))
		return pfn_valid(pmd_pfn(pmd));

	ptep = pte_offset_kernel(pmdp, addr);
	pte = READ_ONCE(*ptep);
	if (pte_none(pte))
		return 0;

	return pfn_valid(pte_pfn(pte));
}

#ifdef CONFIG_MEMORY_HOTPLUG
static void free_hotplug_page_range(struct page *page, size_t size,
				    struct vmem_altmap *altmap)
{
	if (altmap) {
		vmem_altmap_free(altmap, size >> PAGE_SHIFT);
	} else {
		WARN_ON(PageReserved(page));
		free_pages((unsigned long)page_address(page), get_order(size));
	}
}

static void free_hotplug_pgtable_page(struct page *page)
{
	free_hotplug_page_range(page, PAGE_SIZE, NULL);
}

static bool pgtable_range_aligned(unsigned long start, unsigned long end,
				  unsigned long floor, unsigned long ceiling,
				  unsigned long mask)
{
	start &= mask;
	if (start < floor)
		return false;

	if (ceiling) {
		ceiling &= mask;
		if (!ceiling)
			return false;
	}

	if (end - 1 > ceiling - 1)
		return false;
	return true;
}

static void unmap_hotplug_pte_range(pmd_t *pmdp, unsigned long addr,
				    unsigned long end, bool free_mapped,
				    struct vmem_altmap *altmap)
{
	pte_t *ptep, pte;

	do {
		ptep = pte_offset_kernel(pmdp, addr);
		pte = READ_ONCE(*ptep);
		if (pte_none(pte))
			continue;

		WARN_ON(!pte_present(pte));
		pte_clear(&init_mm, addr, ptep);
		flush_tlb_kernel_range(addr, addr + PAGE_SIZE);
		if (free_mapped)
			free_hotplug_page_range(pte_page(pte),
						PAGE_SIZE, altmap);
	} while (addr += PAGE_SIZE, addr < end);
}

static void unmap_hotplug_pmd_range(pud_t *pudp, unsigned long addr,
				    unsigned long end, bool free_mapped,
				    struct vmem_altmap *altmap)
{
	unsigned long next;
	pmd_t *pmdp, pmd;

	do {
		next = pmd_addr_end(addr, end);
		pmdp = pmd_offset(pudp, addr);
		pmd = READ_ONCE(*pmdp);
		if (pmd_none(pmd))
			continue;

		WARN_ON(!pmd_present(pmd));
		if (pmd_sect(pmd)) {
			pmd_clear(pmdp);

			/*
			 * One TLBI should be sufficient here as the PMD_SIZE
			 * range is mapped with a single block entry.
			 */
			flush_tlb_kernel_range(addr, addr + PAGE_SIZE);
			if (free_mapped)
				free_hotplug_page_range(pmd_page(pmd),
							PMD_SIZE, altmap);
			continue;
		}
		WARN_ON(!pmd_table(pmd));
		unmap_hotplug_pte_range(pmdp, addr, next, free_mapped, altmap);
	} while (addr = next, addr < end);
}

static void unmap_hotplug_pud_range(p4d_t *p4dp, unsigned long addr,
				    unsigned long end, bool free_mapped,
				    struct vmem_altmap *altmap)
{
	unsigned long next;
	pud_t *pudp, pud;

	do {
		next = pud_addr_end(addr, end);
		pudp = pud_offset(p4dp, addr);
		pud = READ_ONCE(*pudp);
		if (pud_none(pud))
			continue;

		WARN_ON(!pud_present(pud));
		if (pud_sect(pud)) {
			pud_clear(pudp);

			/*
			 * One TLBI should be sufficient here as the PUD_SIZE
			 * range is mapped with a single block entry.
			 */
			flush_tlb_kernel_range(addr, addr + PAGE_SIZE);
			if (free_mapped)
				free_hotplug_page_range(pud_page(pud),
							PUD_SIZE, altmap);
			continue;
		}
		WARN_ON(!pud_table(pud));
		unmap_hotplug_pmd_range(pudp, addr, next, free_mapped, altmap);
	} while (addr = next, addr < end);
}

static void unmap_hotplug_p4d_range(pgd_t *pgdp, unsigned long addr,
				    unsigned long end, bool free_mapped,
				    struct vmem_altmap *altmap)
{
	unsigned long next;
	p4d_t *p4dp, p4d;

	do {
		next = p4d_addr_end(addr, end);
		p4dp = p4d_offset(pgdp, addr);
		p4d = READ_ONCE(*p4dp);
		if (p4d_none(p4d))
			continue;

		WARN_ON(!p4d_present(p4d));
		unmap_hotplug_pud_range(p4dp, addr, next, free_mapped, altmap);
	} while (addr = next, addr < end);
}

static void unmap_hotplug_range(unsigned long addr, unsigned long end,
				bool free_mapped, struct vmem_altmap *altmap)
{
	unsigned long next;
	pgd_t *pgdp, pgd;

	/*
	 * altmap can only be used as vmemmap mapping backing memory.
	 * In case the backing memory itself is not being freed, then
	 * altmap is irrelevant. Warn about this inconsistency when
	 * encountered.
	 */
	WARN_ON(!free_mapped && altmap);

	do {
		next = pgd_addr_end(addr, end);
		pgdp = pgd_offset_k(addr);
		pgd = READ_ONCE(*pgdp);
		if (pgd_none(pgd))
			continue;

		WARN_ON(!pgd_present(pgd));
		unmap_hotplug_p4d_range(pgdp, addr, next, free_mapped, altmap);
	} while (addr = next, addr < end);
}

static void free_empty_pte_table(pmd_t *pmdp, unsigned long addr,
				 unsigned long end, unsigned long floor,
				 unsigned long ceiling)
{
	pte_t *ptep, pte;
	unsigned long i, start = addr;

	do {
		ptep = pte_offset_kernel(pmdp, addr);
		pte = READ_ONCE(*ptep);

		/*
		 * This is just a sanity check here which verifies that
		 * pte clearing has been done by earlier unmap loops.
		 */
		WARN_ON(!pte_none(pte));
	} while (addr += PAGE_SIZE, addr < end);

	if (!pgtable_range_aligned(start, end, floor, ceiling, PMD_MASK))
		return;

	/*
	 * Check whether we can free the pte page if the rest of the
	 * entries are empty. Overlap with other regions have been
	 * handled by the floor/ceiling check.
	 */
	ptep = pte_offset_kernel(pmdp, 0UL);
	for (i = 0; i < PTRS_PER_PTE; i++) {
		if (!pte_none(READ_ONCE(ptep[i])))
			return;
	}

	pmd_clear(pmdp);
	__flush_tlb_kernel_pgtable(start);
	free_hotplug_pgtable_page(virt_to_page(ptep));
}

static void free_empty_pmd_table(pud_t *pudp, unsigned long addr,
				 unsigned long end, unsigned long floor,
				 unsigned long ceiling)
{
	pmd_t *pmdp, pmd;
	unsigned long i, next, start = addr;

	do {
		next = pmd_addr_end(addr, end);
		pmdp = pmd_offset(pudp, addr);
		pmd = READ_ONCE(*pmdp);
		if (pmd_none(pmd))
			continue;

		WARN_ON(!pmd_present(pmd) || !pmd_table(pmd) || pmd_sect(pmd));
		free_empty_pte_table(pmdp, addr, next, floor, ceiling);
	} while (addr = next, addr < end);

	if (CONFIG_PGTABLE_LEVELS <= 2)
		return;

	if (!pgtable_range_aligned(start, end, floor, ceiling, PUD_MASK))
		return;

	/*
	 * Check whether we can free the pmd page if the rest of the
	 * entries are empty. Overlap with other regions have been
	 * handled by the floor/ceiling check.
	 */
	pmdp = pmd_offset(pudp, 0UL);
	for (i = 0; i < PTRS_PER_PMD; i++) {
		if (!pmd_none(READ_ONCE(pmdp[i])))
			return;
	}

	pud_clear(pudp);
	__flush_tlb_kernel_pgtable(start);
	free_hotplug_pgtable_page(virt_to_page(pmdp));
}

static void free_empty_pud_table(p4d_t *p4dp, unsigned long addr,
				 unsigned long end, unsigned long floor,
				 unsigned long ceiling)
{
	pud_t *pudp, pud;
	unsigned long i, next, start = addr;

	do {
		next = pud_addr_end(addr, end);
		pudp = pud_offset(p4dp, addr);
		pud = READ_ONCE(*pudp);
		if (pud_none(pud))
			continue;

		WARN_ON(!pud_present(pud) || !pud_table(pud) || pud_sect(pud));
		free_empty_pmd_table(pudp, addr, next, floor, ceiling);
	} while (addr = next, addr < end);

	if (CONFIG_PGTABLE_LEVELS <= 3)
		return;

	if (!pgtable_range_aligned(start, end, floor, ceiling, PGDIR_MASK))
		return;

	/*
	 * Check whether we can free the pud page if the rest of the
	 * entries are empty. Overlap with other regions have been
	 * handled by the floor/ceiling check.
	 */
	pudp = pud_offset(p4dp, 0UL);
	for (i = 0; i < PTRS_PER_PUD; i++) {
		if (!pud_none(READ_ONCE(pudp[i])))
			return;
	}

	p4d_clear(p4dp);
	__flush_tlb_kernel_pgtable(start);
	free_hotplug_pgtable_page(virt_to_page(pudp));
}

static void free_empty_p4d_table(pgd_t *pgdp, unsigned long addr,
				 unsigned long end, unsigned long floor,
				 unsigned long ceiling)
{
	unsigned long next;
	p4d_t *p4dp, p4d;

	do {
		next = p4d_addr_end(addr, end);
		p4dp = p4d_offset(pgdp, addr);
		p4d = READ_ONCE(*p4dp);
		if (p4d_none(p4d))
			continue;

		WARN_ON(!p4d_present(p4d));
		free_empty_pud_table(p4dp, addr, next, floor, ceiling);
	} while (addr = next, addr < end);
}

static void free_empty_tables(unsigned long addr, unsigned long end,
			      unsigned long floor, unsigned long ceiling)
{
	unsigned long next;
	pgd_t *pgdp, pgd;

	do {
		next = pgd_addr_end(addr, end);
		pgdp = pgd_offset_k(addr);
		pgd = READ_ONCE(*pgdp);
		if (pgd_none(pgd))
			continue;

		WARN_ON(!pgd_present(pgd));
		free_empty_p4d_table(pgdp, addr, next, floor, ceiling);
	} while (addr = next, addr < end);
}
#endif

#ifdef CONFIG_SPARSEMEM_VMEMMAP
#if !ARM64_SWAPPER_USES_SECTION_MAPS
int __meminit vmemmap_populate(unsigned long start, unsigned long end, int node,
		struct vmem_altmap *altmap)
{
	WARN_ON((start < VMEMMAP_START) || (end > VMEMMAP_END));
	return vmemmap_populate_basepages(start, end, node, altmap);
}
#else	/* !ARM64_SWAPPER_USES_SECTION_MAPS */
int __meminit vmemmap_populate(unsigned long start, unsigned long end, int node,
		struct vmem_altmap *altmap)
{
	unsigned long addr = start;
	unsigned long next;
	pgd_t *pgdp;
	p4d_t *p4dp;
	pud_t *pudp;
	pmd_t *pmdp;

	WARN_ON((start < VMEMMAP_START) || (end > VMEMMAP_END));
	do {
		next = pmd_addr_end(addr, end);

		pgdp = vmemmap_pgd_populate(addr, node);
		if (!pgdp)
			return -ENOMEM;

		p4dp = vmemmap_p4d_populate(pgdp, addr, node);
		if (!p4dp)
			return -ENOMEM;

		pudp = vmemmap_pud_populate(p4dp, addr, node);
		if (!pudp)
			return -ENOMEM;

		pmdp = pmd_offset(pudp, addr);
		if (pmd_none(READ_ONCE(*pmdp))) {
			void *p = NULL;

			p = vmemmap_alloc_block_buf(PMD_SIZE, node, altmap);
			if (!p) {
				if (vmemmap_populate_basepages(addr, next, node, altmap))
					return -ENOMEM;
				continue;
			}

			pmd_set_huge(pmdp, __pa(p), __pgprot(PROT_SECT_NORMAL));
		} else
			vmemmap_verify((pte_t *)pmdp, node, addr, next);
	} while (addr = next, addr != end);

	return 0;
}
#endif	/* !ARM64_SWAPPER_USES_SECTION_MAPS */
void vmemmap_free(unsigned long start, unsigned long end,
		struct vmem_altmap *altmap)
{
#ifdef CONFIG_MEMORY_HOTPLUG
	WARN_ON((start < VMEMMAP_START) || (end > VMEMMAP_END));

	unmap_hotplug_range(start, end, true, altmap);
	free_empty_tables(start, end, VMEMMAP_START, VMEMMAP_END);
#endif
}
#endif	/* CONFIG_SPARSEMEM_VMEMMAP */

static inline pud_t *fixmap_pud(unsigned long addr)
{
	pgd_t *pgdp = pgd_offset_k(addr);
	p4d_t *p4dp = p4d_offset(pgdp, addr);
	p4d_t p4d = READ_ONCE(*p4dp);

	BUG_ON(p4d_none(p4d) || p4d_bad(p4d));

	return pud_offset_kimg(p4dp, addr);
}

static inline pmd_t *fixmap_pmd(unsigned long addr)
{
	pud_t *pudp = fixmap_pud(addr);
	pud_t pud = READ_ONCE(*pudp);

	BUG_ON(pud_none(pud) || pud_bad(pud));

	return pmd_offset_kimg(pudp, addr);
}

static inline pte_t *fixmap_pte(unsigned long addr)
{
	return &bm_pte[pte_index(addr)];
}

/*
 * The p*d_populate functions call virt_to_phys implicitly so they can't be used
 * directly on kernel symbols (bm_p*d). This function is called too early to use
 * lm_alias so __p*d_populate functions must be used to populate with the
 * physical address from __pa_symbol.
 */
void __init early_fixmap_init(void)
{
	pgd_t *pgdp;
	p4d_t *p4dp, p4d;
	pud_t *pudp;
	pmd_t *pmdp;
	unsigned long addr = FIXADDR_START;

	pgdp = pgd_offset_k(addr);
	p4dp = p4d_offset(pgdp, addr);
	p4d = READ_ONCE(*p4dp);
	if (CONFIG_PGTABLE_LEVELS > 3 &&
	    !(p4d_none(p4d) || p4d_page_paddr(p4d) == __pa_symbol(bm_pud))) {
		/*
		 * We only end up here if the kernel mapping and the fixmap
		 * share the top level pgd entry, which should only happen on
		 * 16k/4 levels configurations.
		 */
		BUG_ON(!IS_ENABLED(CONFIG_ARM64_16K_PAGES));
		pudp = pud_offset_kimg(p4dp, addr);
	} else {
		if (p4d_none(p4d))
			__p4d_populate(p4dp, __pa_symbol(bm_pud), PUD_TYPE_TABLE);
		pudp = fixmap_pud(addr);
	}
	if (pud_none(READ_ONCE(*pudp)))
		__pud_populate(pudp, __pa_symbol(bm_pmd), PMD_TYPE_TABLE);
	pmdp = fixmap_pmd(addr);
	__pmd_populate(pmdp, __pa_symbol(bm_pte), PMD_TYPE_TABLE);

	/*
	 * The boot-ioremap range spans multiple pmds, for which
	 * we are not prepared:
	 */
	BUILD_BUG_ON((__fix_to_virt(FIX_BTMAP_BEGIN) >> PMD_SHIFT)
		     != (__fix_to_virt(FIX_BTMAP_END) >> PMD_SHIFT));

	if ((pmdp != fixmap_pmd(fix_to_virt(FIX_BTMAP_BEGIN)))
	     || pmdp != fixmap_pmd(fix_to_virt(FIX_BTMAP_END))) {
		WARN_ON(1);
		pr_warn("pmdp %p != %p, %p\n",
			pmdp, fixmap_pmd(fix_to_virt(FIX_BTMAP_BEGIN)),
			fixmap_pmd(fix_to_virt(FIX_BTMAP_END)));
		pr_warn("fix_to_virt(FIX_BTMAP_BEGIN): %08lx\n",
			fix_to_virt(FIX_BTMAP_BEGIN));
		pr_warn("fix_to_virt(FIX_BTMAP_END):   %08lx\n",
			fix_to_virt(FIX_BTMAP_END));

		pr_warn("FIX_BTMAP_END:       %d\n", FIX_BTMAP_END);
		pr_warn("FIX_BTMAP_BEGIN:     %d\n", FIX_BTMAP_BEGIN);
	}
}

/*
 * Unusually, this is also called in IRQ context (ghes_iounmap_irq) so if we
 * ever need to use IPIs for TLB broadcasting, then we're in trouble here.
 */
void __set_fixmap(enum fixed_addresses idx,
			       phys_addr_t phys, pgprot_t flags)
{
	unsigned long addr = __fix_to_virt(idx);
	pte_t *ptep;

	BUG_ON(idx <= FIX_HOLE || idx >= __end_of_fixed_addresses);

	ptep = fixmap_pte(addr);

	if (pgprot_val(flags)) {
		set_pte(ptep, pfn_pte(phys >> PAGE_SHIFT, flags));
	} else {
		pte_clear(&init_mm, addr, ptep);
		flush_tlb_kernel_range(addr, addr+PAGE_SIZE);
	}
}

void *__init fixmap_remap_fdt(phys_addr_t dt_phys, int *size, pgprot_t prot)
{
	const u64 dt_virt_base = __fix_to_virt(FIX_FDT);
	int offset;
	void *dt_virt;

	/*
	 * Check whether the physical FDT address is set and meets the minimum
	 * alignment requirement. Since we are relying on MIN_FDT_ALIGN to be
	 * at least 8 bytes so that we can always access the magic and size
	 * fields of the FDT header after mapping the first chunk, double check
	 * here if that is indeed the case.
	 */
	BUILD_BUG_ON(MIN_FDT_ALIGN < 8);
	if (!dt_phys || dt_phys % MIN_FDT_ALIGN)
		return NULL;

	/*
	 * Make sure that the FDT region can be mapped without the need to
	 * allocate additional translation table pages, so that it is safe
	 * to call create_mapping_noalloc() this early.
	 *
	 * On 64k pages, the FDT will be mapped using PTEs, so we need to
	 * be in the same PMD as the rest of the fixmap.
	 * On 4k pages, we'll use section mappings for the FDT so we only
	 * have to be in the same PUD.
	 */
	BUILD_BUG_ON(dt_virt_base % SZ_2M);

	BUILD_BUG_ON(__fix_to_virt(FIX_FDT_END) >> SWAPPER_TABLE_SHIFT !=
		     __fix_to_virt(FIX_BTMAP_BEGIN) >> SWAPPER_TABLE_SHIFT);

	offset = dt_phys % SWAPPER_BLOCK_SIZE;
	dt_virt = (void *)dt_virt_base + offset;

	/* map the first chunk so we can read the size from the header */
	create_mapping_noalloc(round_down(dt_phys, SWAPPER_BLOCK_SIZE),
			dt_virt_base, SWAPPER_BLOCK_SIZE, prot);

	if (fdt_magic(dt_virt) != FDT_MAGIC)
		return NULL;

	*size = fdt_totalsize(dt_virt);
	if (*size > MAX_FDT_SIZE)
		return NULL;

	if (offset + *size > SWAPPER_BLOCK_SIZE)
		create_mapping_noalloc(round_down(dt_phys, SWAPPER_BLOCK_SIZE), dt_virt_base,
			       round_up(offset + *size, SWAPPER_BLOCK_SIZE), prot);

	return dt_virt;
}

int __init arch_ioremap_p4d_supported(void)
{
	return 0;
}

int __init arch_ioremap_pud_supported(void)
{
	/*
	 * Only 4k granule supports level 1 block mappings.
	 * SW table walks can't handle removal of intermediate entries.
	 */
	return IS_ENABLED(CONFIG_ARM64_4K_PAGES) &&
	       !IS_ENABLED(CONFIG_PTDUMP_DEBUGFS);
}

int __init arch_ioremap_pmd_supported(void)
{
	/* See arch_ioremap_pud_supported() */
	return !IS_ENABLED(CONFIG_PTDUMP_DEBUGFS);
}

int pud_set_huge(pud_t *pudp, phys_addr_t phys, pgprot_t prot)
{
	pud_t new_pud = pfn_pud(__phys_to_pfn(phys), mk_pud_sect_prot(prot));

	/* Only allow permission changes for now */
	if (!pgattr_change_is_safe(READ_ONCE(pud_val(*pudp)),
				   pud_val(new_pud)))
		return 0;

	VM_BUG_ON(phys & ~PUD_MASK);
	set_pud(pudp, new_pud);
	return 1;
}

int pmd_set_huge(pmd_t *pmdp, phys_addr_t phys, pgprot_t prot)
{
	pmd_t new_pmd = pfn_pmd(__phys_to_pfn(phys), mk_pmd_sect_prot(prot));

	/* Only allow permission changes for now */
	if (!pgattr_change_is_safe(READ_ONCE(pmd_val(*pmdp)),
				   pmd_val(new_pmd)))
		return 0;

	VM_BUG_ON(phys & ~PMD_MASK);
	set_pmd(pmdp, new_pmd);
	return 1;
}

int pud_clear_huge(pud_t *pudp)
{
	if (!pud_sect(READ_ONCE(*pudp)))
		return 0;
	pud_clear(pudp);
	return 1;
}

int pmd_clear_huge(pmd_t *pmdp)
{
	if (!pmd_sect(READ_ONCE(*pmdp)))
		return 0;
	pmd_clear(pmdp);
	return 1;
}

int pmd_free_pte_page(pmd_t *pmdp, unsigned long addr)
{
	pte_t *table;
	pmd_t pmd;

	pmd = READ_ONCE(*pmdp);

	if (!pmd_table(pmd)) {
		VM_WARN_ON(1);
		return 1;
	}

	table = pte_offset_kernel(pmdp, addr);
	pmd_clear(pmdp);
	__flush_tlb_kernel_pgtable(addr);
	pte_free_kernel(NULL, table);
	return 1;
}

int pud_free_pmd_page(pud_t *pudp, unsigned long addr)
{
	pmd_t *table;
	pmd_t *pmdp;
	pud_t pud;
	unsigned long next, end;

	pud = READ_ONCE(*pudp);

	if (!pud_table(pud)) {
		VM_WARN_ON(1);
		return 1;
	}

	table = pmd_offset(pudp, addr);
	pmdp = table;
	next = addr;
	end = addr + PUD_SIZE;
	do {
		pmd_free_pte_page(pmdp, next);
	} while (pmdp++, next += PMD_SIZE, next != end);

	pud_clear(pudp);
	__flush_tlb_kernel_pgtable(addr);
	pmd_free(NULL, table);
	return 1;
}

int p4d_free_pud_page(p4d_t *p4d, unsigned long addr)
{
	return 0;	/* Don't attempt a block mapping */
}

#ifdef CONFIG_MEMORY_HOTPLUG
static void __remove_pgd_mapping(pgd_t *pgdir, unsigned long start, u64 size)
{
	unsigned long end = start + size;

	WARN_ON(pgdir != init_mm.pgd);
	WARN_ON((start < PAGE_OFFSET) || (end > PAGE_END));

	unmap_hotplug_range(start, end, false, NULL);
	free_empty_tables(start, end, PAGE_OFFSET, PAGE_END);
}

struct range arch_get_mappable_range(void)
{
	struct range mhp_range;
<<<<<<< HEAD
=======
	u64 start_linear_pa = __pa(_PAGE_OFFSET(vabits_actual));
	u64 end_linear_pa = __pa(PAGE_END - 1);

	if (IS_ENABLED(CONFIG_RANDOMIZE_BASE)) {
		/*
		 * Check for a wrap, it is possible because of randomized linear
		 * mapping the start physical address is actually bigger than
		 * the end physical address. In this case set start to zero
		 * because [0, end_linear_pa] range must still be able to cover
		 * all addressable physical addresses.
		 */
		if (start_linear_pa > end_linear_pa)
			start_linear_pa = 0;
	}

	WARN_ON(start_linear_pa > end_linear_pa);
>>>>>>> 7aef27f0

	/*
	 * Linear mapping region is the range [PAGE_OFFSET..(PAGE_END - 1)]
	 * accommodating both its ends but excluding PAGE_END. Max physical
	 * range which can be mapped inside this linear mapping range, must
	 * also be derived from its end points.
	 */
<<<<<<< HEAD
	mhp_range.start = __pa(_PAGE_OFFSET(vabits_actual));
	mhp_range.end =  __pa(PAGE_END - 1);
=======
	mhp_range.start = start_linear_pa;
	mhp_range.end =  end_linear_pa;

>>>>>>> 7aef27f0
	return mhp_range;
}

int arch_add_memory(int nid, u64 start, u64 size,
		    struct mhp_params *params)
{
	int ret, flags = 0;

	VM_BUG_ON(!mhp_range_allowed(start, size, true));

	/*
	 * KFENCE requires linear map to be mapped at page granularity, so that
	 * it is possible to protect/unprotect single pages in the KFENCE pool.
	 */
	if (rodata_full || debug_pagealloc_enabled() ||
	    IS_ENABLED(CONFIG_KFENCE))
		flags = NO_BLOCK_MAPPINGS | NO_CONT_MAPPINGS;

	__create_pgd_mapping(swapper_pg_dir, start, __phys_to_virt(start),
			     size, params->pgprot, __pgd_pgtable_alloc,
			     flags);

	memblock_clear_nomap(start, size);

	ret = __add_pages(nid, start >> PAGE_SHIFT, size >> PAGE_SHIFT,
			   params);
	if (ret)
		__remove_pgd_mapping(swapper_pg_dir,
				     __phys_to_virt(start), size);
	return ret;
}

void arch_remove_memory(int nid, u64 start, u64 size,
			struct vmem_altmap *altmap)
{
	unsigned long start_pfn = start >> PAGE_SHIFT;
	unsigned long nr_pages = size >> PAGE_SHIFT;

	__remove_pages(start_pfn, nr_pages, altmap);
	__remove_pgd_mapping(swapper_pg_dir, __phys_to_virt(start), size);
}

/*
 * This memory hotplug notifier helps prevent boot memory from being
 * inadvertently removed as it blocks pfn range offlining process in
 * __offline_pages(). Hence this prevents both offlining as well as
 * removal process for boot memory which is initially always online.
 * In future if and when boot memory could be removed, this notifier
 * should be dropped and free_hotplug_page_range() should handle any
 * reserved pages allocated during boot.
 */
static int prevent_bootmem_remove_notifier(struct notifier_block *nb,
					   unsigned long action, void *data)
{
	struct mem_section *ms;
	struct memory_notify *arg = data;
	unsigned long end_pfn = arg->start_pfn + arg->nr_pages;
	unsigned long pfn = arg->start_pfn;

	if ((action != MEM_GOING_OFFLINE) && (action != MEM_OFFLINE))
		return NOTIFY_OK;

	for (; pfn < end_pfn; pfn += PAGES_PER_SECTION) {
		unsigned long start = PFN_PHYS(pfn);
		unsigned long end = start + (1UL << PA_SECTION_SHIFT);

		ms = __pfn_to_section(pfn);
		if (!early_section(ms))
			continue;

		if (action == MEM_GOING_OFFLINE) {
			/*
			 * Boot memory removal is not supported. Prevent
			 * it via blocking any attempted offline request
			 * for the boot memory and just report it.
			 */
			pr_warn("Boot memory [%lx %lx] offlining attempted\n", start, end);
			return NOTIFY_BAD;
		} else if (action == MEM_OFFLINE) {
			/*
			 * This should have never happened. Boot memory
			 * offlining should have been prevented by this
			 * very notifier. Probably some memory removal
			 * procedure might have changed which would then
			 * require further debug.
			 */
			pr_err("Boot memory [%lx %lx] offlined\n", start, end);

			/*
			 * Core memory hotplug does not process a return
			 * code from the notifier for MEM_OFFLINE events.
			 * The error condition has been reported. Return
			 * from here as if ignored.
			 */
			return NOTIFY_DONE;
		}
	}
	return NOTIFY_OK;
}

static struct notifier_block prevent_bootmem_remove_nb = {
	.notifier_call = prevent_bootmem_remove_notifier,
};

/*
 * This ensures that boot memory sections on the platform are online
 * from early boot. Memory sections could not be prevented from being
 * offlined, unless for some reason they are not online to begin with.
 * This helps validate the basic assumption on which the above memory
 * event notifier works to prevent boot memory section offlining and
 * its possible removal.
 */
static void validate_bootmem_online(void)
{
	phys_addr_t start, end, addr;
	struct mem_section *ms;
	u64 i;

	/*
	 * Scanning across all memblock might be expensive
	 * on some big memory systems. Hence enable this
	 * validation only with DEBUG_VM.
	 */
	if (!IS_ENABLED(CONFIG_DEBUG_VM))
		return;

	for_each_mem_range(i, &start, &end) {
		for (addr = start; addr < end; addr += (1UL << PA_SECTION_SHIFT)) {
			ms = __pfn_to_section(PHYS_PFN(addr));

			/*
			 * All memory ranges in the system at this point
			 * should have been marked as early sections.
			 */
			WARN_ON(!early_section(ms));

			/*
			 * Memory notifier mechanism here to prevent boot
			 * memory offlining depends on the fact that each
			 * early section memory on the system is initially
			 * online. Otherwise a given memory section which
			 * is already offline will be overlooked and can
			 * be removed completely. Call out such sections.
			 */
			if (!online_section(ms))
				pr_err("Boot memory [%llx %llx] is offline, can be removed\n",
					addr, addr + (1UL << PA_SECTION_SHIFT));
		}
	}
}

static int __init prevent_bootmem_remove_init(void)
{
	int ret = 0;

	if (!IS_ENABLED(CONFIG_MEMORY_HOTREMOVE))
		return ret;

	validate_bootmem_online();
	ret = register_memory_notifier(&prevent_bootmem_remove_nb);
	if (ret)
		pr_err("%s: Notifier registration failed %d\n", __func__, ret);

	return ret;
}
early_initcall(prevent_bootmem_remove_init);
#endif<|MERGE_RESOLUTION|>--- conflicted
+++ resolved
@@ -1448,8 +1448,6 @@
 struct range arch_get_mappable_range(void)
 {
 	struct range mhp_range;
-<<<<<<< HEAD
-=======
 	u64 start_linear_pa = __pa(_PAGE_OFFSET(vabits_actual));
 	u64 end_linear_pa = __pa(PAGE_END - 1);
 
@@ -1466,7 +1464,6 @@
 	}
 
 	WARN_ON(start_linear_pa > end_linear_pa);
->>>>>>> 7aef27f0
 
 	/*
 	 * Linear mapping region is the range [PAGE_OFFSET..(PAGE_END - 1)]
@@ -1474,14 +1471,9 @@
 	 * range which can be mapped inside this linear mapping range, must
 	 * also be derived from its end points.
 	 */
-<<<<<<< HEAD
-	mhp_range.start = __pa(_PAGE_OFFSET(vabits_actual));
-	mhp_range.end =  __pa(PAGE_END - 1);
-=======
 	mhp_range.start = start_linear_pa;
 	mhp_range.end =  end_linear_pa;
 
->>>>>>> 7aef27f0
 	return mhp_range;
 }
 
