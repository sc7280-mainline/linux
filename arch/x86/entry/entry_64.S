/*
 *  linux/arch/x86_64/entry.S
 *
 *  Copyright (C) 1991, 1992  Linus Torvalds
 *  Copyright (C) 2000, 2001, 2002  Andi Kleen SuSE Labs
 *  Copyright (C) 2000  Pavel Machek <pavel@suse.cz>
 *
 * entry.S contains the system-call and fault low-level handling routines.
 *
 * Some of this is documented in Documentation/x86/entry_64.txt
 *
 * A note on terminology:
 * - iret frame:	Architecture defined interrupt frame from SS to RIP
 *			at the top of the kernel process stack.
 *
 * Some macro usage:
 * - ENTRY/END:		Define functions in the symbol table.
 * - TRACE_IRQ_*:	Trace hardirq state for lock debugging.
 * - idtentry:		Define exception entry points.
 */
#include <linux/linkage.h>
#include <asm/segment.h>
#include <asm/cache.h>
#include <asm/errno.h>
#include "calling.h"
#include <asm/asm-offsets.h>
#include <asm/msr.h>
#include <asm/unistd.h>
#include <asm/thread_info.h>
#include <asm/hw_irq.h>
#include <asm/page_types.h>
#include <asm/irqflags.h>
#include <asm/paravirt.h>
#include <asm/percpu.h>
#include <asm/asm.h>
#include <asm/smap.h>
#include <asm/pgtable_types.h>
#include <asm/export.h>
#include <asm/frame.h>
#include <linux/err.h>

.code64
.section .entry.text, "ax"

#ifdef CONFIG_PARAVIRT
ENTRY(native_usergs_sysret64)
	UNWIND_HINT_EMPTY
	swapgs
	sysretq
END(native_usergs_sysret64)
#endif /* CONFIG_PARAVIRT */

.macro TRACE_IRQS_IRETQ
#ifdef CONFIG_TRACE_IRQFLAGS
	bt	$9, EFLAGS(%rsp)		/* interrupts off? */
	jnc	1f
	TRACE_IRQS_ON
1:
#endif
.endm

/*
 * When dynamic function tracer is enabled it will add a breakpoint
 * to all locations that it is about to modify, sync CPUs, update
 * all the code, sync CPUs, then remove the breakpoints. In this time
 * if lockdep is enabled, it might jump back into the debug handler
 * outside the updating of the IST protection. (TRACE_IRQS_ON/OFF).
 *
 * We need to change the IDT table before calling TRACE_IRQS_ON/OFF to
 * make sure the stack pointer does not get reset back to the top
 * of the debug stack, and instead just reuses the current stack.
 */
#if defined(CONFIG_DYNAMIC_FTRACE) && defined(CONFIG_TRACE_IRQFLAGS)

.macro TRACE_IRQS_OFF_DEBUG
	call	debug_stack_set_zero
	TRACE_IRQS_OFF
	call	debug_stack_reset
.endm

.macro TRACE_IRQS_ON_DEBUG
	call	debug_stack_set_zero
	TRACE_IRQS_ON
	call	debug_stack_reset
.endm

.macro TRACE_IRQS_IRETQ_DEBUG
	bt	$9, EFLAGS(%rsp)		/* interrupts off? */
	jnc	1f
	TRACE_IRQS_ON_DEBUG
1:
.endm

#else
# define TRACE_IRQS_OFF_DEBUG			TRACE_IRQS_OFF
# define TRACE_IRQS_ON_DEBUG			TRACE_IRQS_ON
# define TRACE_IRQS_IRETQ_DEBUG			TRACE_IRQS_IRETQ
#endif

/*
 * 64-bit SYSCALL instruction entry. Up to 6 arguments in registers.
 *
 * This is the only entry point used for 64-bit system calls.  The
 * hardware interface is reasonably well designed and the register to
 * argument mapping Linux uses fits well with the registers that are
 * available when SYSCALL is used.
 *
 * SYSCALL instructions can be found inlined in libc implementations as
 * well as some other programs and libraries.  There are also a handful
 * of SYSCALL instructions in the vDSO used, for example, as a
 * clock_gettimeofday fallback.
 *
 * 64-bit SYSCALL saves rip to rcx, clears rflags.RF, then saves rflags to r11,
 * then loads new ss, cs, and rip from previously programmed MSRs.
 * rflags gets masked by a value from another MSR (so CLD and CLAC
 * are not needed). SYSCALL does not save anything on the stack
 * and does not change rsp.
 *
 * Registers on entry:
 * rax  system call number
 * rcx  return address
 * r11  saved rflags (note: r11 is callee-clobbered register in C ABI)
 * rdi  arg0
 * rsi  arg1
 * rdx  arg2
 * r10  arg3 (needs to be moved to rcx to conform to C ABI)
 * r8   arg4
 * r9   arg5
 * (note: r12-r15, rbp, rbx are callee-preserved in C ABI)
 *
 * Only called from user space.
 *
 * When user can change pt_regs->foo always force IRET. That is because
 * it deals with uncanonical addresses better. SYSRET has trouble
 * with them due to bugs in both AMD and Intel CPUs.
 */

ENTRY(entry_SYSCALL_64)
	UNWIND_HINT_EMPTY
	/*
	 * Interrupts are off on entry.
	 * We do not frame this tiny irq-off block with TRACE_IRQS_OFF/ON,
	 * it is too small to ever cause noticeable irq latency.
	 */

	swapgs
	movq	%rsp, PER_CPU_VAR(rsp_scratch)
	movq	PER_CPU_VAR(cpu_current_top_of_stack), %rsp

	TRACE_IRQS_OFF

	/* Construct struct pt_regs on stack */
	pushq	$__USER_DS			/* pt_regs->ss */
	pushq	PER_CPU_VAR(rsp_scratch)	/* pt_regs->sp */
	pushq	%r11				/* pt_regs->flags */
	pushq	$__USER_CS			/* pt_regs->cs */
	pushq	%rcx				/* pt_regs->ip */
GLOBAL(entry_SYSCALL_64_after_hwframe)
	pushq	%rax				/* pt_regs->orig_ax */
	pushq	%rdi				/* pt_regs->di */
	pushq	%rsi				/* pt_regs->si */
	pushq	%rdx				/* pt_regs->dx */
	pushq	%rcx				/* pt_regs->cx */
	pushq	$-ENOSYS			/* pt_regs->ax */
	pushq	%r8				/* pt_regs->r8 */
	pushq	%r9				/* pt_regs->r9 */
	pushq	%r10				/* pt_regs->r10 */
	pushq	%r11				/* pt_regs->r11 */
	sub	$(6*8), %rsp			/* pt_regs->bp, bx, r12-15 not saved */
	UNWIND_HINT_REGS extra=0

	/*
	 * If we need to do entry work or if we guess we'll need to do
	 * exit work, go straight to the slow path.
	 */
	movq	PER_CPU_VAR(current_task), %r11
	testl	$_TIF_WORK_SYSCALL_ENTRY|_TIF_ALLWORK_MASK, TASK_TI_flags(%r11)
	jnz	entry_SYSCALL64_slow_path

entry_SYSCALL_64_fastpath:
	/*
	 * Easy case: enable interrupts and issue the syscall.  If the syscall
	 * needs pt_regs, we'll call a stub that disables interrupts again
	 * and jumps to the slow path.
	 */
	TRACE_IRQS_ON
	ENABLE_INTERRUPTS(CLBR_NONE)
#if __SYSCALL_MASK == ~0
	cmpq	$__NR_syscall_max, %rax
#else
	andl	$__SYSCALL_MASK, %eax
	cmpl	$__NR_syscall_max, %eax
#endif
	ja	1f				/* return -ENOSYS (already in pt_regs->ax) */
	movq	%r10, %rcx

	/*
	 * This call instruction is handled specially in stub_ptregs_64.
	 * It might end up jumping to the slow path.  If it jumps, RAX
	 * and all argument registers are clobbered.
	 */
	call	*sys_call_table(, %rax, 8)
.Lentry_SYSCALL_64_after_fastpath_call:

	movq	%rax, RAX(%rsp)
1:

	/*
	 * If we get here, then we know that pt_regs is clean for SYSRET64.
	 * If we see that no exit work is required (which we are required
	 * to check with IRQs off), then we can go straight to SYSRET64.
	 */
	DISABLE_INTERRUPTS(CLBR_ANY)
	TRACE_IRQS_OFF
	movq	PER_CPU_VAR(current_task), %r11
	testl	$_TIF_ALLWORK_MASK, TASK_TI_flags(%r11)
	jnz	1f

	LOCKDEP_SYS_EXIT
	TRACE_IRQS_ON		/* user mode is traced as IRQs on */
	movq	RIP(%rsp), %rcx
	movq	EFLAGS(%rsp), %r11
	RESTORE_C_REGS_EXCEPT_RCX_R11
	movq	RSP(%rsp), %rsp
	UNWIND_HINT_EMPTY
	USERGS_SYSRET64

1:
	/*
	 * The fast path looked good when we started, but something changed
	 * along the way and we need to switch to the slow path.  Calling
	 * raise(3) will trigger this, for example.  IRQs are off.
	 */
	TRACE_IRQS_ON
	ENABLE_INTERRUPTS(CLBR_ANY)
	SAVE_EXTRA_REGS
	movq	%rsp, %rdi
	call	syscall_return_slowpath	/* returns with IRQs disabled */
	jmp	return_from_SYSCALL_64

entry_SYSCALL64_slow_path:
	/* IRQs are off. */
	SAVE_EXTRA_REGS
	movq	%rsp, %rdi
	call	do_syscall_64		/* returns with IRQs disabled */

return_from_SYSCALL_64:
	RESTORE_EXTRA_REGS
	TRACE_IRQS_IRETQ		/* we're about to change IF */

	/*
	 * Try to use SYSRET instead of IRET if we're returning to
	 * a completely clean 64-bit userspace context.
	 */
	movq	RCX(%rsp), %rcx
	movq	RIP(%rsp), %r11
	cmpq	%rcx, %r11			/* RCX == RIP */
	jne	opportunistic_sysret_failed

	/*
	 * On Intel CPUs, SYSRET with non-canonical RCX/RIP will #GP
	 * in kernel space.  This essentially lets the user take over
	 * the kernel, since userspace controls RSP.
	 *
	 * If width of "canonical tail" ever becomes variable, this will need
	 * to be updated to remain correct on both old and new CPUs.
	 *
	 * Change top bits to match most significant bit (47th or 56th bit
	 * depending on paging mode) in the address.
	 */
	shl	$(64 - (__VIRTUAL_MASK_SHIFT+1)), %rcx
	sar	$(64 - (__VIRTUAL_MASK_SHIFT+1)), %rcx

	/* If this changed %rcx, it was not canonical */
	cmpq	%rcx, %r11
	jne	opportunistic_sysret_failed

	cmpq	$__USER_CS, CS(%rsp)		/* CS must match SYSRET */
	jne	opportunistic_sysret_failed

	movq	R11(%rsp), %r11
	cmpq	%r11, EFLAGS(%rsp)		/* R11 == RFLAGS */
	jne	opportunistic_sysret_failed

	/*
	 * SYSCALL clears RF when it saves RFLAGS in R11 and SYSRET cannot
	 * restore RF properly. If the slowpath sets it for whatever reason, we
	 * need to restore it correctly.
	 *
	 * SYSRET can restore TF, but unlike IRET, restoring TF results in a
	 * trap from userspace immediately after SYSRET.  This would cause an
	 * infinite loop whenever #DB happens with register state that satisfies
	 * the opportunistic SYSRET conditions.  For example, single-stepping
	 * this user code:
	 *
	 *           movq	$stuck_here, %rcx
	 *           pushfq
	 *           popq %r11
	 *   stuck_here:
	 *
	 * would never get past 'stuck_here'.
	 */
	testq	$(X86_EFLAGS_RF|X86_EFLAGS_TF), %r11
	jnz	opportunistic_sysret_failed

	/* nothing to check for RSP */

	cmpq	$__USER_DS, SS(%rsp)		/* SS must match SYSRET */
	jne	opportunistic_sysret_failed

	/*
	 * We win! This label is here just for ease of understanding
	 * perf profiles. Nothing jumps here.
	 */
syscall_return_via_sysret:
	/* rcx and r11 are already restored (see code above) */
	RESTORE_C_REGS_EXCEPT_RCX_R11
	movq	RSP(%rsp), %rsp
	UNWIND_HINT_EMPTY
	USERGS_SYSRET64

opportunistic_sysret_failed:
	SWAPGS
	jmp	restore_c_regs_and_iret
END(entry_SYSCALL_64)

ENTRY(stub_ptregs_64)
	/*
	 * Syscalls marked as needing ptregs land here.
	 * If we are on the fast path, we need to save the extra regs,
	 * which we achieve by trying again on the slow path.  If we are on
	 * the slow path, the extra regs are already saved.
	 *
	 * RAX stores a pointer to the C function implementing the syscall.
	 * IRQs are on.
	 */
	cmpq	$.Lentry_SYSCALL_64_after_fastpath_call, (%rsp)
	jne	1f

	/*
	 * Called from fast path -- disable IRQs again, pop return address
	 * and jump to slow path
	 */
	DISABLE_INTERRUPTS(CLBR_ANY)
	TRACE_IRQS_OFF
	popq	%rax
	UNWIND_HINT_REGS extra=0
	jmp	entry_SYSCALL64_slow_path

1:
	jmp	*%rax				/* Called from C */
END(stub_ptregs_64)

.macro ptregs_stub func
ENTRY(ptregs_\func)
	UNWIND_HINT_FUNC
	leaq	\func(%rip), %rax
	jmp	stub_ptregs_64
END(ptregs_\func)
.endm

/* Instantiate ptregs_stub for each ptregs-using syscall */
#define __SYSCALL_64_QUAL_(sym)
#define __SYSCALL_64_QUAL_ptregs(sym) ptregs_stub sym
#define __SYSCALL_64(nr, sym, qual) __SYSCALL_64_QUAL_##qual(sym)
#include <asm/syscalls_64.h>

/*
 * %rdi: prev task
 * %rsi: next task
 */
ENTRY(__switch_to_asm)
	UNWIND_HINT_FUNC
	/*
	 * Save callee-saved registers
	 * This must match the order in inactive_task_frame
	 */
	pushq	%rbp
	pushq	%rbx
	pushq	%r12
	pushq	%r13
	pushq	%r14
	pushq	%r15

	/* switch stack */
	movq	%rsp, TASK_threadsp(%rdi)
	movq	TASK_threadsp(%rsi), %rsp

#ifdef CONFIG_CC_STACKPROTECTOR
	movq	TASK_stack_canary(%rsi), %rbx
	movq	%rbx, PER_CPU_VAR(irq_stack_union)+stack_canary_offset
#endif

	/* restore callee-saved registers */
	popq	%r15
	popq	%r14
	popq	%r13
	popq	%r12
	popq	%rbx
	popq	%rbp

	jmp	__switch_to
END(__switch_to_asm)

/*
 * A newly forked process directly context switches into this address.
 *
 * rax: prev task we switched from
 * rbx: kernel thread func (NULL for user thread)
 * r12: kernel thread arg
 */
ENTRY(ret_from_fork)
	UNWIND_HINT_EMPTY
	movq	%rax, %rdi
	call	schedule_tail			/* rdi: 'prev' task parameter */

	testq	%rbx, %rbx			/* from kernel_thread? */
	jnz	1f				/* kernel threads are uncommon */

2:
	UNWIND_HINT_REGS
	movq	%rsp, %rdi
	call	syscall_return_slowpath	/* returns with IRQs disabled */
	TRACE_IRQS_ON			/* user mode is traced as IRQS on */
	SWAPGS
	jmp	restore_regs_and_iret

1:
	/* kernel thread */
	movq	%r12, %rdi
	call	*%rbx
	/*
	 * A kernel thread is allowed to return here after successfully
	 * calling do_execve().  Exit to userspace to complete the execve()
	 * syscall.
	 */
	movq	$0, RAX(%rsp)
	jmp	2b
END(ret_from_fork)

/*
 * Build the entry stubs with some assembler magic.
 * We pack 1 stub into every 8-byte block.
 */
	.align 8
ENTRY(irq_entries_start)
    vector=FIRST_EXTERNAL_VECTOR
    .rept (FIRST_SYSTEM_VECTOR - FIRST_EXTERNAL_VECTOR)
	UNWIND_HINT_IRET_REGS
	pushq	$(~vector+0x80)			/* Note: always in signed byte range */
	jmp	common_interrupt
	.align	8
	vector=vector+1
    .endr
END(irq_entries_start)

.macro DEBUG_ENTRY_ASSERT_IRQS_OFF
#ifdef CONFIG_DEBUG_ENTRY
	pushfq
	testl $X86_EFLAGS_IF, (%rsp)
	jz .Lokay_\@
	ud2
.Lokay_\@:
	addq $8, %rsp
#endif
.endm

/*
 * Enters the IRQ stack if we're not already using it.  NMI-safe.  Clobbers
 * flags and puts old RSP into old_rsp, and leaves all other GPRs alone.
 * Requires kernel GSBASE.
 *
 * The invariant is that, if irq_count != -1, then the IRQ stack is in use.
 */
.macro ENTER_IRQ_STACK regs=1 old_rsp
	DEBUG_ENTRY_ASSERT_IRQS_OFF
	movq	%rsp, \old_rsp

	.if \regs
	UNWIND_HINT_REGS base=\old_rsp
	.endif

	incl	PER_CPU_VAR(irq_count)
	jnz	.Lirq_stack_push_old_rsp_\@

	/*
	 * Right now, if we just incremented irq_count to zero, we've
	 * claimed the IRQ stack but we haven't switched to it yet.
	 *
	 * If anything is added that can interrupt us here without using IST,
	 * it must be *extremely* careful to limit its stack usage.  This
	 * could include kprobes and a hypothetical future IST-less #DB
	 * handler.
	 *
	 * The OOPS unwinder relies on the word at the top of the IRQ
	 * stack linking back to the previous RSP for the entire time we're
	 * on the IRQ stack.  For this to work reliably, we need to write
	 * it before we actually move ourselves to the IRQ stack.
	 */

	movq	\old_rsp, PER_CPU_VAR(irq_stack_union + IRQ_STACK_SIZE - 8)
	movq	PER_CPU_VAR(irq_stack_ptr), %rsp

#ifdef CONFIG_DEBUG_ENTRY
	/*
	 * If the first movq above becomes wrong due to IRQ stack layout
	 * changes, the only way we'll notice is if we try to unwind right
	 * here.  Assert that we set up the stack right to catch this type
	 * of bug quickly.
	 */
	cmpq	-8(%rsp), \old_rsp
	je	.Lirq_stack_okay\@
	ud2
	.Lirq_stack_okay\@:
#endif

.Lirq_stack_push_old_rsp_\@:
	pushq	\old_rsp

	.if \regs
	UNWIND_HINT_REGS indirect=1
	.endif
.endm

/*
 * Undoes ENTER_IRQ_STACK.
 */
.macro LEAVE_IRQ_STACK regs=1
	DEBUG_ENTRY_ASSERT_IRQS_OFF
	/* We need to be off the IRQ stack before decrementing irq_count. */
	popq	%rsp

	.if \regs
	UNWIND_HINT_REGS
	.endif

	/*
	 * As in ENTER_IRQ_STACK, irq_count == 0, we are still claiming
	 * the irq stack but we're not on it.
	 */

	decl	PER_CPU_VAR(irq_count)
.endm

/*
 * Interrupt entry/exit.
 *
 * Interrupt entry points save only callee clobbered registers in fast path.
 *
 * Entry runs with interrupts off.
 */

/* 0(%rsp): ~(interrupt number) */
	.macro interrupt func
	cld
	ALLOC_PT_GPREGS_ON_STACK
	SAVE_C_REGS
	SAVE_EXTRA_REGS
	ENCODE_FRAME_POINTER

	testb	$3, CS(%rsp)
	jz	1f

	/*
	 * IRQ from user mode.  Switch to kernel gsbase and inform context
	 * tracking that we're in kernel mode.
	 */
	SWAPGS

	/*
	 * We need to tell lockdep that IRQs are off.  We can't do this until
	 * we fix gsbase, and we should do it before enter_from_user_mode
	 * (which can take locks).  Since TRACE_IRQS_OFF idempotent,
	 * the simplest way to handle it is to just call it twice if
	 * we enter from user mode.  There's no reason to optimize this since
	 * TRACE_IRQS_OFF is a no-op if lockdep is off.
	 */
	TRACE_IRQS_OFF

	CALL_enter_from_user_mode

1:
	ENTER_IRQ_STACK old_rsp=%rdi
	/* We entered an interrupt context - irqs are off: */
	TRACE_IRQS_OFF

	call	\func	/* rdi points to pt_regs */
	.endm

	/*
	 * The interrupt stubs push (~vector+0x80) onto the stack and
	 * then jump to common_interrupt.
	 */
	.p2align CONFIG_X86_L1_CACHE_SHIFT
common_interrupt:
	ASM_CLAC
	addq	$-0x80, (%rsp)			/* Adjust vector to [-256, -1] range */
	interrupt do_IRQ
	/* 0(%rsp): old RSP */
ret_from_intr:
	DISABLE_INTERRUPTS(CLBR_ANY)
	TRACE_IRQS_OFF

	LEAVE_IRQ_STACK

	testb	$3, CS(%rsp)
	jz	retint_kernel

	/* Interrupt came from user space */
GLOBAL(retint_user)
	mov	%rsp,%rdi
	call	prepare_exit_to_usermode
	TRACE_IRQS_IRETQ
	SWAPGS
	jmp	restore_regs_and_iret

/* Returning to kernel space */
retint_kernel:
#ifdef CONFIG_PREEMPT
	/* Interrupts are off */
	/* Check if we need preemption */
	bt	$9, EFLAGS(%rsp)		/* were interrupts off? */
	jnc	1f
0:	cmpl	$0, PER_CPU_VAR(__preempt_count)
	jnz	1f
	call	preempt_schedule_irq
	jmp	0b
1:
#endif
	/*
	 * The iretq could re-enable interrupts:
	 */
	TRACE_IRQS_IRETQ

/*
 * At this label, code paths which return to kernel and to user,
 * which come from interrupts/exception and from syscalls, merge.
 */
GLOBAL(restore_regs_and_iret)
	RESTORE_EXTRA_REGS
restore_c_regs_and_iret:
	RESTORE_C_REGS
	REMOVE_PT_GPREGS_FROM_STACK 8
	INTERRUPT_RETURN

ENTRY(native_iret)
	UNWIND_HINT_IRET_REGS
	/*
	 * Are we returning to a stack segment from the LDT?  Note: in
	 * 64-bit mode SS:RSP on the exception stack is always valid.
	 */
#ifdef CONFIG_X86_ESPFIX64
	testb	$4, (SS-RIP)(%rsp)
	jnz	native_irq_return_ldt
#endif

.global native_irq_return_iret
native_irq_return_iret:
	/*
	 * This may fault.  Non-paranoid faults on return to userspace are
	 * handled by fixup_bad_iret.  These include #SS, #GP, and #NP.
	 * Double-faults due to espfix64 are handled in do_double_fault.
	 * Other faults here are fatal.
	 */
	iretq

#ifdef CONFIG_X86_ESPFIX64
native_irq_return_ldt:
	/*
	 * We are running with user GSBASE.  All GPRs contain their user
	 * values.  We have a percpu ESPFIX stack that is eight slots
	 * long (see ESPFIX_STACK_SIZE).  espfix_waddr points to the bottom
	 * of the ESPFIX stack.
	 *
	 * We clobber RAX and RDI in this code.  We stash RDI on the
	 * normal stack and RAX on the ESPFIX stack.
	 *
	 * The ESPFIX stack layout we set up looks like this:
	 *
	 * --- top of ESPFIX stack ---
	 * SS
	 * RSP
	 * RFLAGS
	 * CS
	 * RIP  <-- RSP points here when we're done
	 * RAX  <-- espfix_waddr points here
	 * --- bottom of ESPFIX stack ---
	 */

	pushq	%rdi				/* Stash user RDI */
	SWAPGS
	movq	PER_CPU_VAR(espfix_waddr), %rdi
	movq	%rax, (0*8)(%rdi)		/* user RAX */
	movq	(1*8)(%rsp), %rax		/* user RIP */
	movq	%rax, (1*8)(%rdi)
	movq	(2*8)(%rsp), %rax		/* user CS */
	movq	%rax, (2*8)(%rdi)
	movq	(3*8)(%rsp), %rax		/* user RFLAGS */
	movq	%rax, (3*8)(%rdi)
	movq	(5*8)(%rsp), %rax		/* user SS */
	movq	%rax, (5*8)(%rdi)
	movq	(4*8)(%rsp), %rax		/* user RSP */
	movq	%rax, (4*8)(%rdi)
	/* Now RAX == RSP. */

	andl	$0xffff0000, %eax		/* RAX = (RSP & 0xffff0000) */
	popq	%rdi				/* Restore user RDI */

	/*
	 * espfix_stack[31:16] == 0.  The page tables are set up such that
	 * (espfix_stack | (X & 0xffff0000)) points to a read-only alias of
	 * espfix_waddr for any X.  That is, there are 65536 RO aliases of
	 * the same page.  Set up RSP so that RSP[31:16] contains the
	 * respective 16 bits of the /userspace/ RSP and RSP nonetheless
	 * still points to an RO alias of the ESPFIX stack.
	 */
	orq	PER_CPU_VAR(espfix_stack), %rax
	SWAPGS
	movq	%rax, %rsp
	UNWIND_HINT_IRET_REGS offset=8

	/*
	 * At this point, we cannot write to the stack any more, but we can
	 * still read.
	 */
	popq	%rax				/* Restore user RAX */

	/*
	 * RSP now points to an ordinary IRET frame, except that the page
	 * is read-only and RSP[31:16] are preloaded with the userspace
	 * values.  We can now IRET back to userspace.
	 */
	jmp	native_irq_return_iret
#endif
END(common_interrupt)

/*
 * APIC interrupts.
 */
.macro apicinterrupt3 num sym do_sym
ENTRY(\sym)
	UNWIND_HINT_IRET_REGS
	ASM_CLAC
	pushq	$~(\num)
.Lcommon_\sym:
	interrupt \do_sym
	jmp	ret_from_intr
END(\sym)
.endm

/* Make sure APIC interrupt handlers end up in the irqentry section: */
#define PUSH_SECTION_IRQENTRY	.pushsection .irqentry.text, "ax"
#define POP_SECTION_IRQENTRY	.popsection

.macro apicinterrupt num sym do_sym
PUSH_SECTION_IRQENTRY
apicinterrupt3 \num \sym \do_sym
POP_SECTION_IRQENTRY
.endm

#ifdef CONFIG_SMP
apicinterrupt3 IRQ_MOVE_CLEANUP_VECTOR		irq_move_cleanup_interrupt	smp_irq_move_cleanup_interrupt
apicinterrupt3 REBOOT_VECTOR			reboot_interrupt		smp_reboot_interrupt
#endif

#ifdef CONFIG_X86_UV
apicinterrupt3 UV_BAU_MESSAGE			uv_bau_message_intr1		uv_bau_message_interrupt
#endif

apicinterrupt LOCAL_TIMER_VECTOR		apic_timer_interrupt		smp_apic_timer_interrupt
apicinterrupt X86_PLATFORM_IPI_VECTOR		x86_platform_ipi		smp_x86_platform_ipi

#ifdef CONFIG_HAVE_KVM
apicinterrupt3 POSTED_INTR_VECTOR		kvm_posted_intr_ipi		smp_kvm_posted_intr_ipi
apicinterrupt3 POSTED_INTR_WAKEUP_VECTOR	kvm_posted_intr_wakeup_ipi	smp_kvm_posted_intr_wakeup_ipi
apicinterrupt3 POSTED_INTR_NESTED_VECTOR	kvm_posted_intr_nested_ipi	smp_kvm_posted_intr_nested_ipi
#endif

#ifdef CONFIG_X86_MCE_THRESHOLD
apicinterrupt THRESHOLD_APIC_VECTOR		threshold_interrupt		smp_threshold_interrupt
#endif

#ifdef CONFIG_X86_MCE_AMD
apicinterrupt DEFERRED_ERROR_VECTOR		deferred_error_interrupt	smp_deferred_error_interrupt
#endif

#ifdef CONFIG_X86_THERMAL_VECTOR
apicinterrupt THERMAL_APIC_VECTOR		thermal_interrupt		smp_thermal_interrupt
#endif

#ifdef CONFIG_SMP
apicinterrupt CALL_FUNCTION_SINGLE_VECTOR	call_function_single_interrupt	smp_call_function_single_interrupt
apicinterrupt CALL_FUNCTION_VECTOR		call_function_interrupt		smp_call_function_interrupt
apicinterrupt RESCHEDULE_VECTOR			reschedule_interrupt		smp_reschedule_interrupt
#endif

apicinterrupt ERROR_APIC_VECTOR			error_interrupt			smp_error_interrupt
apicinterrupt SPURIOUS_APIC_VECTOR		spurious_interrupt		smp_spurious_interrupt

#ifdef CONFIG_IRQ_WORK
apicinterrupt IRQ_WORK_VECTOR			irq_work_interrupt		smp_irq_work_interrupt
#endif

/*
 * Exception entry points.
 */
#define CPU_TSS_IST(x) PER_CPU_VAR(cpu_tss) + (TSS_ist + ((x) - 1) * 8)

.macro idtentry sym do_sym has_error_code:req paranoid=0 shift_ist=-1
ENTRY(\sym)
	UNWIND_HINT_IRET_REGS offset=8

	/* Sanity check */
	.if \shift_ist != -1 && \paranoid == 0
	.error "using shift_ist requires paranoid=1"
	.endif

	ASM_CLAC

	.ifeq \has_error_code
	pushq	$-1				/* ORIG_RAX: no syscall to restart */
	.endif

	ALLOC_PT_GPREGS_ON_STACK

	.if \paranoid
	.if \paranoid == 1
	testb	$3, CS(%rsp)			/* If coming from userspace, switch stacks */
	jnz	1f
	.endif
	call	paranoid_entry
	.else
	call	error_entry
	.endif
	UNWIND_HINT_REGS
	/* returned flag: ebx=0: need swapgs on exit, ebx=1: don't need it */

	.if \paranoid
	.if \shift_ist != -1
	TRACE_IRQS_OFF_DEBUG			/* reload IDT in case of recursion */
	.else
	TRACE_IRQS_OFF
	.endif
	.endif

	movq	%rsp, %rdi			/* pt_regs pointer */

	.if \has_error_code
	movq	ORIG_RAX(%rsp), %rsi		/* get error code */
	movq	$-1, ORIG_RAX(%rsp)		/* no syscall to restart */
	.else
	xorl	%esi, %esi			/* no error code */
	.endif

	.if \shift_ist != -1
	subq	$EXCEPTION_STKSZ, CPU_TSS_IST(\shift_ist)
	.endif

	call	\do_sym

	.if \shift_ist != -1
	addq	$EXCEPTION_STKSZ, CPU_TSS_IST(\shift_ist)
	.endif

	/* these procedures expect "no swapgs" flag in ebx */
	.if \paranoid
	jmp	paranoid_exit
	.else
	jmp	error_exit
	.endif

	.if \paranoid == 1
	/*
	 * Paranoid entry from userspace.  Switch stacks and treat it
	 * as a normal entry.  This means that paranoid handlers
	 * run in real process context if user_mode(regs).
	 */
1:
	call	error_entry


	movq	%rsp, %rdi			/* pt_regs pointer */
	call	sync_regs
	movq	%rax, %rsp			/* switch stack */

	movq	%rsp, %rdi			/* pt_regs pointer */

	.if \has_error_code
	movq	ORIG_RAX(%rsp), %rsi		/* get error code */
	movq	$-1, ORIG_RAX(%rsp)		/* no syscall to restart */
	.else
	xorl	%esi, %esi			/* no error code */
	.endif

	call	\do_sym

	jmp	error_exit			/* %ebx: no swapgs flag */
	.endif
END(\sym)
.endm

idtentry divide_error			do_divide_error			has_error_code=0
idtentry overflow			do_overflow			has_error_code=0
idtentry bounds				do_bounds			has_error_code=0
idtentry invalid_op			do_invalid_op			has_error_code=0
idtentry device_not_available		do_device_not_available		has_error_code=0
idtentry double_fault			do_double_fault			has_error_code=1 paranoid=2
idtentry coprocessor_segment_overrun	do_coprocessor_segment_overrun	has_error_code=0
idtentry invalid_TSS			do_invalid_TSS			has_error_code=1
idtentry segment_not_present		do_segment_not_present		has_error_code=1
idtentry spurious_interrupt_bug		do_spurious_interrupt_bug	has_error_code=0
idtentry coprocessor_error		do_coprocessor_error		has_error_code=0
idtentry alignment_check		do_alignment_check		has_error_code=1
idtentry simd_coprocessor_error		do_simd_coprocessor_error	has_error_code=0


	/*
	 * Reload gs selector with exception handling
	 * edi:  new selector
	 */
ENTRY(native_load_gs_index)
	FRAME_BEGIN
	pushfq
	DISABLE_INTERRUPTS(CLBR_ANY & ~CLBR_RDI)
	SWAPGS
.Lgs_change:
	movl	%edi, %gs
2:	ALTERNATIVE "", "mfence", X86_BUG_SWAPGS_FENCE
	SWAPGS
	popfq
	FRAME_END
	ret
ENDPROC(native_load_gs_index)
EXPORT_SYMBOL(native_load_gs_index)

	_ASM_EXTABLE(.Lgs_change, bad_gs)
	.section .fixup, "ax"
	/* running with kernelgs */
bad_gs:
	SWAPGS					/* switch back to user gs */
.macro ZAP_GS
	/* This can't be a string because the preprocessor needs to see it. */
	movl $__USER_DS, %eax
	movl %eax, %gs
.endm
	ALTERNATIVE "", "ZAP_GS", X86_BUG_NULL_SEG
	xorl	%eax, %eax
	movl	%eax, %gs
	jmp	2b
	.previous

/* Call softirq on interrupt stack. Interrupts are off. */
ENTRY(do_softirq_own_stack)
	pushq	%rbp
	mov	%rsp, %rbp
	ENTER_IRQ_STACK regs=0 old_rsp=%r11
	call	__do_softirq
	LEAVE_IRQ_STACK regs=0
	leaveq
	ret
ENDPROC(do_softirq_own_stack)

#ifdef CONFIG_XEN
idtentry hypervisor_callback xen_do_hypervisor_callback has_error_code=0

/*
 * A note on the "critical region" in our callback handler.
 * We want to avoid stacking callback handlers due to events occurring
 * during handling of the last event. To do this, we keep events disabled
 * until we've done all processing. HOWEVER, we must enable events before
 * popping the stack frame (can't be done atomically) and so it would still
 * be possible to get enough handler activations to overflow the stack.
 * Although unlikely, bugs of that kind are hard to track down, so we'd
 * like to avoid the possibility.
 * So, on entry to the handler we detect whether we interrupted an
 * existing activation in its critical region -- if so, we pop the current
 * activation and restart the handler using the previous one.
 */
ENTRY(xen_do_hypervisor_callback)		/* do_hypervisor_callback(struct *pt_regs) */

/*
 * Since we don't modify %rdi, evtchn_do_upall(struct *pt_regs) will
 * see the correct pointer to the pt_regs
 */
	UNWIND_HINT_FUNC
	movq	%rdi, %rsp			/* we don't return, adjust the stack frame */
	UNWIND_HINT_REGS

	ENTER_IRQ_STACK old_rsp=%r10
	call	xen_evtchn_do_upcall
	LEAVE_IRQ_STACK

#ifndef CONFIG_PREEMPT
	call	xen_maybe_preempt_hcall
#endif
	jmp	error_exit
END(xen_do_hypervisor_callback)

/*
 * Hypervisor uses this for application faults while it executes.
 * We get here for two reasons:
 *  1. Fault while reloading DS, ES, FS or GS
 *  2. Fault while executing IRET
 * Category 1 we do not need to fix up as Xen has already reloaded all segment
 * registers that could be reloaded and zeroed the others.
 * Category 2 we fix up by killing the current process. We cannot use the
 * normal Linux return path in this case because if we use the IRET hypercall
 * to pop the stack frame we end up in an infinite loop of failsafe callbacks.
 * We distinguish between categories by comparing each saved segment register
 * with its current contents: any discrepancy means we in category 1.
 */
ENTRY(xen_failsafe_callback)
	UNWIND_HINT_EMPTY
	movl	%ds, %ecx
	cmpw	%cx, 0x10(%rsp)
	jne	1f
	movl	%es, %ecx
	cmpw	%cx, 0x18(%rsp)
	jne	1f
	movl	%fs, %ecx
	cmpw	%cx, 0x20(%rsp)
	jne	1f
	movl	%gs, %ecx
	cmpw	%cx, 0x28(%rsp)
	jne	1f
	/* All segments match their saved values => Category 2 (Bad IRET). */
	movq	(%rsp), %rcx
	movq	8(%rsp), %r11
	addq	$0x30, %rsp
	pushq	$0				/* RIP */
<<<<<<< HEAD
	pushq	%r11
	pushq	%rcx
=======
>>>>>>> c6ef8942
	UNWIND_HINT_IRET_REGS offset=8
	jmp	general_protection
1:	/* Segment mismatch => Category 1 (Bad segment). Retry the IRET. */
	movq	(%rsp), %rcx
	movq	8(%rsp), %r11
	addq	$0x30, %rsp
	UNWIND_HINT_IRET_REGS
	pushq	$-1 /* orig_ax = -1 => not a system call */
	ALLOC_PT_GPREGS_ON_STACK
	SAVE_C_REGS
	SAVE_EXTRA_REGS
	ENCODE_FRAME_POINTER
	jmp	error_exit
END(xen_failsafe_callback)

apicinterrupt3 HYPERVISOR_CALLBACK_VECTOR \
	xen_hvm_callback_vector xen_evtchn_do_upcall

#endif /* CONFIG_XEN */

#if IS_ENABLED(CONFIG_HYPERV)
apicinterrupt3 HYPERVISOR_CALLBACK_VECTOR \
	hyperv_callback_vector hyperv_vector_handler
#endif /* CONFIG_HYPERV */

idtentry debug			do_debug		has_error_code=0	paranoid=1 shift_ist=DEBUG_STACK
idtentry int3			do_int3			has_error_code=0	paranoid=1 shift_ist=DEBUG_STACK
idtentry stack_segment		do_stack_segment	has_error_code=1

#ifdef CONFIG_XEN
idtentry xendebug		do_debug		has_error_code=0
idtentry xenint3		do_int3			has_error_code=0
#endif

idtentry general_protection	do_general_protection	has_error_code=1
idtentry page_fault		do_page_fault		has_error_code=1

#ifdef CONFIG_KVM_GUEST
idtentry async_page_fault	do_async_page_fault	has_error_code=1
#endif

#ifdef CONFIG_X86_MCE
idtentry machine_check					has_error_code=0	paranoid=1 do_sym=*machine_check_vector(%rip)
#endif

/*
 * Save all registers in pt_regs, and switch gs if needed.
 * Use slow, but surefire "are we in kernel?" check.
 * Return: ebx=0: need swapgs on exit, ebx=1: otherwise
 */
ENTRY(paranoid_entry)
	UNWIND_HINT_FUNC
	cld
	SAVE_C_REGS 8
	SAVE_EXTRA_REGS 8
	ENCODE_FRAME_POINTER 8
	movl	$1, %ebx
	movl	$MSR_GS_BASE, %ecx
	rdmsr
	testl	%edx, %edx
	js	1f				/* negative -> in kernel */
	SWAPGS
	xorl	%ebx, %ebx
1:	ret
END(paranoid_entry)

/*
 * "Paranoid" exit path from exception stack.  This is invoked
 * only on return from non-NMI IST interrupts that came
 * from kernel space.
 *
 * We may be returning to very strange contexts (e.g. very early
 * in syscall entry), so checking for preemption here would
 * be complicated.  Fortunately, we there's no good reason
 * to try to handle preemption here.
 *
 * On entry, ebx is "no swapgs" flag (1: don't need swapgs, 0: need it)
 */
ENTRY(paranoid_exit)
	UNWIND_HINT_REGS
	DISABLE_INTERRUPTS(CLBR_ANY)
	TRACE_IRQS_OFF_DEBUG
	testl	%ebx, %ebx			/* swapgs needed? */
	jnz	paranoid_exit_no_swapgs
	TRACE_IRQS_IRETQ
	SWAPGS_UNSAFE_STACK
	jmp	paranoid_exit_restore
paranoid_exit_no_swapgs:
	TRACE_IRQS_IRETQ_DEBUG
paranoid_exit_restore:
	RESTORE_EXTRA_REGS
	RESTORE_C_REGS
	REMOVE_PT_GPREGS_FROM_STACK 8
	INTERRUPT_RETURN
END(paranoid_exit)

/*
 * Save all registers in pt_regs, and switch gs if needed.
 * Return: EBX=0: came from user mode; EBX=1: otherwise
 */
ENTRY(error_entry)
	UNWIND_HINT_FUNC
	cld
	SAVE_C_REGS 8
	SAVE_EXTRA_REGS 8
	ENCODE_FRAME_POINTER 8
	xorl	%ebx, %ebx
	testb	$3, CS+8(%rsp)
	jz	.Lerror_kernelspace

	/*
	 * We entered from user mode or we're pretending to have entered
	 * from user mode due to an IRET fault.
	 */
	SWAPGS

.Lerror_entry_from_usermode_after_swapgs:
	/*
	 * We need to tell lockdep that IRQs are off.  We can't do this until
	 * we fix gsbase, and we should do it before enter_from_user_mode
	 * (which can take locks).
	 */
	TRACE_IRQS_OFF
	CALL_enter_from_user_mode
	ret

.Lerror_entry_done:
	TRACE_IRQS_OFF
	ret

	/*
	 * There are two places in the kernel that can potentially fault with
	 * usergs. Handle them here.  B stepping K8s sometimes report a
	 * truncated RIP for IRET exceptions returning to compat mode. Check
	 * for these here too.
	 */
.Lerror_kernelspace:
	incl	%ebx
	leaq	native_irq_return_iret(%rip), %rcx
	cmpq	%rcx, RIP+8(%rsp)
	je	.Lerror_bad_iret
	movl	%ecx, %eax			/* zero extend */
	cmpq	%rax, RIP+8(%rsp)
	je	.Lbstep_iret
	cmpq	$.Lgs_change, RIP+8(%rsp)
	jne	.Lerror_entry_done

	/*
	 * hack: .Lgs_change can fail with user gsbase.  If this happens, fix up
	 * gsbase and proceed.  We'll fix up the exception and land in
	 * .Lgs_change's error handler with kernel gsbase.
	 */
	SWAPGS
	jmp .Lerror_entry_done

.Lbstep_iret:
	/* Fix truncated RIP */
	movq	%rcx, RIP+8(%rsp)
	/* fall through */

.Lerror_bad_iret:
	/*
	 * We came from an IRET to user mode, so we have user gsbase.
	 * Switch to kernel gsbase:
	 */
	SWAPGS

	/*
	 * Pretend that the exception came from user mode: set up pt_regs
	 * as if we faulted immediately after IRET and clear EBX so that
	 * error_exit knows that we will be returning to user mode.
	 */
	mov	%rsp, %rdi
	call	fixup_bad_iret
	mov	%rax, %rsp
	decl	%ebx
	jmp	.Lerror_entry_from_usermode_after_swapgs
END(error_entry)


/*
 * On entry, EBX is a "return to kernel mode" flag:
 *   1: already in kernel mode, don't need SWAPGS
 *   0: user gsbase is loaded, we need SWAPGS and standard preparation for return to usermode
 */
ENTRY(error_exit)
	UNWIND_HINT_REGS
	DISABLE_INTERRUPTS(CLBR_ANY)
	TRACE_IRQS_OFF
	testl	%ebx, %ebx
	jnz	retint_kernel
	jmp	retint_user
END(error_exit)

/* Runs on exception stack */
/* XXX: broken on Xen PV */
ENTRY(nmi)
	UNWIND_HINT_IRET_REGS
<<<<<<< HEAD
	/*
	 * Fix up the exception frame if we're on Xen.
	 * PARAVIRT_ADJUST_EXCEPTION_FRAME is guaranteed to push at most
	 * one value to the stack on native, so it may clobber the rdx
	 * scratch slot, but it won't clobber any of the important
	 * slots past it.
	 *
	 * Xen is a different story, because the Xen frame itself overlaps
	 * the "NMI executing" variable.
	 */
	PARAVIRT_ADJUST_EXCEPTION_FRAME

=======
>>>>>>> c6ef8942
	/*
	 * We allow breakpoints in NMIs. If a breakpoint occurs, then
	 * the iretq it performs will take us out of NMI context.
	 * This means that we can have nested NMIs where the next
	 * NMI is using the top of the stack of the previous NMI. We
	 * can't let it execute because the nested NMI will corrupt the
	 * stack of the previous NMI. NMI handlers are not re-entrant
	 * anyway.
	 *
	 * To handle this case we do the following:
	 *  Check the a special location on the stack that contains
	 *  a variable that is set when NMIs are executing.
	 *  The interrupted task's stack is also checked to see if it
	 *  is an NMI stack.
	 *  If the variable is not set and the stack is not the NMI
	 *  stack then:
	 *    o Set the special variable on the stack
	 *    o Copy the interrupt frame into an "outermost" location on the
	 *      stack
	 *    o Copy the interrupt frame into an "iret" location on the stack
	 *    o Continue processing the NMI
	 *  If the variable is set or the previous stack is the NMI stack:
	 *    o Modify the "iret" location to jump to the repeat_nmi
	 *    o return back to the first NMI
	 *
	 * Now on exit of the first NMI, we first clear the stack variable
	 * The NMI stack will tell any nested NMIs at that point that it is
	 * nested. Then we pop the stack normally with iret, and if there was
	 * a nested NMI that updated the copy interrupt stack frame, a
	 * jump will be made to the repeat_nmi code that will handle the second
	 * NMI.
	 *
	 * However, espfix prevents us from directly returning to userspace
	 * with a single IRET instruction.  Similarly, IRET to user mode
	 * can fault.  We therefore handle NMIs from user space like
	 * other IST entries.
	 */

	ASM_CLAC

	/* Use %rdx as our temp variable throughout */
	pushq	%rdx

	testb	$3, CS-RIP+8(%rsp)
	jz	.Lnmi_from_kernel

	/*
	 * NMI from user mode.  We need to run on the thread stack, but we
	 * can't go through the normal entry paths: NMIs are masked, and
	 * we don't want to enable interrupts, because then we'll end
	 * up in an awkward situation in which IRQs are on but NMIs
	 * are off.
	 *
	 * We also must not push anything to the stack before switching
	 * stacks lest we corrupt the "NMI executing" variable.
	 */

	SWAPGS_UNSAFE_STACK
	cld
	movq	%rsp, %rdx
	movq	PER_CPU_VAR(cpu_current_top_of_stack), %rsp
	UNWIND_HINT_IRET_REGS base=%rdx offset=8
	pushq	5*8(%rdx)	/* pt_regs->ss */
	pushq	4*8(%rdx)	/* pt_regs->rsp */
	pushq	3*8(%rdx)	/* pt_regs->flags */
	pushq	2*8(%rdx)	/* pt_regs->cs */
	pushq	1*8(%rdx)	/* pt_regs->rip */
	UNWIND_HINT_IRET_REGS
	pushq   $-1		/* pt_regs->orig_ax */
	pushq   %rdi		/* pt_regs->di */
	pushq   %rsi		/* pt_regs->si */
	pushq   (%rdx)		/* pt_regs->dx */
	pushq   %rcx		/* pt_regs->cx */
	pushq   %rax		/* pt_regs->ax */
	pushq   %r8		/* pt_regs->r8 */
	pushq   %r9		/* pt_regs->r9 */
	pushq   %r10		/* pt_regs->r10 */
	pushq   %r11		/* pt_regs->r11 */
	pushq	%rbx		/* pt_regs->rbx */
	pushq	%rbp		/* pt_regs->rbp */
	pushq	%r12		/* pt_regs->r12 */
	pushq	%r13		/* pt_regs->r13 */
	pushq	%r14		/* pt_regs->r14 */
	pushq	%r15		/* pt_regs->r15 */
	UNWIND_HINT_REGS
	ENCODE_FRAME_POINTER

	/*
	 * At this point we no longer need to worry about stack damage
	 * due to nesting -- we're on the normal thread stack and we're
	 * done with the NMI stack.
	 */

	movq	%rsp, %rdi
	movq	$-1, %rsi
	call	do_nmi

	/*
	 * Return back to user mode.  We must *not* do the normal exit
	 * work, because we don't want to enable interrupts.
	 */
	SWAPGS
	jmp	restore_regs_and_iret

.Lnmi_from_kernel:
	/*
	 * Here's what our stack frame will look like:
	 * +---------------------------------------------------------+
	 * | original SS                                             |
	 * | original Return RSP                                     |
	 * | original RFLAGS                                         |
	 * | original CS                                             |
	 * | original RIP                                            |
	 * +---------------------------------------------------------+
	 * | temp storage for rdx                                    |
	 * +---------------------------------------------------------+
	 * | "NMI executing" variable                                |
	 * +---------------------------------------------------------+
	 * | iret SS          } Copied from "outermost" frame        |
	 * | iret Return RSP  } on each loop iteration; overwritten  |
	 * | iret RFLAGS      } by a nested NMI to force another     |
	 * | iret CS          } iteration if needed.                 |
	 * | iret RIP         }                                      |
	 * +---------------------------------------------------------+
	 * | outermost SS          } initialized in first_nmi;       |
	 * | outermost Return RSP  } will not be changed before      |
	 * | outermost RFLAGS      } NMI processing is done.         |
	 * | outermost CS          } Copied to "iret" frame on each  |
	 * | outermost RIP         } iteration.                      |
	 * +---------------------------------------------------------+
	 * | pt_regs                                                 |
	 * +---------------------------------------------------------+
	 *
	 * The "original" frame is used by hardware.  Before re-enabling
	 * NMIs, we need to be done with it, and we need to leave enough
	 * space for the asm code here.
	 *
	 * We return by executing IRET while RSP points to the "iret" frame.
	 * That will either return for real or it will loop back into NMI
	 * processing.
	 *
	 * The "outermost" frame is copied to the "iret" frame on each
	 * iteration of the loop, so each iteration starts with the "iret"
	 * frame pointing to the final return target.
	 */

	/*
	 * Determine whether we're a nested NMI.
	 *
	 * If we interrupted kernel code between repeat_nmi and
	 * end_repeat_nmi, then we are a nested NMI.  We must not
	 * modify the "iret" frame because it's being written by
	 * the outer NMI.  That's okay; the outer NMI handler is
	 * about to about to call do_nmi anyway, so we can just
	 * resume the outer NMI.
	 */

	movq	$repeat_nmi, %rdx
	cmpq	8(%rsp), %rdx
	ja	1f
	movq	$end_repeat_nmi, %rdx
	cmpq	8(%rsp), %rdx
	ja	nested_nmi_out
1:

	/*
	 * Now check "NMI executing".  If it's set, then we're nested.
	 * This will not detect if we interrupted an outer NMI just
	 * before IRET.
	 */
	cmpl	$1, -8(%rsp)
	je	nested_nmi

	/*
	 * Now test if the previous stack was an NMI stack.  This covers
	 * the case where we interrupt an outer NMI after it clears
	 * "NMI executing" but before IRET.  We need to be careful, though:
	 * there is one case in which RSP could point to the NMI stack
	 * despite there being no NMI active: naughty userspace controls
	 * RSP at the very beginning of the SYSCALL targets.  We can
	 * pull a fast one on naughty userspace, though: we program
	 * SYSCALL to mask DF, so userspace cannot cause DF to be set
	 * if it controls the kernel's RSP.  We set DF before we clear
	 * "NMI executing".
	 */
	lea	6*8(%rsp), %rdx
	/* Compare the NMI stack (rdx) with the stack we came from (4*8(%rsp)) */
	cmpq	%rdx, 4*8(%rsp)
	/* If the stack pointer is above the NMI stack, this is a normal NMI */
	ja	first_nmi

	subq	$EXCEPTION_STKSZ, %rdx
	cmpq	%rdx, 4*8(%rsp)
	/* If it is below the NMI stack, it is a normal NMI */
	jb	first_nmi

	/* Ah, it is within the NMI stack. */

	testb	$(X86_EFLAGS_DF >> 8), (3*8 + 1)(%rsp)
	jz	first_nmi	/* RSP was user controlled. */

	/* This is a nested NMI. */

nested_nmi:
	/*
	 * Modify the "iret" frame to point to repeat_nmi, forcing another
	 * iteration of NMI handling.
	 */
	subq	$8, %rsp
	leaq	-10*8(%rsp), %rdx
	pushq	$__KERNEL_DS
	pushq	%rdx
	pushfq
	pushq	$__KERNEL_CS
	pushq	$repeat_nmi

	/* Put stack back */
	addq	$(6*8), %rsp

nested_nmi_out:
	popq	%rdx

	/* We are returning to kernel mode, so this cannot result in a fault. */
	INTERRUPT_RETURN

first_nmi:
	/* Restore rdx. */
	movq	(%rsp), %rdx

	/* Make room for "NMI executing". */
	pushq	$0

	/* Leave room for the "iret" frame */
	subq	$(5*8), %rsp

	/* Copy the "original" frame to the "outermost" frame */
	.rept 5
	pushq	11*8(%rsp)
	.endr
	UNWIND_HINT_IRET_REGS

	/* Everything up to here is safe from nested NMIs */

#ifdef CONFIG_DEBUG_ENTRY
	/*
	 * For ease of testing, unmask NMIs right away.  Disabled by
	 * default because IRET is very expensive.
	 */
	pushq	$0		/* SS */
	pushq	%rsp		/* RSP (minus 8 because of the previous push) */
	addq	$8, (%rsp)	/* Fix up RSP */
	pushfq			/* RFLAGS */
	pushq	$__KERNEL_CS	/* CS */
	pushq	$1f		/* RIP */
	INTERRUPT_RETURN	/* continues at repeat_nmi below */
	UNWIND_HINT_IRET_REGS
1:
#endif

repeat_nmi:
	/*
	 * If there was a nested NMI, the first NMI's iret will return
	 * here. But NMIs are still enabled and we can take another
	 * nested NMI. The nested NMI checks the interrupted RIP to see
	 * if it is between repeat_nmi and end_repeat_nmi, and if so
	 * it will just return, as we are about to repeat an NMI anyway.
	 * This makes it safe to copy to the stack frame that a nested
	 * NMI will update.
	 *
	 * RSP is pointing to "outermost RIP".  gsbase is unknown, but, if
	 * we're repeating an NMI, gsbase has the same value that it had on
	 * the first iteration.  paranoid_entry will load the kernel
	 * gsbase if needed before we call do_nmi.  "NMI executing"
	 * is zero.
	 */
	movq	$1, 10*8(%rsp)		/* Set "NMI executing". */

	/*
	 * Copy the "outermost" frame to the "iret" frame.  NMIs that nest
	 * here must not modify the "iret" frame while we're writing to
	 * it or it will end up containing garbage.
	 */
	addq	$(10*8), %rsp
	.rept 5
	pushq	-6*8(%rsp)
	.endr
	subq	$(5*8), %rsp
end_repeat_nmi:

	/*
	 * Everything below this point can be preempted by a nested NMI.
	 * If this happens, then the inner NMI will change the "iret"
	 * frame to point back to repeat_nmi.
	 */
	pushq	$-1				/* ORIG_RAX: no syscall to restart */
	ALLOC_PT_GPREGS_ON_STACK

	/*
	 * Use paranoid_entry to handle SWAPGS, but no need to use paranoid_exit
	 * as we should not be calling schedule in NMI context.
	 * Even with normal interrupts enabled. An NMI should not be
	 * setting NEED_RESCHED or anything that normal interrupts and
	 * exceptions might do.
	 */
	call	paranoid_entry
	UNWIND_HINT_REGS

	/* paranoidentry do_nmi, 0; without TRACE_IRQS_OFF */
	movq	%rsp, %rdi
	movq	$-1, %rsi
	call	do_nmi

	testl	%ebx, %ebx			/* swapgs needed? */
	jnz	nmi_restore
nmi_swapgs:
	SWAPGS_UNSAFE_STACK
nmi_restore:
	RESTORE_EXTRA_REGS
	RESTORE_C_REGS

	/* Point RSP at the "iret" frame. */
	REMOVE_PT_GPREGS_FROM_STACK 6*8

	/*
	 * Clear "NMI executing".  Set DF first so that we can easily
	 * distinguish the remaining code between here and IRET from
	 * the SYSCALL entry and exit paths.  On a native kernel, we
	 * could just inspect RIP, but, on paravirt kernels,
	 * INTERRUPT_RETURN can translate into a jump into a
	 * hypercall page.
	 */
	std
	movq	$0, 5*8(%rsp)		/* clear "NMI executing" */

	/*
	 * INTERRUPT_RETURN reads the "iret" frame and exits the NMI
	 * stack in a single instruction.  We are returning to kernel
	 * mode, so this cannot result in a fault.
	 */
	INTERRUPT_RETURN
END(nmi)

ENTRY(ignore_sysret)
	UNWIND_HINT_EMPTY
	mov	$-ENOSYS, %eax
	sysret
END(ignore_sysret)

ENTRY(rewind_stack_do_exit)
	UNWIND_HINT_FUNC
	/* Prevent any naive code from trying to unwind to our caller. */
	xorl	%ebp, %ebp

	movq	PER_CPU_VAR(cpu_current_top_of_stack), %rax
	leaq	-PTREGS_SIZE(%rax), %rsp
	UNWIND_HINT_FUNC sp_offset=PTREGS_SIZE

	call	do_exit
END(rewind_stack_do_exit)<|MERGE_RESOLUTION|>--- conflicted
+++ resolved
@@ -1028,11 +1028,6 @@
 	movq	8(%rsp), %r11
 	addq	$0x30, %rsp
 	pushq	$0				/* RIP */
-<<<<<<< HEAD
-	pushq	%r11
-	pushq	%rcx
-=======
->>>>>>> c6ef8942
 	UNWIND_HINT_IRET_REGS offset=8
 	jmp	general_protection
 1:	/* Segment mismatch => Category 1 (Bad segment). Retry the IRET. */
@@ -1231,21 +1226,6 @@
 /* XXX: broken on Xen PV */
 ENTRY(nmi)
 	UNWIND_HINT_IRET_REGS
-<<<<<<< HEAD
-	/*
-	 * Fix up the exception frame if we're on Xen.
-	 * PARAVIRT_ADJUST_EXCEPTION_FRAME is guaranteed to push at most
-	 * one value to the stack on native, so it may clobber the rdx
-	 * scratch slot, but it won't clobber any of the important
-	 * slots past it.
-	 *
-	 * Xen is a different story, because the Xen frame itself overlaps
-	 * the "NMI executing" variable.
-	 */
-	PARAVIRT_ADJUST_EXCEPTION_FRAME
-
-=======
->>>>>>> c6ef8942
 	/*
 	 * We allow breakpoints in NMIs. If a breakpoint occurs, then
 	 * the iretq it performs will take us out of NMI context.
