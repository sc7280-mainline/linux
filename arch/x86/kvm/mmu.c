--- conflicted
+++ resolved
@@ -5417,16 +5417,12 @@
 {
 	MMU_WARN_ON(VALID_PAGE(vcpu->arch.mmu.root_hpa));
 
-<<<<<<< HEAD
-	kvm_init_mmu(vcpu, true);
-=======
 	/*
 	 * kvm_mmu_setup() is called only on vCPU initialization.  
 	 * Therefore, no need to reset mmu roots as they are not yet
 	 * initialized.
 	 */
 	kvm_init_mmu(vcpu, false);
->>>>>>> f9885ef8
 }
 
 static void kvm_mmu_invalidate_zap_pages_in_memslot(struct kvm *kvm,
