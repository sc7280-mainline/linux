/*
 * blkfront.c
 *
 * XenLinux virtual block device driver.
 *
 * Copyright (c) 2003-2004, Keir Fraser & Steve Hand
 * Modifications by Mark A. Williamson are (c) Intel Research Cambridge
 * Copyright (c) 2004, Christian Limpach
 * Copyright (c) 2004, Andrew Warfield
 * Copyright (c) 2005, Christopher Clark
 * Copyright (c) 2005, XenSource Ltd
 *
 * This program is free software; you can redistribute it and/or
 * modify it under the terms of the GNU General Public License version 2
 * as published by the Free Software Foundation; or, when distributed
 * separately from the Linux kernel or incorporated into other
 * software packages, subject to the following license:
 *
 * Permission is hereby granted, free of charge, to any person obtaining a copy
 * of this source file (the "Software"), to deal in the Software without
 * restriction, including without limitation the rights to use, copy, modify,
 * merge, publish, distribute, sublicense, and/or sell copies of the Software,
 * and to permit persons to whom the Software is furnished to do so, subject to
 * the following conditions:
 *
 * The above copyright notice and this permission notice shall be included in
 * all copies or substantial portions of the Software.
 *
 * THE SOFTWARE IS PROVIDED "AS IS", WITHOUT WARRANTY OF ANY KIND, EXPRESS OR
 * IMPLIED, INCLUDING BUT NOT LIMITED TO THE WARRANTIES OF MERCHANTABILITY,
 * FITNESS FOR A PARTICULAR PURPOSE AND NONINFRINGEMENT. IN NO EVENT SHALL THE
 * AUTHORS OR COPYRIGHT HOLDERS BE LIABLE FOR ANY CLAIM, DAMAGES OR OTHER
 * LIABILITY, WHETHER IN AN ACTION OF CONTRACT, TORT OR OTHERWISE, ARISING
 * FROM, OUT OF OR IN CONNECTION WITH THE SOFTWARE OR THE USE OR OTHER DEALINGS
 * IN THE SOFTWARE.
 */

#include <linux/interrupt.h>
#include <linux/blkdev.h>
#include <linux/blk-mq.h>
#include <linux/hdreg.h>
#include <linux/cdrom.h>
#include <linux/module.h>
#include <linux/slab.h>
#include <linux/mutex.h>
#include <linux/scatterlist.h>
#include <linux/bitmap.h>
#include <linux/list.h>

#include <xen/xen.h>
#include <xen/xenbus.h>
#include <xen/grant_table.h>
#include <xen/events.h>
#include <xen/page.h>
#include <xen/platform_pci.h>

#include <xen/interface/grant_table.h>
#include <xen/interface/io/blkif.h>
#include <xen/interface/io/protocols.h>

#include <asm/xen/hypervisor.h>

/*
 * The minimal size of segment supported by the block framework is PAGE_SIZE.
 * When Linux is using a different page size than Xen, it may not be possible
 * to put all the data in a single segment.
 * This can happen when the backend doesn't support indirect descriptor and
 * therefore the maximum amount of data that a request can carry is
 * BLKIF_MAX_SEGMENTS_PER_REQUEST * XEN_PAGE_SIZE = 44KB
 *
 * Note that we only support one extra request. So the Linux page size
 * should be <= ( 2 * BLKIF_MAX_SEGMENTS_PER_REQUEST * XEN_PAGE_SIZE) =
 * 88KB.
 */
#define HAS_EXTRA_REQ (BLKIF_MAX_SEGMENTS_PER_REQUEST < XEN_PFN_PER_PAGE)

enum blkif_state {
	BLKIF_STATE_DISCONNECTED,
	BLKIF_STATE_CONNECTED,
	BLKIF_STATE_SUSPENDED,
};

struct grant {
	grant_ref_t gref;
	struct page *page;
	struct list_head node;
};

enum blk_req_status {
	REQ_WAITING,
	REQ_DONE,
	REQ_ERROR,
	REQ_EOPNOTSUPP,
};

struct blk_shadow {
	struct blkif_request req;
	struct request *request;
	struct grant **grants_used;
	struct grant **indirect_grants;
	struct scatterlist *sg;
	unsigned int num_sg;
	enum blk_req_status status;

	#define NO_ASSOCIATED_ID ~0UL
	/*
	 * Id of the sibling if we ever need 2 requests when handling a
	 * block I/O request
	 */
	unsigned long associated_id;
};

struct split_bio {
	struct bio *bio;
	atomic_t pending;
};

static DEFINE_MUTEX(blkfront_mutex);
static const struct block_device_operations xlvbd_block_fops;

/*
 * Maximum number of segments in indirect requests, the actual value used by
 * the frontend driver is the minimum of this value and the value provided
 * by the backend driver.
 */

static unsigned int xen_blkif_max_segments = 32;
module_param_named(max_indirect_segments, xen_blkif_max_segments, uint,
		   S_IRUGO);
MODULE_PARM_DESC(max_indirect_segments,
		 "Maximum amount of segments in indirect requests (default is 32)");

static unsigned int xen_blkif_max_queues = 4;
module_param_named(max_queues, xen_blkif_max_queues, uint, S_IRUGO);
MODULE_PARM_DESC(max_queues, "Maximum number of hardware queues/rings used per virtual disk");

/*
 * Maximum order of pages to be used for the shared ring between front and
 * backend, 4KB page granularity is used.
 */
static unsigned int xen_blkif_max_ring_order;
module_param_named(max_ring_page_order, xen_blkif_max_ring_order, int, S_IRUGO);
MODULE_PARM_DESC(max_ring_page_order, "Maximum order of pages to be used for the shared ring");

#define BLK_RING_SIZE(info)	\
	__CONST_RING_SIZE(blkif, XEN_PAGE_SIZE * (info)->nr_ring_pages)

#define BLK_MAX_RING_SIZE	\
	__CONST_RING_SIZE(blkif, XEN_PAGE_SIZE * XENBUS_MAX_RING_GRANTS)

/*
 * ring-ref%u i=(-1UL) would take 11 characters + 'ring-ref' is 8, so 19
 * characters are enough. Define to 20 to keep consistent with backend.
 */
#define RINGREF_NAME_LEN (20)
/*
 * queue-%u would take 7 + 10(UINT_MAX) = 17 characters.
 */
#define QUEUE_NAME_LEN (17)

/*
 *  Per-ring info.
 *  Every blkfront device can associate with one or more blkfront_ring_info,
 *  depending on how many hardware queues/rings to be used.
 */
struct blkfront_ring_info {
	/* Lock to protect data in every ring buffer. */
	spinlock_t ring_lock;
	struct blkif_front_ring ring;
	unsigned int ring_ref[XENBUS_MAX_RING_GRANTS];
	unsigned int evtchn, irq;
	struct work_struct work;
	struct gnttab_free_callback callback;
	struct blk_shadow shadow[BLK_MAX_RING_SIZE];
	struct list_head indirect_pages;
	struct list_head grants;
	unsigned int persistent_gnts_c;
	unsigned long shadow_free;
	struct blkfront_info *dev_info;
};

/*
 * We have one of these per vbd, whether ide, scsi or 'other'.  They
 * hang in private_data off the gendisk structure. We may end up
 * putting all kinds of interesting stuff here :-)
 */
struct blkfront_info
{
	struct mutex mutex;
	struct xenbus_device *xbdev;
	struct gendisk *gd;
	int vdevice;
	blkif_vdev_t handle;
	enum blkif_state connected;
	/* Number of pages per ring buffer. */
	unsigned int nr_ring_pages;
	struct request_queue *rq;
	unsigned int feature_flush;
	unsigned int feature_fua;
	unsigned int feature_discard:1;
	unsigned int feature_secdiscard:1;
	unsigned int discard_granularity;
	unsigned int discard_alignment;
	unsigned int feature_persistent:1;
	/* Number of 4KB segments handled */
	unsigned int max_indirect_segments;
	int is_ready;
	struct blk_mq_tag_set tag_set;
	struct blkfront_ring_info *rinfo;
	unsigned int nr_rings;
	/* Save uncomplete reqs and bios for migration. */
	struct list_head requests;
	struct bio_list bio_list;
};

static unsigned int nr_minors;
static unsigned long *minors;
static DEFINE_SPINLOCK(minor_lock);

#define GRANT_INVALID_REF	0

#define PARTS_PER_DISK		16
#define PARTS_PER_EXT_DISK      256

#define BLKIF_MAJOR(dev) ((dev)>>8)
#define BLKIF_MINOR(dev) ((dev) & 0xff)

#define EXT_SHIFT 28
#define EXTENDED (1<<EXT_SHIFT)
#define VDEV_IS_EXTENDED(dev) ((dev)&(EXTENDED))
#define BLKIF_MINOR_EXT(dev) ((dev)&(~EXTENDED))
#define EMULATED_HD_DISK_MINOR_OFFSET (0)
#define EMULATED_HD_DISK_NAME_OFFSET (EMULATED_HD_DISK_MINOR_OFFSET / 256)
#define EMULATED_SD_DISK_MINOR_OFFSET (0)
#define EMULATED_SD_DISK_NAME_OFFSET (EMULATED_SD_DISK_MINOR_OFFSET / 256)

#define DEV_NAME	"xvd"	/* name in /dev */

/*
 * Grants are always the same size as a Xen page (i.e 4KB).
 * A physical segment is always the same size as a Linux page.
 * Number of grants per physical segment
 */
#define GRANTS_PER_PSEG	(PAGE_SIZE / XEN_PAGE_SIZE)

#define GRANTS_PER_INDIRECT_FRAME \
	(XEN_PAGE_SIZE / sizeof(struct blkif_request_segment))

#define PSEGS_PER_INDIRECT_FRAME	\
	(GRANTS_INDIRECT_FRAME / GRANTS_PSEGS)

#define INDIRECT_GREFS(_grants)		\
	DIV_ROUND_UP(_grants, GRANTS_PER_INDIRECT_FRAME)

#define GREFS(_psegs)	((_psegs) * GRANTS_PER_PSEG)

static int blkfront_setup_indirect(struct blkfront_ring_info *rinfo);
static void blkfront_gather_backend_features(struct blkfront_info *info);

static int get_id_from_freelist(struct blkfront_ring_info *rinfo)
{
	unsigned long free = rinfo->shadow_free;

	BUG_ON(free >= BLK_RING_SIZE(rinfo->dev_info));
	rinfo->shadow_free = rinfo->shadow[free].req.u.rw.id;
	rinfo->shadow[free].req.u.rw.id = 0x0fffffee; /* debug */
	return free;
}

static int add_id_to_freelist(struct blkfront_ring_info *rinfo,
			      unsigned long id)
{
	if (rinfo->shadow[id].req.u.rw.id != id)
		return -EINVAL;
	if (rinfo->shadow[id].request == NULL)
		return -EINVAL;
	rinfo->shadow[id].req.u.rw.id  = rinfo->shadow_free;
	rinfo->shadow[id].request = NULL;
	rinfo->shadow_free = id;
	return 0;
}

static int fill_grant_buffer(struct blkfront_ring_info *rinfo, int num)
{
	struct blkfront_info *info = rinfo->dev_info;
	struct page *granted_page;
	struct grant *gnt_list_entry, *n;
	int i = 0;

	while (i < num) {
		gnt_list_entry = kzalloc(sizeof(struct grant), GFP_NOIO);
		if (!gnt_list_entry)
			goto out_of_memory;

		if (info->feature_persistent) {
			granted_page = alloc_page(GFP_NOIO);
			if (!granted_page) {
				kfree(gnt_list_entry);
				goto out_of_memory;
			}
			gnt_list_entry->page = granted_page;
		}

		gnt_list_entry->gref = GRANT_INVALID_REF;
		list_add(&gnt_list_entry->node, &rinfo->grants);
		i++;
	}

	return 0;

out_of_memory:
	list_for_each_entry_safe(gnt_list_entry, n,
	                         &rinfo->grants, node) {
		list_del(&gnt_list_entry->node);
		if (info->feature_persistent)
			__free_page(gnt_list_entry->page);
		kfree(gnt_list_entry);
		i--;
	}
	BUG_ON(i != 0);
	return -ENOMEM;
}

static struct grant *get_free_grant(struct blkfront_ring_info *rinfo)
{
	struct grant *gnt_list_entry;

	BUG_ON(list_empty(&rinfo->grants));
	gnt_list_entry = list_first_entry(&rinfo->grants, struct grant,
					  node);
	list_del(&gnt_list_entry->node);

	if (gnt_list_entry->gref != GRANT_INVALID_REF)
		rinfo->persistent_gnts_c--;

	return gnt_list_entry;
}

static inline void grant_foreign_access(const struct grant *gnt_list_entry,
					const struct blkfront_info *info)
{
	gnttab_page_grant_foreign_access_ref_one(gnt_list_entry->gref,
						 info->xbdev->otherend_id,
						 gnt_list_entry->page,
						 0);
}

static struct grant *get_grant(grant_ref_t *gref_head,
			       unsigned long gfn,
			       struct blkfront_ring_info *rinfo)
{
	struct grant *gnt_list_entry = get_free_grant(rinfo);
	struct blkfront_info *info = rinfo->dev_info;

	if (gnt_list_entry->gref != GRANT_INVALID_REF)
		return gnt_list_entry;

	/* Assign a gref to this page */
	gnt_list_entry->gref = gnttab_claim_grant_reference(gref_head);
	BUG_ON(gnt_list_entry->gref == -ENOSPC);
	if (info->feature_persistent)
		grant_foreign_access(gnt_list_entry, info);
	else {
		/* Grant access to the GFN passed by the caller */
		gnttab_grant_foreign_access_ref(gnt_list_entry->gref,
						info->xbdev->otherend_id,
						gfn, 0);
	}

	return gnt_list_entry;
}

static struct grant *get_indirect_grant(grant_ref_t *gref_head,
					struct blkfront_ring_info *rinfo)
{
	struct grant *gnt_list_entry = get_free_grant(rinfo);
	struct blkfront_info *info = rinfo->dev_info;

	if (gnt_list_entry->gref != GRANT_INVALID_REF)
		return gnt_list_entry;

	/* Assign a gref to this page */
	gnt_list_entry->gref = gnttab_claim_grant_reference(gref_head);
	BUG_ON(gnt_list_entry->gref == -ENOSPC);
	if (!info->feature_persistent) {
		struct page *indirect_page;

		/* Fetch a pre-allocated page to use for indirect grefs */
		BUG_ON(list_empty(&rinfo->indirect_pages));
		indirect_page = list_first_entry(&rinfo->indirect_pages,
						 struct page, lru);
		list_del(&indirect_page->lru);
		gnt_list_entry->page = indirect_page;
	}
	grant_foreign_access(gnt_list_entry, info);

	return gnt_list_entry;
}

static const char *op_name(int op)
{
	static const char *const names[] = {
		[BLKIF_OP_READ] = "read",
		[BLKIF_OP_WRITE] = "write",
		[BLKIF_OP_WRITE_BARRIER] = "barrier",
		[BLKIF_OP_FLUSH_DISKCACHE] = "flush",
		[BLKIF_OP_DISCARD] = "discard" };

	if (op < 0 || op >= ARRAY_SIZE(names))
		return "unknown";

	if (!names[op])
		return "reserved";

	return names[op];
}
static int xlbd_reserve_minors(unsigned int minor, unsigned int nr)
{
	unsigned int end = minor + nr;
	int rc;

	if (end > nr_minors) {
		unsigned long *bitmap, *old;

		bitmap = kcalloc(BITS_TO_LONGS(end), sizeof(*bitmap),
				 GFP_KERNEL);
		if (bitmap == NULL)
			return -ENOMEM;

		spin_lock(&minor_lock);
		if (end > nr_minors) {
			old = minors;
			memcpy(bitmap, minors,
			       BITS_TO_LONGS(nr_minors) * sizeof(*bitmap));
			minors = bitmap;
			nr_minors = BITS_TO_LONGS(end) * BITS_PER_LONG;
		} else
			old = bitmap;
		spin_unlock(&minor_lock);
		kfree(old);
	}

	spin_lock(&minor_lock);
	if (find_next_bit(minors, end, minor) >= end) {
		bitmap_set(minors, minor, nr);
		rc = 0;
	} else
		rc = -EBUSY;
	spin_unlock(&minor_lock);

	return rc;
}

static void xlbd_release_minors(unsigned int minor, unsigned int nr)
{
	unsigned int end = minor + nr;

	BUG_ON(end > nr_minors);
	spin_lock(&minor_lock);
	bitmap_clear(minors,  minor, nr);
	spin_unlock(&minor_lock);
}

static void blkif_restart_queue_callback(void *arg)
{
	struct blkfront_ring_info *rinfo = (struct blkfront_ring_info *)arg;
	schedule_work(&rinfo->work);
}

static int blkif_getgeo(struct block_device *bd, struct hd_geometry *hg)
{
	/* We don't have real geometry info, but let's at least return
	   values consistent with the size of the device */
	sector_t nsect = get_capacity(bd->bd_disk);
	sector_t cylinders = nsect;

	hg->heads = 0xff;
	hg->sectors = 0x3f;
	sector_div(cylinders, hg->heads * hg->sectors);
	hg->cylinders = cylinders;
	if ((sector_t)(hg->cylinders + 1) * hg->heads * hg->sectors < nsect)
		hg->cylinders = 0xffff;
	return 0;
}

static int blkif_ioctl(struct block_device *bdev, fmode_t mode,
		       unsigned command, unsigned long argument)
{
	struct blkfront_info *info = bdev->bd_disk->private_data;
	int i;

	dev_dbg(&info->xbdev->dev, "command: 0x%x, argument: 0x%lx\n",
		command, (long)argument);

	switch (command) {
	case CDROMMULTISESSION:
		dev_dbg(&info->xbdev->dev, "FIXME: support multisession CDs later\n");
		for (i = 0; i < sizeof(struct cdrom_multisession); i++)
			if (put_user(0, (char __user *)(argument + i)))
				return -EFAULT;
		return 0;

	case CDROM_GET_CAPABILITY: {
		struct gendisk *gd = info->gd;
		if (gd->flags & GENHD_FL_CD)
			return 0;
		return -EINVAL;
	}

	default:
		/*printk(KERN_ALERT "ioctl %08x not supported by Xen blkdev\n",
		  command);*/
		return -EINVAL; /* same return as native Linux */
	}

	return 0;
}

static unsigned long blkif_ring_get_request(struct blkfront_ring_info *rinfo,
					    struct request *req,
					    struct blkif_request **ring_req)
{
	unsigned long id;

	*ring_req = RING_GET_REQUEST(&rinfo->ring, rinfo->ring.req_prod_pvt);
	rinfo->ring.req_prod_pvt++;

	id = get_id_from_freelist(rinfo);
	rinfo->shadow[id].request = req;
	rinfo->shadow[id].status = REQ_WAITING;
	rinfo->shadow[id].associated_id = NO_ASSOCIATED_ID;

	(*ring_req)->u.rw.id = id;

	return id;
}

static int blkif_queue_discard_req(struct request *req, struct blkfront_ring_info *rinfo)
{
	struct blkfront_info *info = rinfo->dev_info;
	struct blkif_request *ring_req;
	unsigned long id;

	/* Fill out a communications ring structure. */
	id = blkif_ring_get_request(rinfo, req, &ring_req);

	ring_req->operation = BLKIF_OP_DISCARD;
	ring_req->u.discard.nr_sectors = blk_rq_sectors(req);
	ring_req->u.discard.id = id;
	ring_req->u.discard.sector_number = (blkif_sector_t)blk_rq_pos(req);
	if (req_op(req) == REQ_OP_SECURE_ERASE && info->feature_secdiscard)
		ring_req->u.discard.flag = BLKIF_DISCARD_SECURE;
	else
		ring_req->u.discard.flag = 0;

	/* Keep a private copy so we can reissue requests when recovering. */
	rinfo->shadow[id].req = *ring_req;

	return 0;
}

struct setup_rw_req {
	unsigned int grant_idx;
	struct blkif_request_segment *segments;
	struct blkfront_ring_info *rinfo;
	struct blkif_request *ring_req;
	grant_ref_t gref_head;
	unsigned int id;
	/* Only used when persistent grant is used and it's a read request */
	bool need_copy;
	unsigned int bvec_off;
	char *bvec_data;

	bool require_extra_req;
	struct blkif_request *extra_ring_req;
};

static void blkif_setup_rw_req_grant(unsigned long gfn, unsigned int offset,
				     unsigned int len, void *data)
{
	struct setup_rw_req *setup = data;
	int n, ref;
	struct grant *gnt_list_entry;
	unsigned int fsect, lsect;
	/* Convenient aliases */
	unsigned int grant_idx = setup->grant_idx;
	struct blkif_request *ring_req = setup->ring_req;
	struct blkfront_ring_info *rinfo = setup->rinfo;
	/*
	 * We always use the shadow of the first request to store the list
	 * of grant associated to the block I/O request. This made the
	 * completion more easy to handle even if the block I/O request is
	 * split.
	 */
	struct blk_shadow *shadow = &rinfo->shadow[setup->id];

	if (unlikely(setup->require_extra_req &&
		     grant_idx >= BLKIF_MAX_SEGMENTS_PER_REQUEST)) {
		/*
		 * We are using the second request, setup grant_idx
		 * to be the index of the segment array.
		 */
		grant_idx -= BLKIF_MAX_SEGMENTS_PER_REQUEST;
		ring_req = setup->extra_ring_req;
	}

	if ((ring_req->operation == BLKIF_OP_INDIRECT) &&
	    (grant_idx % GRANTS_PER_INDIRECT_FRAME == 0)) {
		if (setup->segments)
			kunmap_atomic(setup->segments);

		n = grant_idx / GRANTS_PER_INDIRECT_FRAME;
		gnt_list_entry = get_indirect_grant(&setup->gref_head, rinfo);
		shadow->indirect_grants[n] = gnt_list_entry;
		setup->segments = kmap_atomic(gnt_list_entry->page);
		ring_req->u.indirect.indirect_grefs[n] = gnt_list_entry->gref;
	}

	gnt_list_entry = get_grant(&setup->gref_head, gfn, rinfo);
	ref = gnt_list_entry->gref;
	/*
	 * All the grants are stored in the shadow of the first
	 * request. Therefore we have to use the global index.
	 */
	shadow->grants_used[setup->grant_idx] = gnt_list_entry;

	if (setup->need_copy) {
		void *shared_data;

		shared_data = kmap_atomic(gnt_list_entry->page);
		/*
		 * this does not wipe data stored outside the
		 * range sg->offset..sg->offset+sg->length.
		 * Therefore, blkback *could* see data from
		 * previous requests. This is OK as long as
		 * persistent grants are shared with just one
		 * domain. It may need refactoring if this
		 * changes
		 */
		memcpy(shared_data + offset,
		       setup->bvec_data + setup->bvec_off,
		       len);

		kunmap_atomic(shared_data);
		setup->bvec_off += len;
	}

	fsect = offset >> 9;
	lsect = fsect + (len >> 9) - 1;
	if (ring_req->operation != BLKIF_OP_INDIRECT) {
		ring_req->u.rw.seg[grant_idx] =
			(struct blkif_request_segment) {
				.gref       = ref,
				.first_sect = fsect,
				.last_sect  = lsect };
	} else {
		setup->segments[grant_idx % GRANTS_PER_INDIRECT_FRAME] =
			(struct blkif_request_segment) {
				.gref       = ref,
				.first_sect = fsect,
				.last_sect  = lsect };
	}

	(setup->grant_idx)++;
}

static void blkif_setup_extra_req(struct blkif_request *first,
				  struct blkif_request *second)
{
	uint16_t nr_segments = first->u.rw.nr_segments;

	/*
	 * The second request is only present when the first request uses
	 * all its segments. It's always the continuity of the first one.
	 */
	first->u.rw.nr_segments = BLKIF_MAX_SEGMENTS_PER_REQUEST;

	second->u.rw.nr_segments = nr_segments - BLKIF_MAX_SEGMENTS_PER_REQUEST;
	second->u.rw.sector_number = first->u.rw.sector_number +
		(BLKIF_MAX_SEGMENTS_PER_REQUEST * XEN_PAGE_SIZE) / 512;

	second->u.rw.handle = first->u.rw.handle;
	second->operation = first->operation;
}

static int blkif_queue_rw_req(struct request *req, struct blkfront_ring_info *rinfo)
{
	struct blkfront_info *info = rinfo->dev_info;
	struct blkif_request *ring_req, *extra_ring_req = NULL;
	unsigned long id, extra_id = NO_ASSOCIATED_ID;
	bool require_extra_req = false;
	int i;
	struct setup_rw_req setup = {
		.grant_idx = 0,
		.segments = NULL,
		.rinfo = rinfo,
		.need_copy = rq_data_dir(req) && info->feature_persistent,
	};

	/*
	 * Used to store if we are able to queue the request by just using
	 * existing persistent grants, or if we have to get new grants,
	 * as there are not sufficiently many free.
	 */
	struct scatterlist *sg;
	int num_sg, max_grefs, num_grant;

	max_grefs = req->nr_phys_segments * GRANTS_PER_PSEG;
	if (max_grefs > BLKIF_MAX_SEGMENTS_PER_REQUEST)
		/*
		 * If we are using indirect segments we need to account
		 * for the indirect grefs used in the request.
		 */
		max_grefs += INDIRECT_GREFS(max_grefs);

	/*
	 * We have to reserve 'max_grefs' grants because persistent
	 * grants are shared by all rings.
	 */
	if (max_grefs > 0)
		if (gnttab_alloc_grant_references(max_grefs, &setup.gref_head) < 0) {
			gnttab_request_free_callback(
				&rinfo->callback,
				blkif_restart_queue_callback,
				rinfo,
				max_grefs);
			return 1;
		}

	/* Fill out a communications ring structure. */
	id = blkif_ring_get_request(rinfo, req, &ring_req);

	num_sg = blk_rq_map_sg(req->q, req, rinfo->shadow[id].sg);
	num_grant = 0;
	/* Calculate the number of grant used */
	for_each_sg(rinfo->shadow[id].sg, sg, num_sg, i)
	       num_grant += gnttab_count_grant(sg->offset, sg->length);

	require_extra_req = info->max_indirect_segments == 0 &&
		num_grant > BLKIF_MAX_SEGMENTS_PER_REQUEST;
	BUG_ON(!HAS_EXTRA_REQ && require_extra_req);

	rinfo->shadow[id].num_sg = num_sg;
	if (num_grant > BLKIF_MAX_SEGMENTS_PER_REQUEST &&
	    likely(!require_extra_req)) {
		/*
		 * The indirect operation can only be a BLKIF_OP_READ or
		 * BLKIF_OP_WRITE
		 */
		BUG_ON(req_op(req) == REQ_OP_FLUSH || req->cmd_flags & REQ_FUA);
		ring_req->operation = BLKIF_OP_INDIRECT;
		ring_req->u.indirect.indirect_op = rq_data_dir(req) ?
			BLKIF_OP_WRITE : BLKIF_OP_READ;
		ring_req->u.indirect.sector_number = (blkif_sector_t)blk_rq_pos(req);
		ring_req->u.indirect.handle = info->handle;
		ring_req->u.indirect.nr_segments = num_grant;
	} else {
		ring_req->u.rw.sector_number = (blkif_sector_t)blk_rq_pos(req);
		ring_req->u.rw.handle = info->handle;
		ring_req->operation = rq_data_dir(req) ?
			BLKIF_OP_WRITE : BLKIF_OP_READ;
		if (req_op(req) == REQ_OP_FLUSH || req->cmd_flags & REQ_FUA) {
			/*
			 * Ideally we can do an unordered flush-to-disk.
			 * In case the backend onlysupports barriers, use that.
			 * A barrier request a superset of FUA, so we can
			 * implement it the same way.  (It's also a FLUSH+FUA,
			 * since it is guaranteed ordered WRT previous writes.)
			 */
			if (info->feature_flush && info->feature_fua)
				ring_req->operation =
					BLKIF_OP_WRITE_BARRIER;
			else if (info->feature_flush)
				ring_req->operation =
					BLKIF_OP_FLUSH_DISKCACHE;
			else
				ring_req->operation = 0;
		}
		ring_req->u.rw.nr_segments = num_grant;
		if (unlikely(require_extra_req)) {
			extra_id = blkif_ring_get_request(rinfo, req,
							  &extra_ring_req);
			/*
			 * Only the first request contains the scatter-gather
			 * list.
			 */
			rinfo->shadow[extra_id].num_sg = 0;

			blkif_setup_extra_req(ring_req, extra_ring_req);

			/* Link the 2 requests together */
			rinfo->shadow[extra_id].associated_id = id;
			rinfo->shadow[id].associated_id = extra_id;
		}
	}

	setup.ring_req = ring_req;
	setup.id = id;

	setup.require_extra_req = require_extra_req;
	if (unlikely(require_extra_req))
		setup.extra_ring_req = extra_ring_req;

	for_each_sg(rinfo->shadow[id].sg, sg, num_sg, i) {
		BUG_ON(sg->offset + sg->length > PAGE_SIZE);

		if (setup.need_copy) {
			setup.bvec_off = sg->offset;
			setup.bvec_data = kmap_atomic(sg_page(sg));
		}

		gnttab_foreach_grant_in_range(sg_page(sg),
					      sg->offset,
					      sg->length,
					      blkif_setup_rw_req_grant,
					      &setup);

		if (setup.need_copy)
			kunmap_atomic(setup.bvec_data);
	}
	if (setup.segments)
		kunmap_atomic(setup.segments);

	/* Keep a private copy so we can reissue requests when recovering. */
	rinfo->shadow[id].req = *ring_req;
	if (unlikely(require_extra_req))
		rinfo->shadow[extra_id].req = *extra_ring_req;

	if (max_grefs > 0)
		gnttab_free_grant_references(setup.gref_head);

	return 0;
}

/*
 * Generate a Xen blkfront IO request from a blk layer request.  Reads
 * and writes are handled as expected.
 *
 * @req: a request struct
 */
static int blkif_queue_request(struct request *req, struct blkfront_ring_info *rinfo)
{
	if (unlikely(rinfo->dev_info->connected != BLKIF_STATE_CONNECTED))
		return 1;

	if (unlikely(req_op(req) == REQ_OP_DISCARD ||
		     req_op(req) == REQ_OP_SECURE_ERASE))
		return blkif_queue_discard_req(req, rinfo);
	else
		return blkif_queue_rw_req(req, rinfo);
}

static inline void flush_requests(struct blkfront_ring_info *rinfo)
{
	int notify;

	RING_PUSH_REQUESTS_AND_CHECK_NOTIFY(&rinfo->ring, notify);

	if (notify)
		notify_remote_via_irq(rinfo->irq);
}

static inline bool blkif_request_flush_invalid(struct request *req,
					       struct blkfront_info *info)
{
	return ((req->cmd_type != REQ_TYPE_FS) ||
		((req_op(req) == REQ_OP_FLUSH) &&
		 !info->feature_flush) ||
		((req->cmd_flags & REQ_FUA) &&
		 !info->feature_fua));
}

static int blkif_queue_rq(struct blk_mq_hw_ctx *hctx,
			  const struct blk_mq_queue_data *qd)
{
	unsigned long flags;
	int qid = hctx->queue_num;
	struct blkfront_info *info = hctx->queue->queuedata;
	struct blkfront_ring_info *rinfo = NULL;

	BUG_ON(info->nr_rings <= qid);
	rinfo = &info->rinfo[qid];
	blk_mq_start_request(qd->rq);
	spin_lock_irqsave(&rinfo->ring_lock, flags);
	if (RING_FULL(&rinfo->ring))
		goto out_busy;

	if (blkif_request_flush_invalid(qd->rq, rinfo->dev_info))
		goto out_err;

	if (blkif_queue_request(qd->rq, rinfo))
		goto out_busy;

	flush_requests(rinfo);
	spin_unlock_irqrestore(&rinfo->ring_lock, flags);
	return BLK_MQ_RQ_QUEUE_OK;

out_err:
	spin_unlock_irqrestore(&rinfo->ring_lock, flags);
	return BLK_MQ_RQ_QUEUE_ERROR;

out_busy:
	spin_unlock_irqrestore(&rinfo->ring_lock, flags);
	blk_mq_stop_hw_queue(hctx);
	return BLK_MQ_RQ_QUEUE_BUSY;
}

static struct blk_mq_ops blkfront_mq_ops = {
	.queue_rq = blkif_queue_rq,
	.map_queue = blk_mq_map_queue,
};

static int xlvbd_init_blk_queue(struct gendisk *gd, u16 sector_size,
				unsigned int physical_sector_size,
				unsigned int segments)
{
	struct request_queue *rq;
	struct blkfront_info *info = gd->private_data;

	memset(&info->tag_set, 0, sizeof(info->tag_set));
	info->tag_set.ops = &blkfront_mq_ops;
	info->tag_set.nr_hw_queues = info->nr_rings;
	if (HAS_EXTRA_REQ && info->max_indirect_segments == 0) {
		/*
		 * When indirect descriptior is not supported, the I/O request
		 * will be split between multiple request in the ring.
		 * To avoid problems when sending the request, divide by
		 * 2 the depth of the queue.
		 */
		info->tag_set.queue_depth =  BLK_RING_SIZE(info) / 2;
	} else
		info->tag_set.queue_depth = BLK_RING_SIZE(info);
	info->tag_set.numa_node = NUMA_NO_NODE;
	info->tag_set.flags = BLK_MQ_F_SHOULD_MERGE | BLK_MQ_F_SG_MERGE;
	info->tag_set.cmd_size = 0;
	info->tag_set.driver_data = info;

	if (blk_mq_alloc_tag_set(&info->tag_set))
		return -EINVAL;
	rq = blk_mq_init_queue(&info->tag_set);
	if (IS_ERR(rq)) {
		blk_mq_free_tag_set(&info->tag_set);
		return PTR_ERR(rq);
	}

	rq->queuedata = info;
	queue_flag_set_unlocked(QUEUE_FLAG_VIRT, rq);

	if (info->feature_discard) {
		queue_flag_set_unlocked(QUEUE_FLAG_DISCARD, rq);
		blk_queue_max_discard_sectors(rq, get_capacity(gd));
		rq->limits.discard_granularity = info->discard_granularity;
		rq->limits.discard_alignment = info->discard_alignment;
		if (info->feature_secdiscard)
			queue_flag_set_unlocked(QUEUE_FLAG_SECERASE, rq);
	}

	/* Hard sector size and max sectors impersonate the equiv. hardware. */
	blk_queue_logical_block_size(rq, sector_size);
	blk_queue_physical_block_size(rq, physical_sector_size);
	blk_queue_max_hw_sectors(rq, (segments * XEN_PAGE_SIZE) / 512);

	/* Each segment in a request is up to an aligned page in size. */
	blk_queue_segment_boundary(rq, PAGE_SIZE - 1);
	blk_queue_max_segment_size(rq, PAGE_SIZE);

	/* Ensure a merged request will fit in a single I/O ring slot. */
	blk_queue_max_segments(rq, segments / GRANTS_PER_PSEG);

	/* Make sure buffer addresses are sector-aligned. */
	blk_queue_dma_alignment(rq, 511);

	/* Make sure we don't use bounce buffers. */
	blk_queue_bounce_limit(rq, BLK_BOUNCE_ANY);

	gd->queue = rq;

	return 0;
}

static const char *flush_info(struct blkfront_info *info)
{
	if (info->feature_flush && info->feature_fua)
		return "barrier: enabled;";
	else if (info->feature_flush)
		return "flush diskcache: enabled;";
	else
		return "barrier or flush: disabled;";
}

static void xlvbd_flush(struct blkfront_info *info)
{
	blk_queue_write_cache(info->rq, info->feature_flush ? true : false,
			      info->feature_fua ? true : false);
	pr_info("blkfront: %s: %s %s %s %s %s\n",
		info->gd->disk_name, flush_info(info),
		"persistent grants:", info->feature_persistent ?
		"enabled;" : "disabled;", "indirect descriptors:",
		info->max_indirect_segments ? "enabled;" : "disabled;");
}

static int xen_translate_vdev(int vdevice, int *minor, unsigned int *offset)
{
	int major;
	major = BLKIF_MAJOR(vdevice);
	*minor = BLKIF_MINOR(vdevice);
	switch (major) {
		case XEN_IDE0_MAJOR:
			*offset = (*minor / 64) + EMULATED_HD_DISK_NAME_OFFSET;
			*minor = ((*minor / 64) * PARTS_PER_DISK) +
				EMULATED_HD_DISK_MINOR_OFFSET;
			break;
		case XEN_IDE1_MAJOR:
			*offset = (*minor / 64) + 2 + EMULATED_HD_DISK_NAME_OFFSET;
			*minor = (((*minor / 64) + 2) * PARTS_PER_DISK) +
				EMULATED_HD_DISK_MINOR_OFFSET;
			break;
		case XEN_SCSI_DISK0_MAJOR:
			*offset = (*minor / PARTS_PER_DISK) + EMULATED_SD_DISK_NAME_OFFSET;
			*minor = *minor + EMULATED_SD_DISK_MINOR_OFFSET;
			break;
		case XEN_SCSI_DISK1_MAJOR:
		case XEN_SCSI_DISK2_MAJOR:
		case XEN_SCSI_DISK3_MAJOR:
		case XEN_SCSI_DISK4_MAJOR:
		case XEN_SCSI_DISK5_MAJOR:
		case XEN_SCSI_DISK6_MAJOR:
		case XEN_SCSI_DISK7_MAJOR:
			*offset = (*minor / PARTS_PER_DISK) + 
				((major - XEN_SCSI_DISK1_MAJOR + 1) * 16) +
				EMULATED_SD_DISK_NAME_OFFSET;
			*minor = *minor +
				((major - XEN_SCSI_DISK1_MAJOR + 1) * 16 * PARTS_PER_DISK) +
				EMULATED_SD_DISK_MINOR_OFFSET;
			break;
		case XEN_SCSI_DISK8_MAJOR:
		case XEN_SCSI_DISK9_MAJOR:
		case XEN_SCSI_DISK10_MAJOR:
		case XEN_SCSI_DISK11_MAJOR:
		case XEN_SCSI_DISK12_MAJOR:
		case XEN_SCSI_DISK13_MAJOR:
		case XEN_SCSI_DISK14_MAJOR:
		case XEN_SCSI_DISK15_MAJOR:
			*offset = (*minor / PARTS_PER_DISK) + 
				((major - XEN_SCSI_DISK8_MAJOR + 8) * 16) +
				EMULATED_SD_DISK_NAME_OFFSET;
			*minor = *minor +
				((major - XEN_SCSI_DISK8_MAJOR + 8) * 16 * PARTS_PER_DISK) +
				EMULATED_SD_DISK_MINOR_OFFSET;
			break;
		case XENVBD_MAJOR:
			*offset = *minor / PARTS_PER_DISK;
			break;
		default:
			printk(KERN_WARNING "blkfront: your disk configuration is "
					"incorrect, please use an xvd device instead\n");
			return -ENODEV;
	}
	return 0;
}

static char *encode_disk_name(char *ptr, unsigned int n)
{
	if (n >= 26)
		ptr = encode_disk_name(ptr, n / 26 - 1);
	*ptr = 'a' + n % 26;
	return ptr + 1;
}

static int xlvbd_alloc_gendisk(blkif_sector_t capacity,
			       struct blkfront_info *info,
			       u16 vdisk_info, u16 sector_size,
			       unsigned int physical_sector_size)
{
	struct gendisk *gd;
	int nr_minors = 1;
	int err;
	unsigned int offset;
	int minor;
	int nr_parts;
	char *ptr;

	BUG_ON(info->gd != NULL);
	BUG_ON(info->rq != NULL);

	if ((info->vdevice>>EXT_SHIFT) > 1) {
		/* this is above the extended range; something is wrong */
		printk(KERN_WARNING "blkfront: vdevice 0x%x is above the extended range; ignoring\n", info->vdevice);
		return -ENODEV;
	}

	if (!VDEV_IS_EXTENDED(info->vdevice)) {
		err = xen_translate_vdev(info->vdevice, &minor, &offset);
		if (err)
			return err;		
 		nr_parts = PARTS_PER_DISK;
	} else {
		minor = BLKIF_MINOR_EXT(info->vdevice);
		nr_parts = PARTS_PER_EXT_DISK;
		offset = minor / nr_parts;
		if (xen_hvm_domain() && offset < EMULATED_HD_DISK_NAME_OFFSET + 4)
			printk(KERN_WARNING "blkfront: vdevice 0x%x might conflict with "
					"emulated IDE disks,\n\t choose an xvd device name"
					"from xvde on\n", info->vdevice);
	}
	if (minor >> MINORBITS) {
		pr_warn("blkfront: %#x's minor (%#x) out of range; ignoring\n",
			info->vdevice, minor);
		return -ENODEV;
	}

	if ((minor % nr_parts) == 0)
		nr_minors = nr_parts;

	err = xlbd_reserve_minors(minor, nr_minors);
	if (err)
		goto out;
	err = -ENODEV;

	gd = alloc_disk(nr_minors);
	if (gd == NULL)
		goto release;

	strcpy(gd->disk_name, DEV_NAME);
	ptr = encode_disk_name(gd->disk_name + sizeof(DEV_NAME) - 1, offset);
	BUG_ON(ptr >= gd->disk_name + DISK_NAME_LEN);
	if (nr_minors > 1)
		*ptr = 0;
	else
		snprintf(ptr, gd->disk_name + DISK_NAME_LEN - ptr,
			 "%d", minor & (nr_parts - 1));

	gd->major = XENVBD_MAJOR;
	gd->first_minor = minor;
	gd->fops = &xlvbd_block_fops;
	gd->private_data = info;
	set_capacity(gd, capacity);

	if (xlvbd_init_blk_queue(gd, sector_size, physical_sector_size,
				 info->max_indirect_segments ? :
				 BLKIF_MAX_SEGMENTS_PER_REQUEST)) {
		del_gendisk(gd);
		goto release;
	}

	info->rq = gd->queue;
	info->gd = gd;

	xlvbd_flush(info);

	if (vdisk_info & VDISK_READONLY)
		set_disk_ro(gd, 1);

	if (vdisk_info & VDISK_REMOVABLE)
		gd->flags |= GENHD_FL_REMOVABLE;

	if (vdisk_info & VDISK_CDROM)
		gd->flags |= GENHD_FL_CD;

	return 0;

 release:
	xlbd_release_minors(minor, nr_minors);
 out:
	return err;
}

static void xlvbd_release_gendisk(struct blkfront_info *info)
{
	unsigned int minor, nr_minors, i;

	if (info->rq == NULL)
		return;

	/* No more blkif_request(). */
	blk_mq_stop_hw_queues(info->rq);

	for (i = 0; i < info->nr_rings; i++) {
		struct blkfront_ring_info *rinfo = &info->rinfo[i];

		/* No more gnttab callback work. */
		gnttab_cancel_free_callback(&rinfo->callback);

		/* Flush gnttab callback work. Must be done with no locks held. */
		flush_work(&rinfo->work);
	}

	del_gendisk(info->gd);

	minor = info->gd->first_minor;
	nr_minors = info->gd->minors;
	xlbd_release_minors(minor, nr_minors);

	blk_cleanup_queue(info->rq);
	blk_mq_free_tag_set(&info->tag_set);
	info->rq = NULL;

	put_disk(info->gd);
	info->gd = NULL;
}

/* Already hold rinfo->ring_lock. */
static inline void kick_pending_request_queues_locked(struct blkfront_ring_info *rinfo)
{
	if (!RING_FULL(&rinfo->ring))
		blk_mq_start_stopped_hw_queues(rinfo->dev_info->rq, true);
}

static void kick_pending_request_queues(struct blkfront_ring_info *rinfo)
{
	unsigned long flags;

	spin_lock_irqsave(&rinfo->ring_lock, flags);
	kick_pending_request_queues_locked(rinfo);
	spin_unlock_irqrestore(&rinfo->ring_lock, flags);
}

static void blkif_restart_queue(struct work_struct *work)
{
	struct blkfront_ring_info *rinfo = container_of(work, struct blkfront_ring_info, work);

	if (rinfo->dev_info->connected == BLKIF_STATE_CONNECTED)
		kick_pending_request_queues(rinfo);
}

static void blkif_free_ring(struct blkfront_ring_info *rinfo)
{
	struct grant *persistent_gnt, *n;
	struct blkfront_info *info = rinfo->dev_info;
	int i, j, segs;

	/*
	 * Remove indirect pages, this only happens when using indirect
	 * descriptors but not persistent grants
	 */
	if (!list_empty(&rinfo->indirect_pages)) {
		struct page *indirect_page, *n;

		BUG_ON(info->feature_persistent);
		list_for_each_entry_safe(indirect_page, n, &rinfo->indirect_pages, lru) {
			list_del(&indirect_page->lru);
			__free_page(indirect_page);
		}
	}

	/* Remove all persistent grants. */
	if (!list_empty(&rinfo->grants)) {
		list_for_each_entry_safe(persistent_gnt, n,
					 &rinfo->grants, node) {
			list_del(&persistent_gnt->node);
			if (persistent_gnt->gref != GRANT_INVALID_REF) {
				gnttab_end_foreign_access(persistent_gnt->gref,
							  0, 0UL);
				rinfo->persistent_gnts_c--;
			}
			if (info->feature_persistent)
				__free_page(persistent_gnt->page);
			kfree(persistent_gnt);
		}
	}
	BUG_ON(rinfo->persistent_gnts_c != 0);

	for (i = 0; i < BLK_RING_SIZE(info); i++) {
		/*
		 * Clear persistent grants present in requests already
		 * on the shared ring
		 */
		if (!rinfo->shadow[i].request)
			goto free_shadow;

		segs = rinfo->shadow[i].req.operation == BLKIF_OP_INDIRECT ?
		       rinfo->shadow[i].req.u.indirect.nr_segments :
		       rinfo->shadow[i].req.u.rw.nr_segments;
		for (j = 0; j < segs; j++) {
			persistent_gnt = rinfo->shadow[i].grants_used[j];
			gnttab_end_foreign_access(persistent_gnt->gref, 0, 0UL);
			if (info->feature_persistent)
				__free_page(persistent_gnt->page);
			kfree(persistent_gnt);
		}

		if (rinfo->shadow[i].req.operation != BLKIF_OP_INDIRECT)
			/*
			 * If this is not an indirect operation don't try to
			 * free indirect segments
			 */
			goto free_shadow;

		for (j = 0; j < INDIRECT_GREFS(segs); j++) {
			persistent_gnt = rinfo->shadow[i].indirect_grants[j];
			gnttab_end_foreign_access(persistent_gnt->gref, 0, 0UL);
			__free_page(persistent_gnt->page);
			kfree(persistent_gnt);
		}

free_shadow:
		kfree(rinfo->shadow[i].grants_used);
		rinfo->shadow[i].grants_used = NULL;
		kfree(rinfo->shadow[i].indirect_grants);
		rinfo->shadow[i].indirect_grants = NULL;
		kfree(rinfo->shadow[i].sg);
		rinfo->shadow[i].sg = NULL;
	}

	/* No more gnttab callback work. */
	gnttab_cancel_free_callback(&rinfo->callback);

	/* Flush gnttab callback work. Must be done with no locks held. */
	flush_work(&rinfo->work);

	/* Free resources associated with old device channel. */
	for (i = 0; i < info->nr_ring_pages; i++) {
		if (rinfo->ring_ref[i] != GRANT_INVALID_REF) {
			gnttab_end_foreign_access(rinfo->ring_ref[i], 0, 0);
			rinfo->ring_ref[i] = GRANT_INVALID_REF;
		}
	}
	free_pages((unsigned long)rinfo->ring.sring, get_order(info->nr_ring_pages * PAGE_SIZE));
	rinfo->ring.sring = NULL;

	if (rinfo->irq)
		unbind_from_irqhandler(rinfo->irq, rinfo);
	rinfo->evtchn = rinfo->irq = 0;
}

static void blkif_free(struct blkfront_info *info, int suspend)
{
	unsigned int i;

	/* Prevent new requests being issued until we fix things up. */
	info->connected = suspend ?
		BLKIF_STATE_SUSPENDED : BLKIF_STATE_DISCONNECTED;
	/* No more blkif_request(). */
	if (info->rq)
		blk_mq_stop_hw_queues(info->rq);

	for (i = 0; i < info->nr_rings; i++)
		blkif_free_ring(&info->rinfo[i]);

	kfree(info->rinfo);
	info->rinfo = NULL;
	info->nr_rings = 0;
}

struct copy_from_grant {
	const struct blk_shadow *s;
	unsigned int grant_idx;
	unsigned int bvec_offset;
	char *bvec_data;
};

static void blkif_copy_from_grant(unsigned long gfn, unsigned int offset,
				  unsigned int len, void *data)
{
	struct copy_from_grant *info = data;
	char *shared_data;
	/* Convenient aliases */
	const struct blk_shadow *s = info->s;

	shared_data = kmap_atomic(s->grants_used[info->grant_idx]->page);

	memcpy(info->bvec_data + info->bvec_offset,
	       shared_data + offset, len);

	info->bvec_offset += len;
	info->grant_idx++;

	kunmap_atomic(shared_data);
}

static enum blk_req_status blkif_rsp_to_req_status(int rsp)
{
	switch (rsp)
	{
	case BLKIF_RSP_OKAY:
		return REQ_DONE;
	case BLKIF_RSP_EOPNOTSUPP:
		return REQ_EOPNOTSUPP;
	case BLKIF_RSP_ERROR:
		/* Fallthrough. */
	default:
		return REQ_ERROR;
	}
}

/*
 * Get the final status of the block request based on two ring response
 */
static int blkif_get_final_status(enum blk_req_status s1,
				  enum blk_req_status s2)
{
	BUG_ON(s1 == REQ_WAITING);
	BUG_ON(s2 == REQ_WAITING);

	if (s1 == REQ_ERROR || s2 == REQ_ERROR)
		return BLKIF_RSP_ERROR;
	else if (s1 == REQ_EOPNOTSUPP || s2 == REQ_EOPNOTSUPP)
		return BLKIF_RSP_EOPNOTSUPP;
	return BLKIF_RSP_OKAY;
}

static bool blkif_completion(unsigned long *id,
			     struct blkfront_ring_info *rinfo,
			     struct blkif_response *bret)
{
	int i = 0;
	struct scatterlist *sg;
	int num_sg, num_grant;
	struct blkfront_info *info = rinfo->dev_info;
	struct blk_shadow *s = &rinfo->shadow[*id];
	struct copy_from_grant data = {
		.grant_idx = 0,
	};

	num_grant = s->req.operation == BLKIF_OP_INDIRECT ?
		s->req.u.indirect.nr_segments : s->req.u.rw.nr_segments;

	/* The I/O request may be split in two. */
	if (unlikely(s->associated_id != NO_ASSOCIATED_ID)) {
		struct blk_shadow *s2 = &rinfo->shadow[s->associated_id];

		/* Keep the status of the current response in shadow. */
		s->status = blkif_rsp_to_req_status(bret->status);

		/* Wait the second response if not yet here. */
		if (s2->status == REQ_WAITING)
			return 0;

		bret->status = blkif_get_final_status(s->status,
						      s2->status);

		/*
		 * All the grants is stored in the first shadow in order
		 * to make the completion code simpler.
		 */
		num_grant += s2->req.u.rw.nr_segments;

		/*
		 * The two responses may not come in order. Only the
		 * first request will store the scatter-gather list.
		 */
		if (s2->num_sg != 0) {
			/* Update "id" with the ID of the first response. */
			*id = s->associated_id;
			s = s2;
		}

		/*
		 * We don't need anymore the second request, so recycling
		 * it now.
		 */
		if (add_id_to_freelist(rinfo, s->associated_id))
			WARN(1, "%s: can't recycle the second part (id = %ld) of the request\n",
			     info->gd->disk_name, s->associated_id);
	}

	data.s = s;
	num_sg = s->num_sg;

	if (bret->operation == BLKIF_OP_READ && info->feature_persistent) {
		for_each_sg(s->sg, sg, num_sg, i) {
			BUG_ON(sg->offset + sg->length > PAGE_SIZE);

			data.bvec_offset = sg->offset;
			data.bvec_data = kmap_atomic(sg_page(sg));

			gnttab_foreach_grant_in_range(sg_page(sg),
						      sg->offset,
						      sg->length,
						      blkif_copy_from_grant,
						      &data);

			kunmap_atomic(data.bvec_data);
		}
	}
	/* Add the persistent grant into the list of free grants */
	for (i = 0; i < num_grant; i++) {
		if (gnttab_query_foreign_access(s->grants_used[i]->gref)) {
			/*
			 * If the grant is still mapped by the backend (the
			 * backend has chosen to make this grant persistent)
			 * we add it at the head of the list, so it will be
			 * reused first.
			 */
			if (!info->feature_persistent)
				pr_alert_ratelimited("backed has not unmapped grant: %u\n",
						     s->grants_used[i]->gref);
			list_add(&s->grants_used[i]->node, &rinfo->grants);
			rinfo->persistent_gnts_c++;
		} else {
			/*
			 * If the grant is not mapped by the backend we end the
			 * foreign access and add it to the tail of the list,
			 * so it will not be picked again unless we run out of
			 * persistent grants.
			 */
			gnttab_end_foreign_access(s->grants_used[i]->gref, 0, 0UL);
			s->grants_used[i]->gref = GRANT_INVALID_REF;
			list_add_tail(&s->grants_used[i]->node, &rinfo->grants);
		}
	}
	if (s->req.operation == BLKIF_OP_INDIRECT) {
		for (i = 0; i < INDIRECT_GREFS(num_grant); i++) {
			if (gnttab_query_foreign_access(s->indirect_grants[i]->gref)) {
				if (!info->feature_persistent)
					pr_alert_ratelimited("backed has not unmapped grant: %u\n",
							     s->indirect_grants[i]->gref);
				list_add(&s->indirect_grants[i]->node, &rinfo->grants);
				rinfo->persistent_gnts_c++;
			} else {
				struct page *indirect_page;

				gnttab_end_foreign_access(s->indirect_grants[i]->gref, 0, 0UL);
				/*
				 * Add the used indirect page back to the list of
				 * available pages for indirect grefs.
				 */
				if (!info->feature_persistent) {
					indirect_page = s->indirect_grants[i]->page;
					list_add(&indirect_page->lru, &rinfo->indirect_pages);
				}
				s->indirect_grants[i]->gref = GRANT_INVALID_REF;
				list_add_tail(&s->indirect_grants[i]->node, &rinfo->grants);
			}
		}
	}

	return 1;
}

static irqreturn_t blkif_interrupt(int irq, void *dev_id)
{
	struct request *req;
	struct blkif_response *bret;
	RING_IDX i, rp;
	unsigned long flags;
	struct blkfront_ring_info *rinfo = (struct blkfront_ring_info *)dev_id;
	struct blkfront_info *info = rinfo->dev_info;
	int error;

	if (unlikely(info->connected != BLKIF_STATE_CONNECTED))
		return IRQ_HANDLED;

	spin_lock_irqsave(&rinfo->ring_lock, flags);
 again:
	rp = rinfo->ring.sring->rsp_prod;
	rmb(); /* Ensure we see queued responses up to 'rp'. */

	for (i = rinfo->ring.rsp_cons; i != rp; i++) {
		unsigned long id;

		bret = RING_GET_RESPONSE(&rinfo->ring, i);
		id   = bret->id;
		/*
		 * The backend has messed up and given us an id that we would
		 * never have given to it (we stamp it up to BLK_RING_SIZE -
		 * look in get_id_from_freelist.
		 */
		if (id >= BLK_RING_SIZE(info)) {
			WARN(1, "%s: response to %s has incorrect id (%ld)\n",
			     info->gd->disk_name, op_name(bret->operation), id);
			/* We can't safely get the 'struct request' as
			 * the id is busted. */
			continue;
		}
		req  = rinfo->shadow[id].request;

		if (bret->operation != BLKIF_OP_DISCARD) {
			/*
			 * We may need to wait for an extra response if the
			 * I/O request is split in 2
			 */
			if (!blkif_completion(&id, rinfo, bret))
				continue;
		}

		if (add_id_to_freelist(rinfo, id)) {
			WARN(1, "%s: response to %s (id %ld) couldn't be recycled!\n",
			     info->gd->disk_name, op_name(bret->operation), id);
			continue;
		}

		error = (bret->status == BLKIF_RSP_OKAY) ? 0 : -EIO;
		switch (bret->operation) {
		case BLKIF_OP_DISCARD:
			if (unlikely(bret->status == BLKIF_RSP_EOPNOTSUPP)) {
				struct request_queue *rq = info->rq;
				printk(KERN_WARNING "blkfront: %s: %s op failed\n",
					   info->gd->disk_name, op_name(bret->operation));
				error = -EOPNOTSUPP;
				info->feature_discard = 0;
				info->feature_secdiscard = 0;
				queue_flag_clear(QUEUE_FLAG_DISCARD, rq);
				queue_flag_clear(QUEUE_FLAG_SECERASE, rq);
			}
			blk_mq_complete_request(req, error);
			break;
		case BLKIF_OP_FLUSH_DISKCACHE:
		case BLKIF_OP_WRITE_BARRIER:
			if (unlikely(bret->status == BLKIF_RSP_EOPNOTSUPP)) {
				printk(KERN_WARNING "blkfront: %s: %s op failed\n",
				       info->gd->disk_name, op_name(bret->operation));
				error = -EOPNOTSUPP;
			}
			if (unlikely(bret->status == BLKIF_RSP_ERROR &&
				     rinfo->shadow[id].req.u.rw.nr_segments == 0)) {
				printk(KERN_WARNING "blkfront: %s: empty %s op failed\n",
				       info->gd->disk_name, op_name(bret->operation));
				error = -EOPNOTSUPP;
			}
			if (unlikely(error)) {
				if (error == -EOPNOTSUPP)
					error = 0;
				info->feature_fua = 0;
				info->feature_flush = 0;
				xlvbd_flush(info);
			}
			/* fall through */
		case BLKIF_OP_READ:
		case BLKIF_OP_WRITE:
			if (unlikely(bret->status != BLKIF_RSP_OKAY))
				dev_dbg(&info->xbdev->dev, "Bad return from blkdev data "
					"request: %x\n", bret->status);

			blk_mq_complete_request(req, error);
			break;
		default:
			BUG();
		}
	}

	rinfo->ring.rsp_cons = i;

	if (i != rinfo->ring.req_prod_pvt) {
		int more_to_do;
		RING_FINAL_CHECK_FOR_RESPONSES(&rinfo->ring, more_to_do);
		if (more_to_do)
			goto again;
	} else
		rinfo->ring.sring->rsp_event = i + 1;

	kick_pending_request_queues_locked(rinfo);

	spin_unlock_irqrestore(&rinfo->ring_lock, flags);

	return IRQ_HANDLED;
}


static int setup_blkring(struct xenbus_device *dev,
			 struct blkfront_ring_info *rinfo)
{
	struct blkif_sring *sring;
	int err, i;
	struct blkfront_info *info = rinfo->dev_info;
	unsigned long ring_size = info->nr_ring_pages * XEN_PAGE_SIZE;
	grant_ref_t gref[XENBUS_MAX_RING_GRANTS];

	for (i = 0; i < info->nr_ring_pages; i++)
		rinfo->ring_ref[i] = GRANT_INVALID_REF;

	sring = (struct blkif_sring *)__get_free_pages(GFP_NOIO | __GFP_HIGH,
						       get_order(ring_size));
	if (!sring) {
		xenbus_dev_fatal(dev, -ENOMEM, "allocating shared ring");
		return -ENOMEM;
	}
	SHARED_RING_INIT(sring);
	FRONT_RING_INIT(&rinfo->ring, sring, ring_size);

	err = xenbus_grant_ring(dev, rinfo->ring.sring, info->nr_ring_pages, gref);
	if (err < 0) {
		free_pages((unsigned long)sring, get_order(ring_size));
		rinfo->ring.sring = NULL;
		goto fail;
	}
	for (i = 0; i < info->nr_ring_pages; i++)
		rinfo->ring_ref[i] = gref[i];

	err = xenbus_alloc_evtchn(dev, &rinfo->evtchn);
	if (err)
		goto fail;

	err = bind_evtchn_to_irqhandler(rinfo->evtchn, blkif_interrupt, 0,
					"blkif", rinfo);
	if (err <= 0) {
		xenbus_dev_fatal(dev, err,
				 "bind_evtchn_to_irqhandler failed");
		goto fail;
	}
	rinfo->irq = err;

	return 0;
fail:
	blkif_free(info, 0);
	return err;
}

/*
 * Write out per-ring/queue nodes including ring-ref and event-channel, and each
 * ring buffer may have multi pages depending on ->nr_ring_pages.
 */
static int write_per_ring_nodes(struct xenbus_transaction xbt,
				struct blkfront_ring_info *rinfo, const char *dir)
{
	int err;
	unsigned int i;
	const char *message = NULL;
	struct blkfront_info *info = rinfo->dev_info;

	if (info->nr_ring_pages == 1) {
		err = xenbus_printf(xbt, dir, "ring-ref", "%u", rinfo->ring_ref[0]);
		if (err) {
			message = "writing ring-ref";
			goto abort_transaction;
		}
	} else {
		for (i = 0; i < info->nr_ring_pages; i++) {
			char ring_ref_name[RINGREF_NAME_LEN];

			snprintf(ring_ref_name, RINGREF_NAME_LEN, "ring-ref%u", i);
			err = xenbus_printf(xbt, dir, ring_ref_name,
					    "%u", rinfo->ring_ref[i]);
			if (err) {
				message = "writing ring-ref";
				goto abort_transaction;
			}
		}
	}

	err = xenbus_printf(xbt, dir, "event-channel", "%u", rinfo->evtchn);
	if (err) {
		message = "writing event-channel";
		goto abort_transaction;
	}

	return 0;

abort_transaction:
	xenbus_transaction_end(xbt, 1);
	if (message)
		xenbus_dev_fatal(info->xbdev, err, "%s", message);

	return err;
}

/* Common code used when first setting up, and when resuming. */
static int talk_to_blkback(struct xenbus_device *dev,
			   struct blkfront_info *info)
{
	const char *message = NULL;
	struct xenbus_transaction xbt;
	int err;
	unsigned int i, max_page_order = 0;
	unsigned int ring_page_order = 0;

	err = xenbus_scanf(XBT_NIL, info->xbdev->otherend,
			   "max-ring-page-order", "%u", &max_page_order);
	if (err != 1)
		info->nr_ring_pages = 1;
	else {
		ring_page_order = min(xen_blkif_max_ring_order, max_page_order);
		info->nr_ring_pages = 1 << ring_page_order;
	}

	for (i = 0; i < info->nr_rings; i++) {
		struct blkfront_ring_info *rinfo = &info->rinfo[i];

		/* Create shared ring, alloc event channel. */
		err = setup_blkring(dev, rinfo);
		if (err)
			goto destroy_blkring;
	}

again:
	err = xenbus_transaction_start(&xbt);
	if (err) {
		xenbus_dev_fatal(dev, err, "starting transaction");
		goto destroy_blkring;
	}

	if (info->nr_ring_pages > 1) {
		err = xenbus_printf(xbt, dev->nodename, "ring-page-order", "%u",
				    ring_page_order);
		if (err) {
			message = "writing ring-page-order";
			goto abort_transaction;
		}
	}

	/* We already got the number of queues/rings in _probe */
	if (info->nr_rings == 1) {
		err = write_per_ring_nodes(xbt, &info->rinfo[0], dev->nodename);
		if (err)
			goto destroy_blkring;
	} else {
		char *path;
		size_t pathsize;

		err = xenbus_printf(xbt, dev->nodename, "multi-queue-num-queues", "%u",
				    info->nr_rings);
		if (err) {
			message = "writing multi-queue-num-queues";
			goto abort_transaction;
		}

		pathsize = strlen(dev->nodename) + QUEUE_NAME_LEN;
		path = kmalloc(pathsize, GFP_KERNEL);
		if (!path) {
			err = -ENOMEM;
			message = "ENOMEM while writing ring references";
			goto abort_transaction;
		}

		for (i = 0; i < info->nr_rings; i++) {
			memset(path, 0, pathsize);
			snprintf(path, pathsize, "%s/queue-%u", dev->nodename, i);
			err = write_per_ring_nodes(xbt, &info->rinfo[i], path);
			if (err) {
				kfree(path);
				goto destroy_blkring;
			}
		}
		kfree(path);
	}
	err = xenbus_printf(xbt, dev->nodename, "protocol", "%s",
			    XEN_IO_PROTO_ABI_NATIVE);
	if (err) {
		message = "writing protocol";
		goto abort_transaction;
	}
	err = xenbus_printf(xbt, dev->nodename,
			    "feature-persistent", "%u", 1);
	if (err)
		dev_warn(&dev->dev,
			 "writing persistent grants feature to xenbus");

	err = xenbus_transaction_end(xbt, 0);
	if (err) {
		if (err == -EAGAIN)
			goto again;
		xenbus_dev_fatal(dev, err, "completing transaction");
		goto destroy_blkring;
	}

	for (i = 0; i < info->nr_rings; i++) {
		unsigned int j;
		struct blkfront_ring_info *rinfo = &info->rinfo[i];

		for (j = 0; j < BLK_RING_SIZE(info); j++)
			rinfo->shadow[j].req.u.rw.id = j + 1;
		rinfo->shadow[BLK_RING_SIZE(info)-1].req.u.rw.id = 0x0fffffff;
	}
	xenbus_switch_state(dev, XenbusStateInitialised);

	return 0;

 abort_transaction:
	xenbus_transaction_end(xbt, 1);
	if (message)
		xenbus_dev_fatal(dev, err, "%s", message);
 destroy_blkring:
	blkif_free(info, 0);

	kfree(info);
	dev_set_drvdata(&dev->dev, NULL);

	return err;
}

static int negotiate_mq(struct blkfront_info *info)
{
	unsigned int backend_max_queues = 0;
	int err;
	unsigned int i;

	BUG_ON(info->nr_rings);

	/* Check if backend supports multiple queues. */
	err = xenbus_scanf(XBT_NIL, info->xbdev->otherend,
			   "multi-queue-max-queues", "%u", &backend_max_queues);
	if (err < 0)
		backend_max_queues = 1;

	info->nr_rings = min(backend_max_queues, xen_blkif_max_queues);
	/* We need at least one ring. */
	if (!info->nr_rings)
		info->nr_rings = 1;

	info->rinfo = kzalloc(sizeof(struct blkfront_ring_info) * info->nr_rings, GFP_KERNEL);
	if (!info->rinfo) {
		xenbus_dev_fatal(info->xbdev, -ENOMEM, "allocating ring_info structure");
		return -ENOMEM;
	}

	for (i = 0; i < info->nr_rings; i++) {
		struct blkfront_ring_info *rinfo;

		rinfo = &info->rinfo[i];
		INIT_LIST_HEAD(&rinfo->indirect_pages);
		INIT_LIST_HEAD(&rinfo->grants);
		rinfo->dev_info = info;
		INIT_WORK(&rinfo->work, blkif_restart_queue);
		spin_lock_init(&rinfo->ring_lock);
	}
	return 0;
}
/**
 * Entry point to this code when a new device is created.  Allocate the basic
 * structures and the ring buffer for communication with the backend, and
 * inform the backend of the appropriate details for those.  Switch to
 * Initialised state.
 */
static int blkfront_probe(struct xenbus_device *dev,
			  const struct xenbus_device_id *id)
{
	int err, vdevice;
	struct blkfront_info *info;

	/* FIXME: Use dynamic device id if this is not set. */
	err = xenbus_scanf(XBT_NIL, dev->nodename,
			   "virtual-device", "%i", &vdevice);
	if (err != 1) {
		/* go looking in the extended area instead */
		err = xenbus_scanf(XBT_NIL, dev->nodename, "virtual-device-ext",
				   "%i", &vdevice);
		if (err != 1) {
			xenbus_dev_fatal(dev, err, "reading virtual-device");
			return err;
		}
	}

	if (xen_hvm_domain()) {
		char *type;
		int len;
		/* no unplug has been done: do not hook devices != xen vbds */
		if (xen_has_pv_and_legacy_disk_devices()) {
			int major;

			if (!VDEV_IS_EXTENDED(vdevice))
				major = BLKIF_MAJOR(vdevice);
			else
				major = XENVBD_MAJOR;

			if (major != XENVBD_MAJOR) {
				printk(KERN_INFO
						"%s: HVM does not support vbd %d as xen block device\n",
						__func__, vdevice);
				return -ENODEV;
			}
		}
		/* do not create a PV cdrom device if we are an HVM guest */
		type = xenbus_read(XBT_NIL, dev->nodename, "device-type", &len);
		if (IS_ERR(type))
			return -ENODEV;
		if (strncmp(type, "cdrom", 5) == 0) {
			kfree(type);
			return -ENODEV;
		}
		kfree(type);
	}
	info = kzalloc(sizeof(*info), GFP_KERNEL);
	if (!info) {
		xenbus_dev_fatal(dev, -ENOMEM, "allocating info structure");
		return -ENOMEM;
	}

	info->xbdev = dev;
	err = negotiate_mq(info);
	if (err) {
		kfree(info);
		return err;
	}

	mutex_init(&info->mutex);
	info->vdevice = vdevice;
	info->connected = BLKIF_STATE_DISCONNECTED;

	/* Front end dir is a number, which is used as the id. */
	info->handle = simple_strtoul(strrchr(dev->nodename, '/')+1, NULL, 0);
	dev_set_drvdata(&dev->dev, info);

	return 0;
}

static void split_bio_end(struct bio *bio)
{
	struct split_bio *split_bio = bio->bi_private;

	if (atomic_dec_and_test(&split_bio->pending)) {
		split_bio->bio->bi_phys_segments = 0;
		split_bio->bio->bi_error = bio->bi_error;
		bio_endio(split_bio->bio);
		kfree(split_bio);
	}
	bio_put(bio);
}

static int blkif_recover(struct blkfront_info *info)
{
	unsigned int i, r_index;
	struct request *req, *n;
	int rc;
	struct bio *bio, *cloned_bio;
	unsigned int segs, offset;
	int pending, size;
	struct split_bio *split_bio;

	blkfront_gather_backend_features(info);
	segs = info->max_indirect_segments ? : BLKIF_MAX_SEGMENTS_PER_REQUEST;
	blk_queue_max_segments(info->rq, segs);

	for (r_index = 0; r_index < info->nr_rings; r_index++) {
		struct blkfront_ring_info *rinfo = &info->rinfo[r_index];

		rc = blkfront_setup_indirect(rinfo);
		if (rc)
			return rc;
	}
	xenbus_switch_state(info->xbdev, XenbusStateConnected);

	/* Now safe for us to use the shared ring */
	info->connected = BLKIF_STATE_CONNECTED;

	for (r_index = 0; r_index < info->nr_rings; r_index++) {
		struct blkfront_ring_info *rinfo;

		rinfo = &info->rinfo[r_index];
		/* Kick any other new requests queued since we resumed */
		kick_pending_request_queues(rinfo);
	}

	list_for_each_entry_safe(req, n, &info->requests, queuelist) {
		/* Requeue pending requests (flush or discard) */
		list_del_init(&req->queuelist);
		BUG_ON(req->nr_phys_segments > segs);
		blk_mq_requeue_request(req);
	}
	blk_mq_kick_requeue_list(info->rq);

	while ((bio = bio_list_pop(&info->bio_list)) != NULL) {
		/* Traverse the list of pending bios and re-queue them */
		if (bio_segments(bio) > segs) {
			/*
			 * This bio has more segments than what we can
			 * handle, we have to split it.
			 */
			pending = (bio_segments(bio) + segs - 1) / segs;
			split_bio = kzalloc(sizeof(*split_bio), GFP_NOIO);
			BUG_ON(split_bio == NULL);
			atomic_set(&split_bio->pending, pending);
			split_bio->bio = bio;
			for (i = 0; i < pending; i++) {
				offset = (i * segs * XEN_PAGE_SIZE) >> 9;
				size = min((unsigned int)(segs * XEN_PAGE_SIZE) >> 9,
					   (unsigned int)bio_sectors(bio) - offset);
				cloned_bio = bio_clone(bio, GFP_NOIO);
				BUG_ON(cloned_bio == NULL);
				bio_trim(cloned_bio, offset, size);
				cloned_bio->bi_private = split_bio;
				cloned_bio->bi_end_io = split_bio_end;
				submit_bio(cloned_bio);
			}
			/*
			 * Now we have to wait for all those smaller bios to
			 * end, so we can also end the "parent" bio.
			 */
			continue;
		}
		/* We don't need to split this bio */
		submit_bio(bio);
	}

	return 0;
}

/**
 * We are reconnecting to the backend, due to a suspend/resume, or a backend
 * driver restart.  We tear down our blkif structure and recreate it, but
 * leave the device-layer structures intact so that this is transparent to the
 * rest of the kernel.
 */
static int blkfront_resume(struct xenbus_device *dev)
{
	struct blkfront_info *info = dev_get_drvdata(&dev->dev);
	int err = 0;
	unsigned int i, j;

	dev_dbg(&dev->dev, "blkfront_resume: %s\n", dev->nodename);

	bio_list_init(&info->bio_list);
	INIT_LIST_HEAD(&info->requests);
	for (i = 0; i < info->nr_rings; i++) {
		struct blkfront_ring_info *rinfo = &info->rinfo[i];
		struct bio_list merge_bio;
		struct blk_shadow *shadow = rinfo->shadow;

		for (j = 0; j < BLK_RING_SIZE(info); j++) {
			/* Not in use? */
			if (!shadow[j].request)
				continue;

			/*
			 * Get the bios in the request so we can re-queue them.
			 */
			if (req_op(shadow[i].request) == REQ_OP_FLUSH ||
			    req_op(shadow[i].request) == REQ_OP_DISCARD ||
			    req_op(shadow[i].request) == REQ_OP_SECURE_ERASE ||
			    shadow[j].request->cmd_flags & REQ_FUA) {
				/*
				 * Flush operations don't contain bios, so
				 * we need to requeue the whole request
				 *
				 * XXX: but this doesn't make any sense for a
				 * write with the FUA flag set..
				 */
				list_add(&shadow[j].request->queuelist, &info->requests);
				continue;
			}
			merge_bio.head = shadow[j].request->bio;
			merge_bio.tail = shadow[j].request->biotail;
			bio_list_merge(&info->bio_list, &merge_bio);
			shadow[j].request->bio = NULL;
			blk_mq_end_request(shadow[j].request, 0);
		}
	}

	blkif_free(info, info->connected == BLKIF_STATE_CONNECTED);

	err = negotiate_mq(info);
	if (err)
		return err;

	err = talk_to_blkback(dev, info);
	if (!err)
		blk_mq_update_nr_hw_queues(&info->tag_set, info->nr_rings);

	/*
	 * We have to wait for the backend to switch to
	 * connected state, since we want to read which
	 * features it supports.
	 */

	return err;
}

static void blkfront_closing(struct blkfront_info *info)
{
	struct xenbus_device *xbdev = info->xbdev;
	struct block_device *bdev = NULL;

	mutex_lock(&info->mutex);

	if (xbdev->state == XenbusStateClosing) {
		mutex_unlock(&info->mutex);
		return;
	}

	if (info->gd)
		bdev = bdget_disk(info->gd, 0);

	mutex_unlock(&info->mutex);

	if (!bdev) {
		xenbus_frontend_closed(xbdev);
		return;
	}

	mutex_lock(&bdev->bd_mutex);

	if (bdev->bd_openers) {
		xenbus_dev_error(xbdev, -EBUSY,
				 "Device in use; refusing to close");
		xenbus_switch_state(xbdev, XenbusStateClosing);
	} else {
		xlvbd_release_gendisk(info);
		xenbus_frontend_closed(xbdev);
	}

	mutex_unlock(&bdev->bd_mutex);
	bdput(bdev);
}

static void blkfront_setup_discard(struct blkfront_info *info)
{
	int err;
	unsigned int discard_granularity;
	unsigned int discard_alignment;
	unsigned int discard_secure;

	info->feature_discard = 1;
	err = xenbus_gather(XBT_NIL, info->xbdev->otherend,
		"discard-granularity", "%u", &discard_granularity,
		"discard-alignment", "%u", &discard_alignment,
		NULL);
	if (!err) {
		info->discard_granularity = discard_granularity;
		info->discard_alignment = discard_alignment;
	}
	err = xenbus_scanf(XBT_NIL, info->xbdev->otherend,
			   "discard-secure", "%u", &discard_secure);
	if (err > 0)
		info->feature_secdiscard = !!discard_secure;
}

static int blkfront_setup_indirect(struct blkfront_ring_info *rinfo)
{
	unsigned int psegs, grants;
	int err, i;
	struct blkfront_info *info = rinfo->dev_info;

	if (info->max_indirect_segments == 0) {
		if (!HAS_EXTRA_REQ)
			grants = BLKIF_MAX_SEGMENTS_PER_REQUEST;
		else {
			/*
			 * When an extra req is required, the maximum
			 * grants supported is related to the size of the
			 * Linux block segment.
			 */
			grants = GRANTS_PER_PSEG;
		}
	}
	else
		grants = info->max_indirect_segments;
	psegs = grants / GRANTS_PER_PSEG;

	err = fill_grant_buffer(rinfo,
				(grants + INDIRECT_GREFS(grants)) * BLK_RING_SIZE(info));
	if (err)
		goto out_of_memory;

	if (!info->feature_persistent && info->max_indirect_segments) {
		/*
		 * We are using indirect descriptors but not persistent
		 * grants, we need to allocate a set of pages that can be
		 * used for mapping indirect grefs
		 */
		int num = INDIRECT_GREFS(grants) * BLK_RING_SIZE(info);

		BUG_ON(!list_empty(&rinfo->indirect_pages));
		for (i = 0; i < num; i++) {
			struct page *indirect_page = alloc_page(GFP_NOIO);
			if (!indirect_page)
				goto out_of_memory;
			list_add(&indirect_page->lru, &rinfo->indirect_pages);
		}
	}

	for (i = 0; i < BLK_RING_SIZE(info); i++) {
		rinfo->shadow[i].grants_used = kzalloc(
			sizeof(rinfo->shadow[i].grants_used[0]) * grants,
			GFP_NOIO);
		rinfo->shadow[i].sg = kzalloc(sizeof(rinfo->shadow[i].sg[0]) * psegs, GFP_NOIO);
		if (info->max_indirect_segments)
			rinfo->shadow[i].indirect_grants = kzalloc(
				sizeof(rinfo->shadow[i].indirect_grants[0]) *
				INDIRECT_GREFS(grants),
				GFP_NOIO);
		if ((rinfo->shadow[i].grants_used == NULL) ||
			(rinfo->shadow[i].sg == NULL) ||
		     (info->max_indirect_segments &&
		     (rinfo->shadow[i].indirect_grants == NULL)))
			goto out_of_memory;
		sg_init_table(rinfo->shadow[i].sg, psegs);
	}


	return 0;

out_of_memory:
	for (i = 0; i < BLK_RING_SIZE(info); i++) {
		kfree(rinfo->shadow[i].grants_used);
		rinfo->shadow[i].grants_used = NULL;
		kfree(rinfo->shadow[i].sg);
		rinfo->shadow[i].sg = NULL;
		kfree(rinfo->shadow[i].indirect_grants);
		rinfo->shadow[i].indirect_grants = NULL;
	}
	if (!list_empty(&rinfo->indirect_pages)) {
		struct page *indirect_page, *n;
		list_for_each_entry_safe(indirect_page, n, &rinfo->indirect_pages, lru) {
			list_del(&indirect_page->lru);
			__free_page(indirect_page);
		}
	}
	return -ENOMEM;
}

/*
 * Gather all backend feature-*
 */
static void blkfront_gather_backend_features(struct blkfront_info *info)
{
	int err;
	int barrier, flush, discard, persistent;
	unsigned int indirect_segments;

	info->feature_flush = 0;
	info->feature_fua = 0;

	err = xenbus_scanf(XBT_NIL, info->xbdev->otherend,
			   "feature-barrier", "%d", &barrier);

	/*
	 * If there's no "feature-barrier" defined, then it means
	 * we're dealing with a very old backend which writes
	 * synchronously; nothing to do.
	 *
	 * If there are barriers, then we use flush.
	 */
<<<<<<< HEAD
	if (!err && barrier) {
		info->feature_flush = 1;
		info->feature_fua = 1;
	}

=======
	if (err > 0 && barrier)
		info->feature_flush = REQ_FLUSH | REQ_FUA;
>>>>>>> d34c30cc
	/*
	 * And if there is "feature-flush-cache" use that above
	 * barriers.
	 */
	err = xenbus_scanf(XBT_NIL, info->xbdev->otherend,
			   "feature-flush-cache", "%d", &flush);

<<<<<<< HEAD
	if (!err && flush) {
		info->feature_flush = 1;
		info->feature_fua = 0;
	}
=======
	if (err > 0 && flush)
		info->feature_flush = REQ_FLUSH;
>>>>>>> d34c30cc

	err = xenbus_scanf(XBT_NIL, info->xbdev->otherend,
			   "feature-discard", "%d", &discard);

	if (err > 0 && discard)
		blkfront_setup_discard(info);

	err = xenbus_scanf(XBT_NIL, info->xbdev->otherend,
			   "feature-persistent", "%d", &persistent);
	if (err <= 0)
		info->feature_persistent = 0;
	else
		info->feature_persistent = persistent;

	err = xenbus_scanf(XBT_NIL, info->xbdev->otherend,
			   "feature-max-indirect-segments", "%u",
			   &indirect_segments);
	if (err <= 0)
		info->max_indirect_segments = 0;
	else
		info->max_indirect_segments = min(indirect_segments,
						  xen_blkif_max_segments);
}

/*
 * Invoked when the backend is finally 'ready' (and has told produced
 * the details about the physical device - #sectors, size, etc).
 */
static void blkfront_connect(struct blkfront_info *info)
{
	unsigned long long sectors;
	unsigned long sector_size;
	unsigned int physical_sector_size;
	unsigned int binfo;
	int err, i;

	switch (info->connected) {
	case BLKIF_STATE_CONNECTED:
		/*
		 * Potentially, the back-end may be signalling
		 * a capacity change; update the capacity.
		 */
		err = xenbus_scanf(XBT_NIL, info->xbdev->otherend,
				   "sectors", "%Lu", &sectors);
		if (XENBUS_EXIST_ERR(err))
			return;
		printk(KERN_INFO "Setting capacity to %Lu\n",
		       sectors);
		set_capacity(info->gd, sectors);
		revalidate_disk(info->gd);

		return;
	case BLKIF_STATE_SUSPENDED:
		/*
		 * If we are recovering from suspension, we need to wait
		 * for the backend to announce it's features before
		 * reconnecting, at least we need to know if the backend
		 * supports indirect descriptors, and how many.
		 */
		blkif_recover(info);
		return;

	default:
		break;
	}

	dev_dbg(&info->xbdev->dev, "%s:%s.\n",
		__func__, info->xbdev->otherend);

	err = xenbus_gather(XBT_NIL, info->xbdev->otherend,
			    "sectors", "%llu", &sectors,
			    "info", "%u", &binfo,
			    "sector-size", "%lu", &sector_size,
			    NULL);
	if (err) {
		xenbus_dev_fatal(info->xbdev, err,
				 "reading backend fields at %s",
				 info->xbdev->otherend);
		return;
	}

	/*
	 * physcial-sector-size is a newer field, so old backends may not
	 * provide this. Assume physical sector size to be the same as
	 * sector_size in that case.
	 */
	err = xenbus_scanf(XBT_NIL, info->xbdev->otherend,
			   "physical-sector-size", "%u", &physical_sector_size);
	if (err != 1)
		physical_sector_size = sector_size;

	blkfront_gather_backend_features(info);
	for (i = 0; i < info->nr_rings; i++) {
		err = blkfront_setup_indirect(&info->rinfo[i]);
		if (err) {
			xenbus_dev_fatal(info->xbdev, err, "setup_indirect at %s",
					 info->xbdev->otherend);
			blkif_free(info, 0);
			break;
		}
	}

	err = xlvbd_alloc_gendisk(sectors, info, binfo, sector_size,
				  physical_sector_size);
	if (err) {
		xenbus_dev_fatal(info->xbdev, err, "xlvbd_add at %s",
				 info->xbdev->otherend);
		return;
	}

	xenbus_switch_state(info->xbdev, XenbusStateConnected);

	/* Kick pending requests. */
	info->connected = BLKIF_STATE_CONNECTED;
	for (i = 0; i < info->nr_rings; i++)
		kick_pending_request_queues(&info->rinfo[i]);

	device_add_disk(&info->xbdev->dev, info->gd);

	info->is_ready = 1;
}

/**
 * Callback received when the backend's state changes.
 */
static void blkback_changed(struct xenbus_device *dev,
			    enum xenbus_state backend_state)
{
	struct blkfront_info *info = dev_get_drvdata(&dev->dev);

	dev_dbg(&dev->dev, "blkfront:blkback_changed to state %d.\n", backend_state);

	switch (backend_state) {
	case XenbusStateInitWait:
		if (dev->state != XenbusStateInitialising)
			break;
		if (talk_to_blkback(dev, info))
			break;
	case XenbusStateInitialising:
	case XenbusStateInitialised:
	case XenbusStateReconfiguring:
	case XenbusStateReconfigured:
	case XenbusStateUnknown:
		break;

	case XenbusStateConnected:
		/*
		 * talk_to_blkback sets state to XenbusStateInitialised
		 * and blkfront_connect sets it to XenbusStateConnected
		 * (if connection went OK).
		 *
		 * If the backend (or toolstack) decides to poke at backend
		 * state (and re-trigger the watch by setting the state repeatedly
		 * to XenbusStateConnected (4)) we need to deal with this.
		 * This is allowed as this is used to communicate to the guest
		 * that the size of disk has changed!
		 */
		if ((dev->state != XenbusStateInitialised) &&
		    (dev->state != XenbusStateConnected)) {
			if (talk_to_blkback(dev, info))
				break;
		}

		blkfront_connect(info);
		break;

	case XenbusStateClosed:
		if (dev->state == XenbusStateClosed)
			break;
		/* Missed the backend's Closing state -- fallthrough */
	case XenbusStateClosing:
		if (info)
			blkfront_closing(info);
		break;
	}
}

static int blkfront_remove(struct xenbus_device *xbdev)
{
	struct blkfront_info *info = dev_get_drvdata(&xbdev->dev);
	struct block_device *bdev = NULL;
	struct gendisk *disk;

	dev_dbg(&xbdev->dev, "%s removed", xbdev->nodename);

	blkif_free(info, 0);

	mutex_lock(&info->mutex);

	disk = info->gd;
	if (disk)
		bdev = bdget_disk(disk, 0);

	info->xbdev = NULL;
	mutex_unlock(&info->mutex);

	if (!bdev) {
		kfree(info);
		return 0;
	}

	/*
	 * The xbdev was removed before we reached the Closed
	 * state. See if it's safe to remove the disk. If the bdev
	 * isn't closed yet, we let release take care of it.
	 */

	mutex_lock(&bdev->bd_mutex);
	info = disk->private_data;

	dev_warn(disk_to_dev(disk),
		 "%s was hot-unplugged, %d stale handles\n",
		 xbdev->nodename, bdev->bd_openers);

	if (info && !bdev->bd_openers) {
		xlvbd_release_gendisk(info);
		disk->private_data = NULL;
		kfree(info);
	}

	mutex_unlock(&bdev->bd_mutex);
	bdput(bdev);

	return 0;
}

static int blkfront_is_ready(struct xenbus_device *dev)
{
	struct blkfront_info *info = dev_get_drvdata(&dev->dev);

	return info->is_ready && info->xbdev;
}

static int blkif_open(struct block_device *bdev, fmode_t mode)
{
	struct gendisk *disk = bdev->bd_disk;
	struct blkfront_info *info;
	int err = 0;

	mutex_lock(&blkfront_mutex);

	info = disk->private_data;
	if (!info) {
		/* xbdev gone */
		err = -ERESTARTSYS;
		goto out;
	}

	mutex_lock(&info->mutex);

	if (!info->gd)
		/* xbdev is closed */
		err = -ERESTARTSYS;

	mutex_unlock(&info->mutex);

out:
	mutex_unlock(&blkfront_mutex);
	return err;
}

static void blkif_release(struct gendisk *disk, fmode_t mode)
{
	struct blkfront_info *info = disk->private_data;
	struct block_device *bdev;
	struct xenbus_device *xbdev;

	mutex_lock(&blkfront_mutex);

	bdev = bdget_disk(disk, 0);

	if (!bdev) {
		WARN(1, "Block device %s yanked out from us!\n", disk->disk_name);
		goto out_mutex;
	}
	if (bdev->bd_openers)
		goto out;

	/*
	 * Check if we have been instructed to close. We will have
	 * deferred this request, because the bdev was still open.
	 */

	mutex_lock(&info->mutex);
	xbdev = info->xbdev;

	if (xbdev && xbdev->state == XenbusStateClosing) {
		/* pending switch to state closed */
		dev_info(disk_to_dev(bdev->bd_disk), "releasing disk\n");
		xlvbd_release_gendisk(info);
		xenbus_frontend_closed(info->xbdev);
 	}

	mutex_unlock(&info->mutex);

	if (!xbdev) {
		/* sudden device removal */
		dev_info(disk_to_dev(bdev->bd_disk), "releasing disk\n");
		xlvbd_release_gendisk(info);
		disk->private_data = NULL;
		kfree(info);
	}

out:
	bdput(bdev);
out_mutex:
	mutex_unlock(&blkfront_mutex);
}

static const struct block_device_operations xlvbd_block_fops =
{
	.owner = THIS_MODULE,
	.open = blkif_open,
	.release = blkif_release,
	.getgeo = blkif_getgeo,
	.ioctl = blkif_ioctl,
};


static const struct xenbus_device_id blkfront_ids[] = {
	{ "vbd" },
	{ "" }
};

static struct xenbus_driver blkfront_driver = {
	.ids  = blkfront_ids,
	.probe = blkfront_probe,
	.remove = blkfront_remove,
	.resume = blkfront_resume,
	.otherend_changed = blkback_changed,
	.is_ready = blkfront_is_ready,
};

static int __init xlblk_init(void)
{
	int ret;
	int nr_cpus = num_online_cpus();

	if (!xen_domain())
		return -ENODEV;

	if (xen_blkif_max_ring_order > XENBUS_MAX_RING_GRANT_ORDER) {
		pr_info("Invalid max_ring_order (%d), will use default max: %d.\n",
			xen_blkif_max_ring_order, XENBUS_MAX_RING_GRANT_ORDER);
		xen_blkif_max_ring_order = XENBUS_MAX_RING_GRANT_ORDER;
	}

	if (xen_blkif_max_queues > nr_cpus) {
		pr_info("Invalid max_queues (%d), will use default max: %d.\n",
			xen_blkif_max_queues, nr_cpus);
		xen_blkif_max_queues = nr_cpus;
	}

	if (!xen_has_pv_disk_devices())
		return -ENODEV;

	if (register_blkdev(XENVBD_MAJOR, DEV_NAME)) {
		printk(KERN_WARNING "xen_blk: can't get major %d with name %s\n",
		       XENVBD_MAJOR, DEV_NAME);
		return -ENODEV;
	}

	ret = xenbus_register_frontend(&blkfront_driver);
	if (ret) {
		unregister_blkdev(XENVBD_MAJOR, DEV_NAME);
		return ret;
	}

	return 0;
}
module_init(xlblk_init);


static void __exit xlblk_exit(void)
{
	xenbus_unregister_driver(&blkfront_driver);
	unregister_blkdev(XENVBD_MAJOR, DEV_NAME);
	kfree(minors);
}
module_exit(xlblk_exit);

MODULE_DESCRIPTION("Xen virtual block device frontend");
MODULE_LICENSE("GPL");
MODULE_ALIAS_BLOCKDEV_MAJOR(XENVBD_MAJOR);
MODULE_ALIAS("xen:vbd");
MODULE_ALIAS("xenblk");<|MERGE_RESOLUTION|>--- conflicted
+++ resolved
@@ -2309,16 +2309,11 @@
 	 *
 	 * If there are barriers, then we use flush.
 	 */
-<<<<<<< HEAD
-	if (!err && barrier) {
+	if (err > 0 && barrier) {
 		info->feature_flush = 1;
 		info->feature_fua = 1;
 	}
 
-=======
-	if (err > 0 && barrier)
-		info->feature_flush = REQ_FLUSH | REQ_FUA;
->>>>>>> d34c30cc
 	/*
 	 * And if there is "feature-flush-cache" use that above
 	 * barriers.
@@ -2326,15 +2321,10 @@
 	err = xenbus_scanf(XBT_NIL, info->xbdev->otherend,
 			   "feature-flush-cache", "%d", &flush);
 
-<<<<<<< HEAD
-	if (!err && flush) {
+	if (err > 0 && flush) {
 		info->feature_flush = 1;
 		info->feature_fua = 0;
 	}
-=======
-	if (err > 0 && flush)
-		info->feature_flush = REQ_FLUSH;
->>>>>>> d34c30cc
 
 	err = xenbus_scanf(XBT_NIL, info->xbdev->otherend,
 			   "feature-discard", "%d", &discard);
