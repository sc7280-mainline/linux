# SPDX-License-Identifier: GPL-2.0
# common clock types
obj-$(CONFIG_HAVE_CLK)		+= clk-devres.o clk-bulk.o
obj-$(CONFIG_CLKDEV_LOOKUP)	+= clkdev.o
obj-$(CONFIG_COMMON_CLK)	+= clk.o
obj-$(CONFIG_COMMON_CLK)	+= clk-divider.o
obj-$(CONFIG_COMMON_CLK)	+= clk-fixed-factor.o
obj-$(CONFIG_COMMON_CLK)	+= clk-fixed-rate.o
obj-$(CONFIG_COMMON_CLK)	+= clk-gate.o
obj-$(CONFIG_COMMON_CLK)	+= clk-multiplier.o
obj-$(CONFIG_COMMON_CLK)	+= clk-mux.o
obj-$(CONFIG_COMMON_CLK)	+= clk-composite.o
obj-$(CONFIG_COMMON_CLK)	+= clk-fractional-divider.o
obj-$(CONFIG_COMMON_CLK)	+= clk-gpio.o
ifeq ($(CONFIG_OF), y)
obj-$(CONFIG_COMMON_CLK)	+= clk-conf.o
endif

# hardware specific clock types
# please keep this section sorted lexicographically by file path name
obj-$(CONFIG_MACH_ASM9260)		+= clk-asm9260.o
obj-$(CONFIG_COMMON_CLK_AXI_CLKGEN)	+= clk-axi-clkgen.o
obj-$(CONFIG_ARCH_AXXIA)		+= clk-axm5516.o
obj-$(CONFIG_COMMON_CLK_BD718XX)	+= clk-bd718x7.o
obj-$(CONFIG_COMMON_CLK_BM1880)		+= clk-bm1880.o
obj-$(CONFIG_COMMON_CLK_CDCE706)	+= clk-cdce706.o
obj-$(CONFIG_COMMON_CLK_CDCE925)	+= clk-cdce925.o
obj-$(CONFIG_ARCH_CLPS711X)		+= clk-clps711x.o
obj-$(CONFIG_COMMON_CLK_CS2000_CP)	+= clk-cs2000-cp.o
obj-$(CONFIG_ARCH_SPARX5)		+= clk-sparx5.o
obj-$(CONFIG_COMMON_CLK_FIXED_MMIO)	+= clk-fixed-mmio.o
obj-$(CONFIG_COMMON_CLK_FSL_FLEXSPI)	+= clk-fsl-flexspi.o
obj-$(CONFIG_COMMON_CLK_FSL_SAI)	+= clk-fsl-sai.o
obj-$(CONFIG_COMMON_CLK_GEMINI)		+= clk-gemini.o
obj-$(CONFIG_COMMON_CLK_ASPEED)		+= clk-aspeed.o
obj-$(CONFIG_MACH_ASPEED_G6)		+= clk-ast2600.o
obj-$(CONFIG_ARCH_HIGHBANK)		+= clk-highbank.o
obj-$(CONFIG_CLK_HSDK)			+= clk-hsdk-pll.o
obj-$(CONFIG_COMMON_CLK_LOCHNAGAR)	+= clk-lochnagar.o
obj-$(CONFIG_COMMON_CLK_MAX77686)	+= clk-max77686.o
obj-$(CONFIG_COMMON_CLK_MAX9485)	+= clk-max9485.o
obj-$(CONFIG_ARCH_MILBEAUT_M10V)	+= clk-milbeaut.o
obj-$(CONFIG_ARCH_MOXART)		+= clk-moxart.o
obj-$(CONFIG_ARCH_NOMADIK)		+= clk-nomadik.o
obj-$(CONFIG_ARCH_NPCM7XX)	    	+= clk-npcm7xx.o
obj-$(CONFIG_ARCH_NSPIRE)		+= clk-nspire.o
obj-$(CONFIG_COMMON_CLK_OXNAS)		+= clk-oxnas.o
obj-$(CONFIG_COMMON_CLK_PALMAS)		+= clk-palmas.o
obj-$(CONFIG_CLK_LS1028A_PLLDIG)	+= clk-plldig.o
obj-$(CONFIG_COMMON_CLK_PWM)		+= clk-pwm.o
obj-$(CONFIG_CLK_QORIQ)			+= clk-qoriq.o
obj-$(CONFIG_COMMON_CLK_RK808)		+= clk-rk808.o
obj-$(CONFIG_COMMON_CLK_HI655X)		+= clk-hi655x.o
obj-$(CONFIG_COMMON_CLK_S2MPS11)	+= clk-s2mps11.o
obj-$(CONFIG_COMMON_CLK_SCMI)           += clk-scmi.o
obj-$(CONFIG_COMMON_CLK_SCPI)           += clk-scpi.o
obj-$(CONFIG_COMMON_CLK_SI5341)		+= clk-si5341.o
obj-$(CONFIG_COMMON_CLK_SI5351)		+= clk-si5351.o
obj-$(CONFIG_COMMON_CLK_SI514)		+= clk-si514.o
obj-$(CONFIG_COMMON_CLK_SI544)		+= clk-si544.o
obj-$(CONFIG_COMMON_CLK_SI570)		+= clk-si570.o
obj-$(CONFIG_COMMON_CLK_STM32F)		+= clk-stm32f4.o
obj-$(CONFIG_COMMON_CLK_STM32H7)	+= clk-stm32h7.o
obj-$(CONFIG_COMMON_CLK_STM32MP157)	+= clk-stm32mp1.o
obj-$(CONFIG_CLK_TWL6040)		+= clk-twl6040.o
obj-$(CONFIG_ARCH_VT8500)		+= clk-vt8500.o
obj-$(CONFIG_COMMON_CLK_VC5)		+= clk-versaclock5.o
obj-$(CONFIG_COMMON_CLK_WM831X)		+= clk-wm831x.o
obj-$(CONFIG_COMMON_CLK_XGENE)		+= clk-xgene.o

# please keep this section sorted lexicographically by directory path name
obj-y					+= actions/
obj-y					+= analogbits/
obj-$(CONFIG_COMMON_CLK_AT91)		+= at91/
obj-$(CONFIG_ARCH_ARTPEC)		+= axis/
obj-$(CONFIG_ARC_PLAT_AXS10X)		+= axs10x/
obj-$(CONFIG_CLK_BAIKAL_T1)		+= baikal-t1/
obj-y					+= bcm/
obj-$(CONFIG_ARCH_BERLIN)		+= berlin/
obj-$(CONFIG_ARCH_DAVINCI)		+= davinci/
obj-$(CONFIG_H8300)			+= h8300/
obj-$(CONFIG_ARCH_HISI)			+= hisilicon/
obj-y					+= imgtec/
obj-y					+= imx/
obj-y					+= ingenic/
obj-$(CONFIG_ARCH_K3)			+= keystone/
obj-$(CONFIG_ARCH_KEYSTONE)		+= keystone/
obj-$(CONFIG_MACH_LOONGSON32)		+= loongson1/
obj-y					+= mediatek/
obj-$(CONFIG_ARCH_MESON)		+= meson/
obj-$(CONFIG_MACH_PIC32)		+= microchip/
ifeq ($(CONFIG_COMMON_CLK), y)
obj-$(CONFIG_ARCH_MMP)			+= mmp/
endif
obj-y					+= mvebu/
obj-$(CONFIG_ARCH_MXS)			+= mxs/
obj-$(CONFIG_COMMON_CLK_NXP)		+= nxp/
obj-$(CONFIG_MACH_PISTACHIO)		+= pistachio/
obj-$(CONFIG_COMMON_CLK_PXA)		+= pxa/
obj-$(CONFIG_COMMON_CLK_QCOM)		+= qcom/
obj-y					+= renesas/
obj-$(CONFIG_ARCH_ROCKCHIP)		+= rockchip/
obj-$(CONFIG_COMMON_CLK_SAMSUNG)	+= samsung/
obj-$(CONFIG_CLK_SIFIVE)		+= sifive/
obj-$(CONFIG_ARCH_SOCFPGA)		+= socfpga/
obj-$(CONFIG_ARCH_AGILEX)		+= socfpga/
obj-$(CONFIG_ARCH_STRATIX10)		+= socfpga/
obj-$(CONFIG_PLAT_SPEAR)		+= spear/
obj-y					+= sprd/
obj-$(CONFIG_ARCH_STI)			+= st/
obj-$(CONFIG_ARCH_SUNXI)		+= sunxi/
obj-$(CONFIG_SUNXI_CCU)			+= sunxi-ng/
obj-$(CONFIG_ARCH_TEGRA)		+= tegra/
obj-y					+= ti/
obj-$(CONFIG_CLK_UNIPHIER)		+= uniphier/
obj-$(CONFIG_ARCH_U8500)		+= ux500/
obj-y					+= versatile/
ifeq ($(CONFIG_COMMON_CLK), y)
obj-$(CONFIG_X86)			+= x86/
endif
<<<<<<< HEAD
obj-y					+= xilinx/
obj-$(CONFIG_ARCH_ZX)			+= zte/
=======
>>>>>>> ee7294ba
obj-$(CONFIG_ARCH_ZYNQ)			+= zynq/
obj-$(CONFIG_COMMON_CLK_ZYNQMP)         += zynqmp/<|MERGE_RESOLUTION|>--- conflicted
+++ resolved
@@ -118,10 +118,6 @@
 ifeq ($(CONFIG_COMMON_CLK), y)
 obj-$(CONFIG_X86)			+= x86/
 endif
-<<<<<<< HEAD
 obj-y					+= xilinx/
-obj-$(CONFIG_ARCH_ZX)			+= zte/
-=======
->>>>>>> ee7294ba
 obj-$(CONFIG_ARCH_ZYNQ)			+= zynq/
 obj-$(CONFIG_COMMON_CLK_ZYNQMP)         += zynqmp/