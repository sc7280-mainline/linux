/*
 * Copyright 2008 Advanced Micro Devices, Inc.
 * Copyright 2008 Red Hat Inc.
 * Copyright 2009 Jerome Glisse.
 *
 * Permission is hereby granted, free of charge, to any person obtaining a
 * copy of this software and associated documentation files (the "Software"),
 * to deal in the Software without restriction, including without limitation
 * the rights to use, copy, modify, merge, publish, distribute, sublicense,
 * and/or sell copies of the Software, and to permit persons to whom the
 * Software is furnished to do so, subject to the following conditions:
 *
 * The above copyright notice and this permission notice shall be included in
 * all copies or substantial portions of the Software.
 *
 * THE SOFTWARE IS PROVIDED "AS IS", WITHOUT WARRANTY OF ANY KIND, EXPRESS OR
 * IMPLIED, INCLUDING BUT NOT LIMITED TO THE WARRANTIES OF MERCHANTABILITY,
 * FITNESS FOR A PARTICULAR PURPOSE AND NONINFRINGEMENT.  IN NO EVENT SHALL
 * THE COPYRIGHT HOLDER(S) OR AUTHOR(S) BE LIABLE FOR ANY CLAIM, DAMAGES OR
 * OTHER LIABILITY, WHETHER IN AN ACTION OF CONTRACT, TORT OR OTHERWISE,
 * ARISING FROM, OUT OF OR IN CONNECTION WITH THE SOFTWARE OR THE USE OR
 * OTHER DEALINGS IN THE SOFTWARE.
 *
 * Authors: Dave Airlie
 *          Alex Deucher
 *          Jerome Glisse
 */
#include <linux/ktime.h>
#include <linux/module.h>
#include <linux/pagemap.h>
#include <linux/pci.h>
#include <linux/dma-buf.h>

#include <drm/amdgpu_drm.h>
#include <drm/drm_drv.h>
#include <drm/drm_gem_ttm_helper.h>

#include "amdgpu.h"
#include "amdgpu_display.h"
#include "amdgpu_dma_buf.h"
#include "amdgpu_hmm.h"
#include "amdgpu_xgmi.h"

static const struct drm_gem_object_funcs amdgpu_gem_object_funcs;

static vm_fault_t amdgpu_gem_fault(struct vm_fault *vmf)
{
	struct ttm_buffer_object *bo = vmf->vma->vm_private_data;
	struct drm_device *ddev = bo->base.dev;
	vm_fault_t ret;
	int idx;

	ret = ttm_bo_vm_reserve(bo, vmf);
	if (ret)
		return ret;

	if (drm_dev_enter(ddev, &idx)) {
		ret = amdgpu_bo_fault_reserve_notify(bo);
		if (ret) {
			drm_dev_exit(idx);
			goto unlock;
		}

		 ret = ttm_bo_vm_fault_reserved(vmf, vmf->vma->vm_page_prot,
						TTM_BO_VM_NUM_PREFAULT);

		 drm_dev_exit(idx);
	} else {
		ret = ttm_bo_vm_dummy_page(vmf, vmf->vma->vm_page_prot);
	}
	if (ret == VM_FAULT_RETRY && !(vmf->flags & FAULT_FLAG_RETRY_NOWAIT))
		return ret;

unlock:
	dma_resv_unlock(bo->base.resv);
	return ret;
}

static const struct vm_operations_struct amdgpu_gem_vm_ops = {
	.fault = amdgpu_gem_fault,
	.open = ttm_bo_vm_open,
	.close = ttm_bo_vm_close,
	.access = ttm_bo_vm_access
};

static void amdgpu_gem_object_free(struct drm_gem_object *gobj)
{
	struct amdgpu_bo *robj = gem_to_amdgpu_bo(gobj);

	if (robj) {
		amdgpu_hmm_unregister(robj);
		amdgpu_bo_unref(&robj);
	}
}

int amdgpu_gem_object_create(struct amdgpu_device *adev, unsigned long size,
			     int alignment, u32 initial_domain,
			     u64 flags, enum ttm_bo_type type,
			     struct dma_resv *resv,
			     struct drm_gem_object **obj)
{
	struct amdgpu_bo *bo;
	struct amdgpu_bo_user *ubo;
	struct amdgpu_bo_param bp;
	int r;

	memset(&bp, 0, sizeof(bp));
	*obj = NULL;

	bp.size = size;
	bp.byte_align = alignment;
	bp.type = type;
	bp.resv = resv;
	bp.preferred_domain = initial_domain;
	bp.flags = flags;
	bp.domain = initial_domain | AMDGPU_GEM_DOMAIN_CPU;
	bp.bo_ptr_size = sizeof(struct amdgpu_bo);

	r = amdgpu_bo_create_user(adev, &bp, &ubo);
	if (r)
		return r;

	bo = &ubo->bo;
	*obj = &bo->tbo.base;
	(*obj)->funcs = &amdgpu_gem_object_funcs;

	return 0;
}

void amdgpu_gem_force_release(struct amdgpu_device *adev)
{
	struct drm_device *ddev = adev_to_drm(adev);
	struct drm_file *file;

	mutex_lock(&ddev->filelist_mutex);

	list_for_each_entry(file, &ddev->filelist, lhead) {
		struct drm_gem_object *gobj;
		int handle;

		WARN_ONCE(1, "Still active user space clients!\n");
		spin_lock(&file->table_lock);
		idr_for_each_entry(&file->object_idr, gobj, handle) {
			WARN_ONCE(1, "And also active allocations!\n");
			drm_gem_object_put(gobj);
		}
		idr_destroy(&file->object_idr);
		spin_unlock(&file->table_lock);
	}

	mutex_unlock(&ddev->filelist_mutex);
}

/*
 * Call from drm_gem_handle_create which appear in both new and open ioctl
 * case.
 */
static int amdgpu_gem_object_open(struct drm_gem_object *obj,
				  struct drm_file *file_priv)
{
	struct amdgpu_bo *abo = gem_to_amdgpu_bo(obj);
	struct amdgpu_device *adev = amdgpu_ttm_adev(abo->tbo.bdev);
	struct amdgpu_fpriv *fpriv = file_priv->driver_priv;
	struct amdgpu_vm *vm = &fpriv->vm;
	struct amdgpu_bo_va *bo_va;
	struct mm_struct *mm;
	int r;

	mm = amdgpu_ttm_tt_get_usermm(abo->tbo.ttm);
	if (mm && mm != current->mm)
		return -EPERM;

	if (abo->flags & AMDGPU_GEM_CREATE_VM_ALWAYS_VALID &&
	    abo->tbo.base.resv != vm->root.bo->tbo.base.resv)
		return -EPERM;

	r = amdgpu_bo_reserve(abo, false);
	if (r)
		return r;

	bo_va = amdgpu_vm_bo_find(vm, abo);
	if (!bo_va) {
		bo_va = amdgpu_vm_bo_add(adev, vm, abo);
	} else {
		++bo_va->ref_count;
	}
	amdgpu_bo_unreserve(abo);
	return 0;
}

static void amdgpu_gem_object_close(struct drm_gem_object *obj,
				    struct drm_file *file_priv)
{
	struct amdgpu_bo *bo = gem_to_amdgpu_bo(obj);
	struct amdgpu_device *adev = amdgpu_ttm_adev(bo->tbo.bdev);
	struct amdgpu_fpriv *fpriv = file_priv->driver_priv;
	struct amdgpu_vm *vm = &fpriv->vm;

	struct amdgpu_bo_list_entry vm_pd;
	struct list_head list, duplicates;
	struct dma_fence *fence = NULL;
	struct ttm_validate_buffer tv;
	struct ww_acquire_ctx ticket;
	struct amdgpu_bo_va *bo_va;
	long r;

	INIT_LIST_HEAD(&list);
	INIT_LIST_HEAD(&duplicates);

	tv.bo = &bo->tbo;
	tv.num_shared = 2;
	list_add(&tv.head, &list);

	amdgpu_vm_get_pd_bo(vm, &list, &vm_pd);

	r = ttm_eu_reserve_buffers(&ticket, &list, false, &duplicates);
	if (r) {
		dev_err(adev->dev, "leaking bo va because "
			"we fail to reserve bo (%ld)\n", r);
		return;
	}
	bo_va = amdgpu_vm_bo_find(vm, bo);
	if (!bo_va || --bo_va->ref_count)
		goto out_unlock;

	amdgpu_vm_bo_del(adev, bo_va);
	if (!amdgpu_vm_ready(vm))
		goto out_unlock;

	r = amdgpu_vm_clear_freed(adev, vm, &fence);
	if (r || !fence)
		goto out_unlock;

	amdgpu_bo_fence(bo, fence, true);
	dma_fence_put(fence);

out_unlock:
	if (unlikely(r < 0))
		dev_err(adev->dev, "failed to clear page "
			"tables on GEM object close (%ld)\n", r);
	ttm_eu_backoff_reservation(&ticket, &list);
}

static int amdgpu_gem_object_mmap(struct drm_gem_object *obj, struct vm_area_struct *vma)
{
	struct amdgpu_bo *bo = gem_to_amdgpu_bo(obj);

	if (amdgpu_ttm_tt_get_usermm(bo->tbo.ttm))
		return -EPERM;
	if (bo->flags & AMDGPU_GEM_CREATE_NO_CPU_ACCESS)
		return -EPERM;

	/* Workaround for Thunk bug creating PROT_NONE,MAP_PRIVATE mappings
	 * for debugger access to invisible VRAM. Should have used MAP_SHARED
	 * instead. Clearing VM_MAYWRITE prevents the mapping from ever
	 * becoming writable and makes is_cow_mapping(vm_flags) false.
	 */
	if (is_cow_mapping(vma->vm_flags) &&
	    !(vma->vm_flags & (VM_READ | VM_WRITE | VM_EXEC)))
		vma->vm_flags &= ~VM_MAYWRITE;

	return drm_gem_ttm_mmap(obj, vma);
}

static const struct drm_gem_object_funcs amdgpu_gem_object_funcs = {
	.free = amdgpu_gem_object_free,
	.open = amdgpu_gem_object_open,
	.close = amdgpu_gem_object_close,
	.export = amdgpu_gem_prime_export,
	.vmap = drm_gem_ttm_vmap,
	.vunmap = drm_gem_ttm_vunmap,
	.mmap = amdgpu_gem_object_mmap,
	.vm_ops = &amdgpu_gem_vm_ops,
};

/*
 * GEM ioctls.
 */
int amdgpu_gem_create_ioctl(struct drm_device *dev, void *data,
			    struct drm_file *filp)
{
	struct amdgpu_device *adev = drm_to_adev(dev);
	struct amdgpu_fpriv *fpriv = filp->driver_priv;
	struct amdgpu_vm *vm = &fpriv->vm;
	union drm_amdgpu_gem_create *args = data;
	uint64_t flags = args->in.domain_flags;
	uint64_t size = args->in.bo_size;
	struct dma_resv *resv = NULL;
	struct drm_gem_object *gobj;
	uint32_t handle, initial_domain;
	int r;

	/* reject invalid gem flags */
	if (flags & ~(AMDGPU_GEM_CREATE_CPU_ACCESS_REQUIRED |
		      AMDGPU_GEM_CREATE_NO_CPU_ACCESS |
		      AMDGPU_GEM_CREATE_CPU_GTT_USWC |
		      AMDGPU_GEM_CREATE_VRAM_CLEARED |
		      AMDGPU_GEM_CREATE_VM_ALWAYS_VALID |
		      AMDGPU_GEM_CREATE_EXPLICIT_SYNC |
		      AMDGPU_GEM_CREATE_ENCRYPTED |
		      AMDGPU_GEM_CREATE_DISCARDABLE))
		return -EINVAL;

	/* reject invalid gem domains */
	if (args->in.domains & ~AMDGPU_GEM_DOMAIN_MASK)
		return -EINVAL;

	if (!amdgpu_is_tmz(adev) && (flags & AMDGPU_GEM_CREATE_ENCRYPTED)) {
		DRM_NOTE_ONCE("Cannot allocate secure buffer since TMZ is disabled\n");
		return -EINVAL;
	}

	/* create a gem object to contain this object in */
	if (args->in.domains & (AMDGPU_GEM_DOMAIN_GDS |
	    AMDGPU_GEM_DOMAIN_GWS | AMDGPU_GEM_DOMAIN_OA)) {
		if (flags & AMDGPU_GEM_CREATE_VM_ALWAYS_VALID) {
			/* if gds bo is created from user space, it must be
			 * passed to bo list
			 */
			DRM_ERROR("GDS bo cannot be per-vm-bo\n");
			return -EINVAL;
		}
		flags |= AMDGPU_GEM_CREATE_NO_CPU_ACCESS;
	}

	if (flags & AMDGPU_GEM_CREATE_VM_ALWAYS_VALID) {
		r = amdgpu_bo_reserve(vm->root.bo, false);
		if (r)
			return r;

		resv = vm->root.bo->tbo.base.resv;
	}

	initial_domain = (u32)(0xffffffff & args->in.domains);
	r = amdgpu_gem_object_create(adev, size, args->in.alignment,
				     initial_domain, flags, ttm_bo_type_device,
				     resv, &gobj);
	if (r && r != -ERESTARTSYS) {
		DRM_DEBUG("Failed to allocate GEM object (%llu, %d, %llu, %d)\n",
				size, initial_domain, args->in.alignment, r);
	}

	if (flags & AMDGPU_GEM_CREATE_VM_ALWAYS_VALID) {
		if (!r) {
			struct amdgpu_bo *abo = gem_to_amdgpu_bo(gobj);

			abo->parent = amdgpu_bo_ref(vm->root.bo);
		}
		amdgpu_bo_unreserve(vm->root.bo);
	}
	if (r)
		return r;

	r = drm_gem_handle_create(filp, gobj, &handle);
	/* drop reference from allocate - handle holds it now */
	drm_gem_object_put(gobj);
	if (r)
		return r;

	memset(args, 0, sizeof(*args));
	args->out.handle = handle;
	return 0;
}

int amdgpu_gem_userptr_ioctl(struct drm_device *dev, void *data,
			     struct drm_file *filp)
{
	struct ttm_operation_ctx ctx = { true, false };
	struct amdgpu_device *adev = drm_to_adev(dev);
	struct drm_amdgpu_gem_userptr *args = data;
	struct drm_gem_object *gobj;
	struct hmm_range *range;
	struct amdgpu_bo *bo;
	uint32_t handle;
	int r;

	args->addr = untagged_addr(args->addr);

	if (offset_in_page(args->addr | args->size))
		return -EINVAL;

	/* reject unknown flag values */
	if (args->flags & ~(AMDGPU_GEM_USERPTR_READONLY |
	    AMDGPU_GEM_USERPTR_ANONONLY | AMDGPU_GEM_USERPTR_VALIDATE |
	    AMDGPU_GEM_USERPTR_REGISTER))
		return -EINVAL;

	if (!(args->flags & AMDGPU_GEM_USERPTR_READONLY) &&
	     !(args->flags & AMDGPU_GEM_USERPTR_REGISTER)) {

		/* if we want to write to it we must install a MMU notifier */
		return -EACCES;
	}

	/* create a gem object to contain this object in */
	r = amdgpu_gem_object_create(adev, args->size, 0, AMDGPU_GEM_DOMAIN_CPU,
				     0, ttm_bo_type_device, NULL, &gobj);
	if (r)
		return r;

	bo = gem_to_amdgpu_bo(gobj);
	bo->preferred_domains = AMDGPU_GEM_DOMAIN_GTT;
	bo->allowed_domains = AMDGPU_GEM_DOMAIN_GTT;
	r = amdgpu_ttm_tt_set_userptr(&bo->tbo, args->addr, args->flags);
	if (r)
		goto release_object;

<<<<<<< HEAD
	r = amdgpu_mn_register(bo, args->addr);
=======
	r = amdgpu_hmm_register(bo, args->addr);
>>>>>>> 66efff51
	if (r)
		goto release_object;

	if (args->flags & AMDGPU_GEM_USERPTR_VALIDATE) {
		r = amdgpu_ttm_tt_get_user_pages(bo, bo->tbo.ttm->pages,
						 &range);
		if (r)
			goto release_object;

		r = amdgpu_bo_reserve(bo, true);
		if (r)
			goto user_pages_done;

		amdgpu_bo_placement_from_domain(bo, AMDGPU_GEM_DOMAIN_GTT);
		r = ttm_bo_validate(&bo->tbo, &bo->placement, &ctx);
		amdgpu_bo_unreserve(bo);
		if (r)
			goto user_pages_done;
	}

	r = drm_gem_handle_create(filp, gobj, &handle);
	if (r)
		goto user_pages_done;

	args->handle = handle;

user_pages_done:
	if (args->flags & AMDGPU_GEM_USERPTR_VALIDATE)
		amdgpu_ttm_tt_get_user_pages_done(bo->tbo.ttm, range);

release_object:
	drm_gem_object_put(gobj);

	return r;
}

int amdgpu_mode_dumb_mmap(struct drm_file *filp,
			  struct drm_device *dev,
			  uint32_t handle, uint64_t *offset_p)
{
	struct drm_gem_object *gobj;
	struct amdgpu_bo *robj;

	gobj = drm_gem_object_lookup(filp, handle);
	if (gobj == NULL) {
		return -ENOENT;
	}
	robj = gem_to_amdgpu_bo(gobj);
	if (amdgpu_ttm_tt_get_usermm(robj->tbo.ttm) ||
	    (robj->flags & AMDGPU_GEM_CREATE_NO_CPU_ACCESS)) {
		drm_gem_object_put(gobj);
		return -EPERM;
	}
	*offset_p = amdgpu_bo_mmap_offset(robj);
	drm_gem_object_put(gobj);
	return 0;
}

int amdgpu_gem_mmap_ioctl(struct drm_device *dev, void *data,
			  struct drm_file *filp)
{
	union drm_amdgpu_gem_mmap *args = data;
	uint32_t handle = args->in.handle;
	memset(args, 0, sizeof(*args));
	return amdgpu_mode_dumb_mmap(filp, dev, handle, &args->out.addr_ptr);
}

/**
 * amdgpu_gem_timeout - calculate jiffies timeout from absolute value
 *
 * @timeout_ns: timeout in ns
 *
 * Calculate the timeout in jiffies from an absolute timeout in ns.
 */
unsigned long amdgpu_gem_timeout(uint64_t timeout_ns)
{
	unsigned long timeout_jiffies;
	ktime_t timeout;

	/* clamp timeout if it's to large */
	if (((int64_t)timeout_ns) < 0)
		return MAX_SCHEDULE_TIMEOUT;

	timeout = ktime_sub(ns_to_ktime(timeout_ns), ktime_get());
	if (ktime_to_ns(timeout) < 0)
		return 0;

	timeout_jiffies = nsecs_to_jiffies(ktime_to_ns(timeout));
	/*  clamp timeout to avoid unsigned-> signed overflow */
	if (timeout_jiffies > MAX_SCHEDULE_TIMEOUT )
		return MAX_SCHEDULE_TIMEOUT - 1;

	return timeout_jiffies;
}

int amdgpu_gem_wait_idle_ioctl(struct drm_device *dev, void *data,
			      struct drm_file *filp)
{
	union drm_amdgpu_gem_wait_idle *args = data;
	struct drm_gem_object *gobj;
	struct amdgpu_bo *robj;
	uint32_t handle = args->in.handle;
	unsigned long timeout = amdgpu_gem_timeout(args->in.timeout);
	int r = 0;
	long ret;

	gobj = drm_gem_object_lookup(filp, handle);
	if (gobj == NULL) {
		return -ENOENT;
	}
	robj = gem_to_amdgpu_bo(gobj);
	ret = dma_resv_wait_timeout(robj->tbo.base.resv, DMA_RESV_USAGE_READ,
				    true, timeout);

	/* ret == 0 means not signaled,
	 * ret > 0 means signaled
	 * ret < 0 means interrupted before timeout
	 */
	if (ret >= 0) {
		memset(args, 0, sizeof(*args));
		args->out.status = (ret == 0);
	} else
		r = ret;

	drm_gem_object_put(gobj);
	return r;
}

int amdgpu_gem_metadata_ioctl(struct drm_device *dev, void *data,
				struct drm_file *filp)
{
	struct drm_amdgpu_gem_metadata *args = data;
	struct drm_gem_object *gobj;
	struct amdgpu_bo *robj;
	int r = -1;

	DRM_DEBUG("%d \n", args->handle);
	gobj = drm_gem_object_lookup(filp, args->handle);
	if (gobj == NULL)
		return -ENOENT;
	robj = gem_to_amdgpu_bo(gobj);

	r = amdgpu_bo_reserve(robj, false);
	if (unlikely(r != 0))
		goto out;

	if (args->op == AMDGPU_GEM_METADATA_OP_GET_METADATA) {
		amdgpu_bo_get_tiling_flags(robj, &args->data.tiling_info);
		r = amdgpu_bo_get_metadata(robj, args->data.data,
					   sizeof(args->data.data),
					   &args->data.data_size_bytes,
					   &args->data.flags);
	} else if (args->op == AMDGPU_GEM_METADATA_OP_SET_METADATA) {
		if (args->data.data_size_bytes > sizeof(args->data.data)) {
			r = -EINVAL;
			goto unreserve;
		}
		r = amdgpu_bo_set_tiling_flags(robj, args->data.tiling_info);
		if (!r)
			r = amdgpu_bo_set_metadata(robj, args->data.data,
						   args->data.data_size_bytes,
						   args->data.flags);
	}

unreserve:
	amdgpu_bo_unreserve(robj);
out:
	drm_gem_object_put(gobj);
	return r;
}

/**
 * amdgpu_gem_va_update_vm -update the bo_va in its VM
 *
 * @adev: amdgpu_device pointer
 * @vm: vm to update
 * @bo_va: bo_va to update
 * @operation: map, unmap or clear
 *
 * Update the bo_va directly after setting its address. Errors are not
 * vital here, so they are not reported back to userspace.
 */
static void amdgpu_gem_va_update_vm(struct amdgpu_device *adev,
				    struct amdgpu_vm *vm,
				    struct amdgpu_bo_va *bo_va,
				    uint32_t operation)
{
	int r;

	if (!amdgpu_vm_ready(vm))
		return;

	r = amdgpu_vm_clear_freed(adev, vm, NULL);
	if (r)
		goto error;

	if (operation == AMDGPU_VA_OP_MAP ||
	    operation == AMDGPU_VA_OP_REPLACE) {
		r = amdgpu_vm_bo_update(adev, bo_va, false);
		if (r)
			goto error;
	}

	r = amdgpu_vm_update_pdes(adev, vm, false);

error:
	if (r && r != -ERESTARTSYS)
		DRM_ERROR("Couldn't update BO_VA (%d)\n", r);
}

/**
 * amdgpu_gem_va_map_flags - map GEM UAPI flags into hardware flags
 *
 * @adev: amdgpu_device pointer
 * @flags: GEM UAPI flags
 *
 * Returns the GEM UAPI flags mapped into hardware for the ASIC.
 */
uint64_t amdgpu_gem_va_map_flags(struct amdgpu_device *adev, uint32_t flags)
{
	uint64_t pte_flag = 0;

	if (flags & AMDGPU_VM_PAGE_EXECUTABLE)
		pte_flag |= AMDGPU_PTE_EXECUTABLE;
	if (flags & AMDGPU_VM_PAGE_READABLE)
		pte_flag |= AMDGPU_PTE_READABLE;
	if (flags & AMDGPU_VM_PAGE_WRITEABLE)
		pte_flag |= AMDGPU_PTE_WRITEABLE;
	if (flags & AMDGPU_VM_PAGE_PRT)
		pte_flag |= AMDGPU_PTE_PRT;
	if (flags & AMDGPU_VM_PAGE_NOALLOC)
		pte_flag |= AMDGPU_PTE_NOALLOC;

	if (adev->gmc.gmc_funcs->map_mtype)
		pte_flag |= amdgpu_gmc_map_mtype(adev,
						 flags & AMDGPU_VM_MTYPE_MASK);

	return pte_flag;
}

int amdgpu_gem_va_ioctl(struct drm_device *dev, void *data,
			  struct drm_file *filp)
{
	const uint32_t valid_flags = AMDGPU_VM_DELAY_UPDATE |
		AMDGPU_VM_PAGE_READABLE | AMDGPU_VM_PAGE_WRITEABLE |
		AMDGPU_VM_PAGE_EXECUTABLE | AMDGPU_VM_MTYPE_MASK |
		AMDGPU_VM_PAGE_NOALLOC;
	const uint32_t prt_flags = AMDGPU_VM_DELAY_UPDATE |
		AMDGPU_VM_PAGE_PRT;

	struct drm_amdgpu_gem_va *args = data;
	struct drm_gem_object *gobj;
	struct amdgpu_device *adev = drm_to_adev(dev);
	struct amdgpu_fpriv *fpriv = filp->driver_priv;
	struct amdgpu_bo *abo;
	struct amdgpu_bo_va *bo_va;
	struct amdgpu_bo_list_entry vm_pd;
	struct ttm_validate_buffer tv;
	struct ww_acquire_ctx ticket;
	struct list_head list, duplicates;
	uint64_t va_flags;
	uint64_t vm_size;
	int r = 0;

	if (args->va_address < AMDGPU_VA_RESERVED_SIZE) {
		dev_dbg(dev->dev,
			"va_address 0x%LX is in reserved area 0x%LX\n",
			args->va_address, AMDGPU_VA_RESERVED_SIZE);
		return -EINVAL;
	}

	if (args->va_address >= AMDGPU_GMC_HOLE_START &&
	    args->va_address < AMDGPU_GMC_HOLE_END) {
		dev_dbg(dev->dev,
			"va_address 0x%LX is in VA hole 0x%LX-0x%LX\n",
			args->va_address, AMDGPU_GMC_HOLE_START,
			AMDGPU_GMC_HOLE_END);
		return -EINVAL;
	}

	args->va_address &= AMDGPU_GMC_HOLE_MASK;

	vm_size = adev->vm_manager.max_pfn * AMDGPU_GPU_PAGE_SIZE;
	vm_size -= AMDGPU_VA_RESERVED_SIZE;
	if (args->va_address + args->map_size > vm_size) {
		dev_dbg(dev->dev,
			"va_address 0x%llx is in top reserved area 0x%llx\n",
			args->va_address + args->map_size, vm_size);
		return -EINVAL;
	}

	if ((args->flags & ~valid_flags) && (args->flags & ~prt_flags)) {
		dev_dbg(dev->dev, "invalid flags combination 0x%08X\n",
			args->flags);
		return -EINVAL;
	}

	switch (args->operation) {
	case AMDGPU_VA_OP_MAP:
	case AMDGPU_VA_OP_UNMAP:
	case AMDGPU_VA_OP_CLEAR:
	case AMDGPU_VA_OP_REPLACE:
		break;
	default:
		dev_dbg(dev->dev, "unsupported operation %d\n",
			args->operation);
		return -EINVAL;
	}

	INIT_LIST_HEAD(&list);
	INIT_LIST_HEAD(&duplicates);
	if ((args->operation != AMDGPU_VA_OP_CLEAR) &&
	    !(args->flags & AMDGPU_VM_PAGE_PRT)) {
		gobj = drm_gem_object_lookup(filp, args->handle);
		if (gobj == NULL)
			return -ENOENT;
		abo = gem_to_amdgpu_bo(gobj);
		tv.bo = &abo->tbo;
		if (abo->flags & AMDGPU_GEM_CREATE_VM_ALWAYS_VALID)
			tv.num_shared = 1;
		else
			tv.num_shared = 0;
		list_add(&tv.head, &list);
	} else {
		gobj = NULL;
		abo = NULL;
	}

	amdgpu_vm_get_pd_bo(&fpriv->vm, &list, &vm_pd);

	r = ttm_eu_reserve_buffers(&ticket, &list, true, &duplicates);
	if (r)
		goto error_unref;

	if (abo) {
		bo_va = amdgpu_vm_bo_find(&fpriv->vm, abo);
		if (!bo_va) {
			r = -ENOENT;
			goto error_backoff;
		}
	} else if (args->operation != AMDGPU_VA_OP_CLEAR) {
		bo_va = fpriv->prt_va;
	} else {
		bo_va = NULL;
	}

	switch (args->operation) {
	case AMDGPU_VA_OP_MAP:
		va_flags = amdgpu_gem_va_map_flags(adev, args->flags);
		r = amdgpu_vm_bo_map(adev, bo_va, args->va_address,
				     args->offset_in_bo, args->map_size,
				     va_flags);
		break;
	case AMDGPU_VA_OP_UNMAP:
		r = amdgpu_vm_bo_unmap(adev, bo_va, args->va_address);
		break;

	case AMDGPU_VA_OP_CLEAR:
		r = amdgpu_vm_bo_clear_mappings(adev, &fpriv->vm,
						args->va_address,
						args->map_size);
		break;
	case AMDGPU_VA_OP_REPLACE:
		va_flags = amdgpu_gem_va_map_flags(adev, args->flags);
		r = amdgpu_vm_bo_replace_map(adev, bo_va, args->va_address,
					     args->offset_in_bo, args->map_size,
					     va_flags);
		break;
	default:
		break;
	}
	if (!r && !(args->flags & AMDGPU_VM_DELAY_UPDATE) && !amdgpu_vm_debug)
		amdgpu_gem_va_update_vm(adev, &fpriv->vm, bo_va,
					args->operation);

error_backoff:
	ttm_eu_backoff_reservation(&ticket, &list);

error_unref:
	drm_gem_object_put(gobj);
	return r;
}

int amdgpu_gem_op_ioctl(struct drm_device *dev, void *data,
			struct drm_file *filp)
{
	struct amdgpu_device *adev = drm_to_adev(dev);
	struct drm_amdgpu_gem_op *args = data;
	struct drm_gem_object *gobj;
	struct amdgpu_vm_bo_base *base;
	struct amdgpu_bo *robj;
	int r;

	gobj = drm_gem_object_lookup(filp, args->handle);
	if (gobj == NULL) {
		return -ENOENT;
	}
	robj = gem_to_amdgpu_bo(gobj);

	r = amdgpu_bo_reserve(robj, false);
	if (unlikely(r))
		goto out;

	switch (args->op) {
	case AMDGPU_GEM_OP_GET_GEM_CREATE_INFO: {
		struct drm_amdgpu_gem_create_in info;
		void __user *out = u64_to_user_ptr(args->value);

		info.bo_size = robj->tbo.base.size;
		info.alignment = robj->tbo.page_alignment << PAGE_SHIFT;
		info.domains = robj->preferred_domains;
		info.domain_flags = robj->flags;
		amdgpu_bo_unreserve(robj);
		if (copy_to_user(out, &info, sizeof(info)))
			r = -EFAULT;
		break;
	}
	case AMDGPU_GEM_OP_SET_PLACEMENT:
		if (robj->tbo.base.import_attach &&
		    args->value & AMDGPU_GEM_DOMAIN_VRAM) {
			r = -EINVAL;
			amdgpu_bo_unreserve(robj);
			break;
		}
		if (amdgpu_ttm_tt_get_usermm(robj->tbo.ttm)) {
			r = -EPERM;
			amdgpu_bo_unreserve(robj);
			break;
		}
		for (base = robj->vm_bo; base; base = base->next)
			if (amdgpu_xgmi_same_hive(amdgpu_ttm_adev(robj->tbo.bdev),
				amdgpu_ttm_adev(base->vm->root.bo->tbo.bdev))) {
				r = -EINVAL;
				amdgpu_bo_unreserve(robj);
				goto out;
			}


		robj->preferred_domains = args->value & (AMDGPU_GEM_DOMAIN_VRAM |
							AMDGPU_GEM_DOMAIN_GTT |
							AMDGPU_GEM_DOMAIN_CPU);
		robj->allowed_domains = robj->preferred_domains;
		if (robj->allowed_domains == AMDGPU_GEM_DOMAIN_VRAM)
			robj->allowed_domains |= AMDGPU_GEM_DOMAIN_GTT;

		if (robj->flags & AMDGPU_GEM_CREATE_VM_ALWAYS_VALID)
			amdgpu_vm_bo_invalidate(adev, robj, true);

		amdgpu_bo_unreserve(robj);
		break;
	default:
		amdgpu_bo_unreserve(robj);
		r = -EINVAL;
	}

out:
	drm_gem_object_put(gobj);
	return r;
}

static int amdgpu_gem_align_pitch(struct amdgpu_device *adev,
				  int width,
				  int cpp,
				  bool tiled)
{
	int aligned = width;
	int pitch_mask = 0;

	switch (cpp) {
	case 1:
		pitch_mask = 255;
		break;
	case 2:
		pitch_mask = 127;
		break;
	case 3:
	case 4:
		pitch_mask = 63;
		break;
	}

	aligned += pitch_mask;
	aligned &= ~pitch_mask;
	return aligned * cpp;
}

int amdgpu_mode_dumb_create(struct drm_file *file_priv,
			    struct drm_device *dev,
			    struct drm_mode_create_dumb *args)
{
	struct amdgpu_device *adev = drm_to_adev(dev);
	struct drm_gem_object *gobj;
	uint32_t handle;
	u64 flags = AMDGPU_GEM_CREATE_CPU_ACCESS_REQUIRED |
		    AMDGPU_GEM_CREATE_CPU_GTT_USWC |
		    AMDGPU_GEM_CREATE_VRAM_CONTIGUOUS;
	u32 domain;
	int r;

	/*
	 * The buffer returned from this function should be cleared, but
	 * it can only be done if the ring is enabled or we'll fail to
	 * create the buffer.
	 */
	if (adev->mman.buffer_funcs_enabled)
		flags |= AMDGPU_GEM_CREATE_VRAM_CLEARED;

	args->pitch = amdgpu_gem_align_pitch(adev, args->width,
					     DIV_ROUND_UP(args->bpp, 8), 0);
	args->size = (u64)args->pitch * args->height;
	args->size = ALIGN(args->size, PAGE_SIZE);
	domain = amdgpu_bo_get_preferred_domain(adev,
				amdgpu_display_supported_domains(adev, flags));
	r = amdgpu_gem_object_create(adev, args->size, 0, domain, flags,
				     ttm_bo_type_device, NULL, &gobj);
	if (r)
		return -ENOMEM;

	r = drm_gem_handle_create(file_priv, gobj, &handle);
	/* drop reference from allocate - handle holds it now */
	drm_gem_object_put(gobj);
	if (r) {
		return r;
	}
	args->handle = handle;
	return 0;
}

#if defined(CONFIG_DEBUG_FS)
static int amdgpu_debugfs_gem_info_show(struct seq_file *m, void *unused)
{
	struct amdgpu_device *adev = (struct amdgpu_device *)m->private;
	struct drm_device *dev = adev_to_drm(adev);
	struct drm_file *file;
	int r;

	r = mutex_lock_interruptible(&dev->filelist_mutex);
	if (r)
		return r;

	list_for_each_entry(file, &dev->filelist, lhead) {
		struct task_struct *task;
		struct drm_gem_object *gobj;
		int id;

		/*
		 * Although we have a valid reference on file->pid, that does
		 * not guarantee that the task_struct who called get_pid() is
		 * still alive (e.g. get_pid(current) => fork() => exit()).
		 * Therefore, we need to protect this ->comm access using RCU.
		 */
		rcu_read_lock();
		task = pid_task(file->pid, PIDTYPE_PID);
		seq_printf(m, "pid %8d command %s:\n", pid_nr(file->pid),
			   task ? task->comm : "<unknown>");
		rcu_read_unlock();

		spin_lock(&file->table_lock);
		idr_for_each_entry(&file->object_idr, gobj, id) {
			struct amdgpu_bo *bo = gem_to_amdgpu_bo(gobj);

			amdgpu_bo_print_info(id, bo, m);
		}
		spin_unlock(&file->table_lock);
	}

	mutex_unlock(&dev->filelist_mutex);
	return 0;
}

DEFINE_SHOW_ATTRIBUTE(amdgpu_debugfs_gem_info);

#endif

void amdgpu_debugfs_gem_init(struct amdgpu_device *adev)
{
#if defined(CONFIG_DEBUG_FS)
	struct drm_minor *minor = adev_to_drm(adev)->primary;
	struct dentry *root = minor->debugfs_root;

	debugfs_create_file("amdgpu_gem_info", 0444, root, adev,
			    &amdgpu_debugfs_gem_info_fops);
#endif
}<|MERGE_RESOLUTION|>--- conflicted
+++ resolved
@@ -405,11 +405,7 @@
 	if (r)
 		goto release_object;
 
-<<<<<<< HEAD
-	r = amdgpu_mn_register(bo, args->addr);
-=======
 	r = amdgpu_hmm_register(bo, args->addr);
->>>>>>> 66efff51
 	if (r)
 		goto release_object;
 
