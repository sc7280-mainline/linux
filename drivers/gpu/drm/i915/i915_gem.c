/*
 * Copyright © 2008 Intel Corporation
 *
 * Permission is hereby granted, free of charge, to any person obtaining a
 * copy of this software and associated documentation files (the "Software"),
 * to deal in the Software without restriction, including without limitation
 * the rights to use, copy, modify, merge, publish, distribute, sublicense,
 * and/or sell copies of the Software, and to permit persons to whom the
 * Software is furnished to do so, subject to the following conditions:
 *
 * The above copyright notice and this permission notice (including the next
 * paragraph) shall be included in all copies or substantial portions of the
 * Software.
 *
 * THE SOFTWARE IS PROVIDED "AS IS", WITHOUT WARRANTY OF ANY KIND, EXPRESS OR
 * IMPLIED, INCLUDING BUT NOT LIMITED TO THE WARRANTIES OF MERCHANTABILITY,
 * FITNESS FOR A PARTICULAR PURPOSE AND NONINFRINGEMENT.  IN NO EVENT SHALL
 * THE AUTHORS OR COPYRIGHT HOLDERS BE LIABLE FOR ANY CLAIM, DAMAGES OR OTHER
 * LIABILITY, WHETHER IN AN ACTION OF CONTRACT, TORT OR OTHERWISE, ARISING
 * FROM, OUT OF OR IN CONNECTION WITH THE SOFTWARE OR THE USE OR OTHER DEALINGS
 * IN THE SOFTWARE.
 *
 * Authors:
 *    Eric Anholt <eric@anholt.net>
 *
 */

#include "drmP.h"
#include "drm.h"
#include "i915_drm.h"
#include "i915_drv.h"
#include "i915_trace.h"
#include "intel_drv.h"
#include <linux/shmem_fs.h>
#include <linux/slab.h>
#include <linux/swap.h>
#include <linux/pci.h>
#include <linux/dma-buf.h>

static __must_check int i915_gem_object_flush_gpu_write_domain(struct drm_i915_gem_object *obj);
static void i915_gem_object_flush_gtt_write_domain(struct drm_i915_gem_object *obj);
static void i915_gem_object_flush_cpu_write_domain(struct drm_i915_gem_object *obj);
static __must_check int i915_gem_object_bind_to_gtt(struct drm_i915_gem_object *obj,
						    unsigned alignment,
						    bool map_and_fenceable);
static int i915_gem_phys_pwrite(struct drm_device *dev,
				struct drm_i915_gem_object *obj,
				struct drm_i915_gem_pwrite *args,
				struct drm_file *file);

static void i915_gem_write_fence(struct drm_device *dev, int reg,
				 struct drm_i915_gem_object *obj);
static void i915_gem_object_update_fence(struct drm_i915_gem_object *obj,
					 struct drm_i915_fence_reg *fence,
					 bool enable);

static int i915_gem_inactive_shrink(struct shrinker *shrinker,
				    struct shrink_control *sc);
static void i915_gem_object_truncate(struct drm_i915_gem_object *obj);

static inline void i915_gem_object_fence_lost(struct drm_i915_gem_object *obj)
{
	if (obj->tiling_mode)
		i915_gem_release_mmap(obj);

	/* As we do not have an associated fence register, we will force
	 * a tiling change if we ever need to acquire one.
	 */
	obj->fence_dirty = false;
	obj->fence_reg = I915_FENCE_REG_NONE;
}

/* some bookkeeping */
static void i915_gem_info_add_obj(struct drm_i915_private *dev_priv,
				  size_t size)
{
	dev_priv->mm.object_count++;
	dev_priv->mm.object_memory += size;
}

static void i915_gem_info_remove_obj(struct drm_i915_private *dev_priv,
				     size_t size)
{
	dev_priv->mm.object_count--;
	dev_priv->mm.object_memory -= size;
}

static int
i915_gem_wait_for_error(struct drm_device *dev)
{
	struct drm_i915_private *dev_priv = dev->dev_private;
	struct completion *x = &dev_priv->error_completion;
	unsigned long flags;
	int ret;

	if (!atomic_read(&dev_priv->mm.wedged))
		return 0;

	ret = wait_for_completion_interruptible(x);
	if (ret)
		return ret;

	if (atomic_read(&dev_priv->mm.wedged)) {
		/* GPU is hung, bump the completion count to account for
		 * the token we just consumed so that we never hit zero and
		 * end up waiting upon a subsequent completion event that
		 * will never happen.
		 */
		spin_lock_irqsave(&x->wait.lock, flags);
		x->done++;
		spin_unlock_irqrestore(&x->wait.lock, flags);
	}
	return 0;
}

int i915_mutex_lock_interruptible(struct drm_device *dev)
{
	int ret;

	ret = i915_gem_wait_for_error(dev);
	if (ret)
		return ret;

	ret = mutex_lock_interruptible(&dev->struct_mutex);
	if (ret)
		return ret;

	WARN_ON(i915_verify_lists(dev));
	return 0;
}

static inline bool
i915_gem_object_is_inactive(struct drm_i915_gem_object *obj)
{
	return !obj->active;
}

int
i915_gem_init_ioctl(struct drm_device *dev, void *data,
		    struct drm_file *file)
{
	struct drm_i915_gem_init *args = data;

	if (drm_core_check_feature(dev, DRIVER_MODESET))
		return -ENODEV;

	if (args->gtt_start >= args->gtt_end ||
	    (args->gtt_end | args->gtt_start) & (PAGE_SIZE - 1))
		return -EINVAL;

	/* GEM with user mode setting was never supported on ilk and later. */
	if (INTEL_INFO(dev)->gen >= 5)
		return -ENODEV;

	mutex_lock(&dev->struct_mutex);
	i915_gem_init_global_gtt(dev, args->gtt_start,
				 args->gtt_end, args->gtt_end);
	mutex_unlock(&dev->struct_mutex);

	return 0;
}

int
i915_gem_get_aperture_ioctl(struct drm_device *dev, void *data,
			    struct drm_file *file)
{
	struct drm_i915_private *dev_priv = dev->dev_private;
	struct drm_i915_gem_get_aperture *args = data;
	struct drm_i915_gem_object *obj;
	size_t pinned;

	pinned = 0;
	mutex_lock(&dev->struct_mutex);
	list_for_each_entry(obj, &dev_priv->mm.gtt_list, gtt_list)
		if (obj->pin_count)
			pinned += obj->gtt_space->size;
	mutex_unlock(&dev->struct_mutex);

	args->aper_size = dev_priv->mm.gtt_total;
	args->aper_available_size = args->aper_size - pinned;

	return 0;
}

static int
i915_gem_create(struct drm_file *file,
		struct drm_device *dev,
		uint64_t size,
		uint32_t *handle_p)
{
	struct drm_i915_gem_object *obj;
	int ret;
	u32 handle;

	size = roundup(size, PAGE_SIZE);
	if (size == 0)
		return -EINVAL;

	/* Allocate the new object */
	obj = i915_gem_alloc_object(dev, size);
	if (obj == NULL)
		return -ENOMEM;

	ret = drm_gem_handle_create(file, &obj->base, &handle);
	if (ret) {
		drm_gem_object_release(&obj->base);
		i915_gem_info_remove_obj(dev->dev_private, obj->base.size);
		kfree(obj);
		return ret;
	}

	/* drop reference from allocate - handle holds it now */
	drm_gem_object_unreference(&obj->base);
	trace_i915_gem_object_create(obj);

	*handle_p = handle;
	return 0;
}

int
i915_gem_dumb_create(struct drm_file *file,
		     struct drm_device *dev,
		     struct drm_mode_create_dumb *args)
{
	/* have to work out size/pitch and return them */
	args->pitch = ALIGN(args->width * ((args->bpp + 7) / 8), 64);
	args->size = args->pitch * args->height;
	return i915_gem_create(file, dev,
			       args->size, &args->handle);
}

int i915_gem_dumb_destroy(struct drm_file *file,
			  struct drm_device *dev,
			  uint32_t handle)
{
	return drm_gem_handle_delete(file, handle);
}

/**
 * Creates a new mm object and returns a handle to it.
 */
int
i915_gem_create_ioctl(struct drm_device *dev, void *data,
		      struct drm_file *file)
{
	struct drm_i915_gem_create *args = data;

	return i915_gem_create(file, dev,
			       args->size, &args->handle);
}

static int i915_gem_object_needs_bit17_swizzle(struct drm_i915_gem_object *obj)
{
	drm_i915_private_t *dev_priv = obj->base.dev->dev_private;

	return dev_priv->mm.bit_6_swizzle_x == I915_BIT_6_SWIZZLE_9_10_17 &&
		obj->tiling_mode != I915_TILING_NONE;
}

static inline int
__copy_to_user_swizzled(char __user *cpu_vaddr,
			const char *gpu_vaddr, int gpu_offset,
			int length)
{
	int ret, cpu_offset = 0;

	while (length > 0) {
		int cacheline_end = ALIGN(gpu_offset + 1, 64);
		int this_length = min(cacheline_end - gpu_offset, length);
		int swizzled_gpu_offset = gpu_offset ^ 64;

		ret = __copy_to_user(cpu_vaddr + cpu_offset,
				     gpu_vaddr + swizzled_gpu_offset,
				     this_length);
		if (ret)
			return ret + length;

		cpu_offset += this_length;
		gpu_offset += this_length;
		length -= this_length;
	}

	return 0;
}

static inline int
__copy_from_user_swizzled(char *gpu_vaddr, int gpu_offset,
			  const char __user *cpu_vaddr,
			  int length)
{
	int ret, cpu_offset = 0;

	while (length > 0) {
		int cacheline_end = ALIGN(gpu_offset + 1, 64);
		int this_length = min(cacheline_end - gpu_offset, length);
		int swizzled_gpu_offset = gpu_offset ^ 64;

		ret = __copy_from_user(gpu_vaddr + swizzled_gpu_offset,
				       cpu_vaddr + cpu_offset,
				       this_length);
		if (ret)
			return ret + length;

		cpu_offset += this_length;
		gpu_offset += this_length;
		length -= this_length;
	}

	return 0;
}

/* Per-page copy function for the shmem pread fastpath.
 * Flushes invalid cachelines before reading the target if
 * needs_clflush is set. */
static int
shmem_pread_fast(struct page *page, int shmem_page_offset, int page_length,
		 char __user *user_data,
		 bool page_do_bit17_swizzling, bool needs_clflush)
{
	char *vaddr;
	int ret;

	if (unlikely(page_do_bit17_swizzling))
		return -EINVAL;

	vaddr = kmap_atomic(page);
	if (needs_clflush)
		drm_clflush_virt_range(vaddr + shmem_page_offset,
				       page_length);
	ret = __copy_to_user_inatomic(user_data,
				      vaddr + shmem_page_offset,
				      page_length);
	kunmap_atomic(vaddr);

	return ret;
}

static void
shmem_clflush_swizzled_range(char *addr, unsigned long length,
			     bool swizzled)
{
	if (unlikely(swizzled)) {
		unsigned long start = (unsigned long) addr;
		unsigned long end = (unsigned long) addr + length;

		/* For swizzling simply ensure that we always flush both
		 * channels. Lame, but simple and it works. Swizzled
		 * pwrite/pread is far from a hotpath - current userspace
		 * doesn't use it at all. */
		start = round_down(start, 128);
		end = round_up(end, 128);

		drm_clflush_virt_range((void *)start, end - start);
	} else {
		drm_clflush_virt_range(addr, length);
	}

}

/* Only difference to the fast-path function is that this can handle bit17
 * and uses non-atomic copy and kmap functions. */
static int
shmem_pread_slow(struct page *page, int shmem_page_offset, int page_length,
		 char __user *user_data,
		 bool page_do_bit17_swizzling, bool needs_clflush)
{
	char *vaddr;
	int ret;

	vaddr = kmap(page);
	if (needs_clflush)
		shmem_clflush_swizzled_range(vaddr + shmem_page_offset,
					     page_length,
					     page_do_bit17_swizzling);

	if (page_do_bit17_swizzling)
		ret = __copy_to_user_swizzled(user_data,
					      vaddr, shmem_page_offset,
					      page_length);
	else
		ret = __copy_to_user(user_data,
				     vaddr + shmem_page_offset,
				     page_length);
	kunmap(page);

	return ret;
}

static int
i915_gem_shmem_pread(struct drm_device *dev,
		     struct drm_i915_gem_object *obj,
		     struct drm_i915_gem_pread *args,
		     struct drm_file *file)
{
	struct address_space *mapping = obj->base.filp->f_path.dentry->d_inode->i_mapping;
	char __user *user_data;
	ssize_t remain;
	loff_t offset;
	int shmem_page_offset, page_length, ret = 0;
	int obj_do_bit17_swizzling, page_do_bit17_swizzling;
	int hit_slowpath = 0;
	int prefaulted = 0;
	int needs_clflush = 0;
	int release_page;

	user_data = (char __user *) (uintptr_t) args->data_ptr;
	remain = args->size;

	obj_do_bit17_swizzling = i915_gem_object_needs_bit17_swizzle(obj);

	if (!(obj->base.read_domains & I915_GEM_DOMAIN_CPU)) {
		/* If we're not in the cpu read domain, set ourself into the gtt
		 * read domain and manually flush cachelines (if required). This
		 * optimizes for the case when the gpu will dirty the data
		 * anyway again before the next pread happens. */
		if (obj->cache_level == I915_CACHE_NONE)
			needs_clflush = 1;
		ret = i915_gem_object_set_to_gtt_domain(obj, false);
		if (ret)
			return ret;
	}

	offset = args->offset;

	while (remain > 0) {
		struct page *page;

		/* Operation in this page
		 *
		 * shmem_page_offset = offset within page in shmem file
		 * page_length = bytes to copy for this page
		 */
		shmem_page_offset = offset_in_page(offset);
		page_length = remain;
		if ((shmem_page_offset + page_length) > PAGE_SIZE)
			page_length = PAGE_SIZE - shmem_page_offset;

		if (obj->pages) {
			page = obj->pages[offset >> PAGE_SHIFT];
			release_page = 0;
		} else {
			page = shmem_read_mapping_page(mapping, offset >> PAGE_SHIFT);
			if (IS_ERR(page)) {
				ret = PTR_ERR(page);
				goto out;
			}
			release_page = 1;
		}

		page_do_bit17_swizzling = obj_do_bit17_swizzling &&
			(page_to_phys(page) & (1 << 17)) != 0;

		ret = shmem_pread_fast(page, shmem_page_offset, page_length,
				       user_data, page_do_bit17_swizzling,
				       needs_clflush);
		if (ret == 0)
			goto next_page;

		hit_slowpath = 1;
		page_cache_get(page);
		mutex_unlock(&dev->struct_mutex);

		if (!prefaulted) {
			ret = fault_in_multipages_writeable(user_data, remain);
			/* Userspace is tricking us, but we've already clobbered
			 * its pages with the prefault and promised to write the
			 * data up to the first fault. Hence ignore any errors
			 * and just continue. */
			(void)ret;
			prefaulted = 1;
		}

		ret = shmem_pread_slow(page, shmem_page_offset, page_length,
				       user_data, page_do_bit17_swizzling,
				       needs_clflush);

		mutex_lock(&dev->struct_mutex);
		page_cache_release(page);
next_page:
		mark_page_accessed(page);
		if (release_page)
			page_cache_release(page);

		if (ret) {
			ret = -EFAULT;
			goto out;
		}

		remain -= page_length;
		user_data += page_length;
		offset += page_length;
	}

out:
	if (hit_slowpath) {
		/* Fixup: Kill any reinstated backing storage pages */
		if (obj->madv == __I915_MADV_PURGED)
			i915_gem_object_truncate(obj);
	}

	return ret;
}

/**
 * Reads data from the object referenced by handle.
 *
 * On error, the contents of *data are undefined.
 */
int
i915_gem_pread_ioctl(struct drm_device *dev, void *data,
		     struct drm_file *file)
{
	struct drm_i915_gem_pread *args = data;
	struct drm_i915_gem_object *obj;
	int ret = 0;

	if (args->size == 0)
		return 0;

	if (!access_ok(VERIFY_WRITE,
		       (char __user *)(uintptr_t)args->data_ptr,
		       args->size))
		return -EFAULT;

	ret = i915_mutex_lock_interruptible(dev);
	if (ret)
		return ret;

	obj = to_intel_bo(drm_gem_object_lookup(dev, file, args->handle));
	if (&obj->base == NULL) {
		ret = -ENOENT;
		goto unlock;
	}

	/* Bounds check source.  */
	if (args->offset > obj->base.size ||
	    args->size > obj->base.size - args->offset) {
		ret = -EINVAL;
		goto out;
	}

	/* prime objects have no backing filp to GEM pread/pwrite
	 * pages from.
	 */
	if (!obj->base.filp) {
		ret = -EINVAL;
		goto out;
	}

	trace_i915_gem_object_pread(obj, args->offset, args->size);

	ret = i915_gem_shmem_pread(dev, obj, args, file);

out:
	drm_gem_object_unreference(&obj->base);
unlock:
	mutex_unlock(&dev->struct_mutex);
	return ret;
}

/* This is the fast write path which cannot handle
 * page faults in the source data
 */

static inline int
fast_user_write(struct io_mapping *mapping,
		loff_t page_base, int page_offset,
		char __user *user_data,
		int length)
{
	void __iomem *vaddr_atomic;
	void *vaddr;
	unsigned long unwritten;

	vaddr_atomic = io_mapping_map_atomic_wc(mapping, page_base);
	/* We can use the cpu mem copy function because this is X86. */
	vaddr = (void __force*)vaddr_atomic + page_offset;
	unwritten = __copy_from_user_inatomic_nocache(vaddr,
						      user_data, length);
	io_mapping_unmap_atomic(vaddr_atomic);
	return unwritten;
}

/**
 * This is the fast pwrite path, where we copy the data directly from the
 * user into the GTT, uncached.
 */
static int
i915_gem_gtt_pwrite_fast(struct drm_device *dev,
			 struct drm_i915_gem_object *obj,
			 struct drm_i915_gem_pwrite *args,
			 struct drm_file *file)
{
	drm_i915_private_t *dev_priv = dev->dev_private;
	ssize_t remain;
	loff_t offset, page_base;
	char __user *user_data;
	int page_offset, page_length, ret;

	ret = i915_gem_object_pin(obj, 0, true);
	if (ret)
		goto out;

	ret = i915_gem_object_set_to_gtt_domain(obj, true);
	if (ret)
		goto out_unpin;

	ret = i915_gem_object_put_fence(obj);
	if (ret)
		goto out_unpin;

	user_data = (char __user *) (uintptr_t) args->data_ptr;
	remain = args->size;

	offset = obj->gtt_offset + args->offset;

	while (remain > 0) {
		/* Operation in this page
		 *
		 * page_base = page offset within aperture
		 * page_offset = offset within page
		 * page_length = bytes to copy for this page
		 */
		page_base = offset & PAGE_MASK;
		page_offset = offset_in_page(offset);
		page_length = remain;
		if ((page_offset + remain) > PAGE_SIZE)
			page_length = PAGE_SIZE - page_offset;

		/* If we get a fault while copying data, then (presumably) our
		 * source page isn't available.  Return the error and we'll
		 * retry in the slow path.
		 */
		if (fast_user_write(dev_priv->mm.gtt_mapping, page_base,
				    page_offset, user_data, page_length)) {
			ret = -EFAULT;
			goto out_unpin;
		}

		remain -= page_length;
		user_data += page_length;
		offset += page_length;
	}

out_unpin:
	i915_gem_object_unpin(obj);
out:
	return ret;
}

/* Per-page copy function for the shmem pwrite fastpath.
 * Flushes invalid cachelines before writing to the target if
 * needs_clflush_before is set and flushes out any written cachelines after
 * writing if needs_clflush is set. */
static int
shmem_pwrite_fast(struct page *page, int shmem_page_offset, int page_length,
		  char __user *user_data,
		  bool page_do_bit17_swizzling,
		  bool needs_clflush_before,
		  bool needs_clflush_after)
{
	char *vaddr;
	int ret;

	if (unlikely(page_do_bit17_swizzling))
		return -EINVAL;

	vaddr = kmap_atomic(page);
	if (needs_clflush_before)
		drm_clflush_virt_range(vaddr + shmem_page_offset,
				       page_length);
	ret = __copy_from_user_inatomic_nocache(vaddr + shmem_page_offset,
						user_data,
						page_length);
	if (needs_clflush_after)
		drm_clflush_virt_range(vaddr + shmem_page_offset,
				       page_length);
	kunmap_atomic(vaddr);

	return ret;
}

/* Only difference to the fast-path function is that this can handle bit17
 * and uses non-atomic copy and kmap functions. */
static int
shmem_pwrite_slow(struct page *page, int shmem_page_offset, int page_length,
		  char __user *user_data,
		  bool page_do_bit17_swizzling,
		  bool needs_clflush_before,
		  bool needs_clflush_after)
{
	char *vaddr;
	int ret;

	vaddr = kmap(page);
	if (unlikely(needs_clflush_before || page_do_bit17_swizzling))
		shmem_clflush_swizzled_range(vaddr + shmem_page_offset,
					     page_length,
					     page_do_bit17_swizzling);
	if (page_do_bit17_swizzling)
		ret = __copy_from_user_swizzled(vaddr, shmem_page_offset,
						user_data,
						page_length);
	else
		ret = __copy_from_user(vaddr + shmem_page_offset,
				       user_data,
				       page_length);
	if (needs_clflush_after)
		shmem_clflush_swizzled_range(vaddr + shmem_page_offset,
					     page_length,
					     page_do_bit17_swizzling);
	kunmap(page);

	return ret;
}

static int
i915_gem_shmem_pwrite(struct drm_device *dev,
		      struct drm_i915_gem_object *obj,
		      struct drm_i915_gem_pwrite *args,
		      struct drm_file *file)
{
	struct address_space *mapping = obj->base.filp->f_path.dentry->d_inode->i_mapping;
	ssize_t remain;
	loff_t offset;
	char __user *user_data;
	int shmem_page_offset, page_length, ret = 0;
	int obj_do_bit17_swizzling, page_do_bit17_swizzling;
	int hit_slowpath = 0;
	int needs_clflush_after = 0;
	int needs_clflush_before = 0;
	int release_page;

	user_data = (char __user *) (uintptr_t) args->data_ptr;
	remain = args->size;

	obj_do_bit17_swizzling = i915_gem_object_needs_bit17_swizzle(obj);

	if (obj->base.write_domain != I915_GEM_DOMAIN_CPU) {
		/* If we're not in the cpu write domain, set ourself into the gtt
		 * write domain and manually flush cachelines (if required). This
		 * optimizes for the case when the gpu will use the data
		 * right away and we therefore have to clflush anyway. */
		if (obj->cache_level == I915_CACHE_NONE)
			needs_clflush_after = 1;
		ret = i915_gem_object_set_to_gtt_domain(obj, true);
		if (ret)
			return ret;
	}
	/* Same trick applies for invalidate partially written cachelines before
	 * writing.  */
	if (!(obj->base.read_domains & I915_GEM_DOMAIN_CPU)
	    && obj->cache_level == I915_CACHE_NONE)
		needs_clflush_before = 1;

	offset = args->offset;
	obj->dirty = 1;

	while (remain > 0) {
		struct page *page;
		int partial_cacheline_write;

		/* Operation in this page
		 *
		 * shmem_page_offset = offset within page in shmem file
		 * page_length = bytes to copy for this page
		 */
		shmem_page_offset = offset_in_page(offset);

		page_length = remain;
		if ((shmem_page_offset + page_length) > PAGE_SIZE)
			page_length = PAGE_SIZE - shmem_page_offset;

		/* If we don't overwrite a cacheline completely we need to be
		 * careful to have up-to-date data by first clflushing. Don't
		 * overcomplicate things and flush the entire patch. */
		partial_cacheline_write = needs_clflush_before &&
			((shmem_page_offset | page_length)
				& (boot_cpu_data.x86_clflush_size - 1));

		if (obj->pages) {
			page = obj->pages[offset >> PAGE_SHIFT];
			release_page = 0;
		} else {
			page = shmem_read_mapping_page(mapping, offset >> PAGE_SHIFT);
			if (IS_ERR(page)) {
				ret = PTR_ERR(page);
				goto out;
			}
			release_page = 1;
		}

		page_do_bit17_swizzling = obj_do_bit17_swizzling &&
			(page_to_phys(page) & (1 << 17)) != 0;

		ret = shmem_pwrite_fast(page, shmem_page_offset, page_length,
					user_data, page_do_bit17_swizzling,
					partial_cacheline_write,
					needs_clflush_after);
		if (ret == 0)
			goto next_page;

		hit_slowpath = 1;
		page_cache_get(page);
		mutex_unlock(&dev->struct_mutex);

		ret = shmem_pwrite_slow(page, shmem_page_offset, page_length,
					user_data, page_do_bit17_swizzling,
					partial_cacheline_write,
					needs_clflush_after);

		mutex_lock(&dev->struct_mutex);
		page_cache_release(page);
next_page:
		set_page_dirty(page);
		mark_page_accessed(page);
		if (release_page)
			page_cache_release(page);

		if (ret) {
			ret = -EFAULT;
			goto out;
		}

		remain -= page_length;
		user_data += page_length;
		offset += page_length;
	}

out:
	if (hit_slowpath) {
		/* Fixup: Kill any reinstated backing storage pages */
		if (obj->madv == __I915_MADV_PURGED)
			i915_gem_object_truncate(obj);
		/* and flush dirty cachelines in case the object isn't in the cpu write
		 * domain anymore. */
		if (obj->base.write_domain != I915_GEM_DOMAIN_CPU) {
			i915_gem_clflush_object(obj);
			intel_gtt_chipset_flush();
		}
	}

	if (needs_clflush_after)
		intel_gtt_chipset_flush();

	return ret;
}

/**
 * Writes data to the object referenced by handle.
 *
 * On error, the contents of the buffer that were to be modified are undefined.
 */
int
i915_gem_pwrite_ioctl(struct drm_device *dev, void *data,
		      struct drm_file *file)
{
	struct drm_i915_gem_pwrite *args = data;
	struct drm_i915_gem_object *obj;
	int ret;

	if (args->size == 0)
		return 0;

	if (!access_ok(VERIFY_READ,
		       (char __user *)(uintptr_t)args->data_ptr,
		       args->size))
		return -EFAULT;

	ret = fault_in_multipages_readable((char __user *)(uintptr_t)args->data_ptr,
					   args->size);
	if (ret)
		return -EFAULT;

	ret = i915_mutex_lock_interruptible(dev);
	if (ret)
		return ret;

	obj = to_intel_bo(drm_gem_object_lookup(dev, file, args->handle));
	if (&obj->base == NULL) {
		ret = -ENOENT;
		goto unlock;
	}

	/* Bounds check destination. */
	if (args->offset > obj->base.size ||
	    args->size > obj->base.size - args->offset) {
		ret = -EINVAL;
		goto out;
	}

	/* prime objects have no backing filp to GEM pread/pwrite
	 * pages from.
	 */
	if (!obj->base.filp) {
		ret = -EINVAL;
		goto out;
	}

	trace_i915_gem_object_pwrite(obj, args->offset, args->size);

	ret = -EFAULT;
	/* We can only do the GTT pwrite on untiled buffers, as otherwise
	 * it would end up going through the fenced access, and we'll get
	 * different detiling behavior between reading and writing.
	 * pread/pwrite currently are reading and writing from the CPU
	 * perspective, requiring manual detiling by the client.
	 */
	if (obj->phys_obj) {
		ret = i915_gem_phys_pwrite(dev, obj, args, file);
		goto out;
	}

	if (obj->gtt_space &&
	    obj->cache_level == I915_CACHE_NONE &&
	    obj->tiling_mode == I915_TILING_NONE &&
	    obj->map_and_fenceable &&
	    obj->base.write_domain != I915_GEM_DOMAIN_CPU) {
		ret = i915_gem_gtt_pwrite_fast(dev, obj, args, file);
		/* Note that the gtt paths might fail with non-page-backed user
		 * pointers (e.g. gtt mappings when moving data between
		 * textures). Fallback to the shmem path in that case. */
	}

	if (ret == -EFAULT)
		ret = i915_gem_shmem_pwrite(dev, obj, args, file);

out:
	drm_gem_object_unreference(&obj->base);
unlock:
	mutex_unlock(&dev->struct_mutex);
	return ret;
}

/**
 * Called when user space prepares to use an object with the CPU, either
 * through the mmap ioctl's mapping or a GTT mapping.
 */
int
i915_gem_set_domain_ioctl(struct drm_device *dev, void *data,
			  struct drm_file *file)
{
	struct drm_i915_gem_set_domain *args = data;
	struct drm_i915_gem_object *obj;
	uint32_t read_domains = args->read_domains;
	uint32_t write_domain = args->write_domain;
	int ret;

	/* Only handle setting domains to types used by the CPU. */
	if (write_domain & I915_GEM_GPU_DOMAINS)
		return -EINVAL;

	if (read_domains & I915_GEM_GPU_DOMAINS)
		return -EINVAL;

	/* Having something in the write domain implies it's in the read
	 * domain, and only that read domain.  Enforce that in the request.
	 */
	if (write_domain != 0 && read_domains != write_domain)
		return -EINVAL;

	ret = i915_mutex_lock_interruptible(dev);
	if (ret)
		return ret;

	obj = to_intel_bo(drm_gem_object_lookup(dev, file, args->handle));
	if (&obj->base == NULL) {
		ret = -ENOENT;
		goto unlock;
	}

	if (read_domains & I915_GEM_DOMAIN_GTT) {
		ret = i915_gem_object_set_to_gtt_domain(obj, write_domain != 0);

		/* Silently promote "you're not bound, there was nothing to do"
		 * to success, since the client was just asking us to
		 * make sure everything was done.
		 */
		if (ret == -EINVAL)
			ret = 0;
	} else {
		ret = i915_gem_object_set_to_cpu_domain(obj, write_domain != 0);
	}

	drm_gem_object_unreference(&obj->base);
unlock:
	mutex_unlock(&dev->struct_mutex);
	return ret;
}

/**
 * Called when user space has done writes to this buffer
 */
int
i915_gem_sw_finish_ioctl(struct drm_device *dev, void *data,
			 struct drm_file *file)
{
	struct drm_i915_gem_sw_finish *args = data;
	struct drm_i915_gem_object *obj;
	int ret = 0;

	ret = i915_mutex_lock_interruptible(dev);
	if (ret)
		return ret;

	obj = to_intel_bo(drm_gem_object_lookup(dev, file, args->handle));
	if (&obj->base == NULL) {
		ret = -ENOENT;
		goto unlock;
	}

	/* Pinned buffers may be scanout, so flush the cache */
	if (obj->pin_count)
		i915_gem_object_flush_cpu_write_domain(obj);

	drm_gem_object_unreference(&obj->base);
unlock:
	mutex_unlock(&dev->struct_mutex);
	return ret;
}

/**
 * Maps the contents of an object, returning the address it is mapped
 * into.
 *
 * While the mapping holds a reference on the contents of the object, it doesn't
 * imply a ref on the object itself.
 */
int
i915_gem_mmap_ioctl(struct drm_device *dev, void *data,
		    struct drm_file *file)
{
	struct drm_i915_gem_mmap *args = data;
	struct drm_gem_object *obj;
	unsigned long addr;

	obj = drm_gem_object_lookup(dev, file, args->handle);
	if (obj == NULL)
		return -ENOENT;

	/* prime objects have no backing filp to GEM mmap
	 * pages from.
	 */
	if (!obj->filp) {
		drm_gem_object_unreference_unlocked(obj);
		return -EINVAL;
	}

	addr = vm_mmap(obj->filp, 0, args->size,
		       PROT_READ | PROT_WRITE, MAP_SHARED,
		       args->offset);
	drm_gem_object_unreference_unlocked(obj);
	if (IS_ERR((void *)addr))
		return addr;

	args->addr_ptr = (uint64_t) addr;

	return 0;
}

/**
 * i915_gem_fault - fault a page into the GTT
 * vma: VMA in question
 * vmf: fault info
 *
 * The fault handler is set up by drm_gem_mmap() when a object is GTT mapped
 * from userspace.  The fault handler takes care of binding the object to
 * the GTT (if needed), allocating and programming a fence register (again,
 * only if needed based on whether the old reg is still valid or the object
 * is tiled) and inserting a new PTE into the faulting process.
 *
 * Note that the faulting process may involve evicting existing objects
 * from the GTT and/or fence registers to make room.  So performance may
 * suffer if the GTT working set is large or there are few fence registers
 * left.
 */
int i915_gem_fault(struct vm_area_struct *vma, struct vm_fault *vmf)
{
	struct drm_i915_gem_object *obj = to_intel_bo(vma->vm_private_data);
	struct drm_device *dev = obj->base.dev;
	drm_i915_private_t *dev_priv = dev->dev_private;
	pgoff_t page_offset;
	unsigned long pfn;
	int ret = 0;
	bool write = !!(vmf->flags & FAULT_FLAG_WRITE);

	/* We don't use vmf->pgoff since that has the fake offset */
	page_offset = ((unsigned long)vmf->virtual_address - vma->vm_start) >>
		PAGE_SHIFT;

	ret = i915_mutex_lock_interruptible(dev);
	if (ret)
		goto out;

	trace_i915_gem_object_fault(obj, page_offset, true, write);

	/* Now bind it into the GTT if needed */
	if (!obj->map_and_fenceable) {
		ret = i915_gem_object_unbind(obj);
		if (ret)
			goto unlock;
	}
	if (!obj->gtt_space) {
		ret = i915_gem_object_bind_to_gtt(obj, 0, true);
		if (ret)
			goto unlock;

		ret = i915_gem_object_set_to_gtt_domain(obj, write);
		if (ret)
			goto unlock;
	}

	if (!obj->has_global_gtt_mapping)
		i915_gem_gtt_bind_object(obj, obj->cache_level);

	ret = i915_gem_object_get_fence(obj);
	if (ret)
		goto unlock;

	if (i915_gem_object_is_inactive(obj))
		list_move_tail(&obj->mm_list, &dev_priv->mm.inactive_list);

	obj->fault_mappable = true;

	pfn = ((dev_priv->mm.gtt_base_addr + obj->gtt_offset) >> PAGE_SHIFT) +
		page_offset;

	/* Finally, remap it using the new GTT offset */
	ret = vm_insert_pfn(vma, (unsigned long)vmf->virtual_address, pfn);
unlock:
	mutex_unlock(&dev->struct_mutex);
out:
	switch (ret) {
	case -EIO:
	case -EAGAIN:
		/* Give the error handler a chance to run and move the
		 * objects off the GPU active list. Next time we service the
		 * fault, we should be able to transition the page into the
		 * GTT without touching the GPU (and so avoid further
		 * EIO/EGAIN). If the GPU is wedged, then there is no issue
		 * with coherency, just lost writes.
		 */
		set_need_resched();
	case 0:
	case -ERESTARTSYS:
	case -EINTR:
		return VM_FAULT_NOPAGE;
	case -ENOMEM:
		return VM_FAULT_OOM;
	default:
		return VM_FAULT_SIGBUS;
	}
}

/**
 * i915_gem_release_mmap - remove physical page mappings
 * @obj: obj in question
 *
 * Preserve the reservation of the mmapping with the DRM core code, but
 * relinquish ownership of the pages back to the system.
 *
 * It is vital that we remove the page mapping if we have mapped a tiled
 * object through the GTT and then lose the fence register due to
 * resource pressure. Similarly if the object has been moved out of the
 * aperture, than pages mapped into userspace must be revoked. Removing the
 * mapping will then trigger a page fault on the next user access, allowing
 * fixup by i915_gem_fault().
 */
void
i915_gem_release_mmap(struct drm_i915_gem_object *obj)
{
	if (!obj->fault_mappable)
		return;

	if (obj->base.dev->dev_mapping)
		unmap_mapping_range(obj->base.dev->dev_mapping,
				    (loff_t)obj->base.map_list.hash.key<<PAGE_SHIFT,
				    obj->base.size, 1);

	obj->fault_mappable = false;
}

static uint32_t
i915_gem_get_gtt_size(struct drm_device *dev, uint32_t size, int tiling_mode)
{
	uint32_t gtt_size;

	if (INTEL_INFO(dev)->gen >= 4 ||
	    tiling_mode == I915_TILING_NONE)
		return size;

	/* Previous chips need a power-of-two fence region when tiling */
	if (INTEL_INFO(dev)->gen == 3)
		gtt_size = 1024*1024;
	else
		gtt_size = 512*1024;

	while (gtt_size < size)
		gtt_size <<= 1;

	return gtt_size;
}

/**
 * i915_gem_get_gtt_alignment - return required GTT alignment for an object
 * @obj: object to check
 *
 * Return the required GTT alignment for an object, taking into account
 * potential fence register mapping.
 */
static uint32_t
i915_gem_get_gtt_alignment(struct drm_device *dev,
			   uint32_t size,
			   int tiling_mode)
{
	/*
	 * Minimum alignment is 4k (GTT page size), but might be greater
	 * if a fence register is needed for the object.
	 */
	if (INTEL_INFO(dev)->gen >= 4 ||
	    tiling_mode == I915_TILING_NONE)
		return 4096;

	/*
	 * Previous chips need to be aligned to the size of the smallest
	 * fence register that can contain the object.
	 */
	return i915_gem_get_gtt_size(dev, size, tiling_mode);
}

/**
 * i915_gem_get_unfenced_gtt_alignment - return required GTT alignment for an
 *					 unfenced object
 * @dev: the device
 * @size: size of the object
 * @tiling_mode: tiling mode of the object
 *
 * Return the required GTT alignment for an object, only taking into account
 * unfenced tiled surface requirements.
 */
uint32_t
i915_gem_get_unfenced_gtt_alignment(struct drm_device *dev,
				    uint32_t size,
				    int tiling_mode)
{
	/*
	 * Minimum alignment is 4k (GTT page size) for sane hw.
	 */
	if (INTEL_INFO(dev)->gen >= 4 || IS_G33(dev) ||
	    tiling_mode == I915_TILING_NONE)
		return 4096;

	/* Previous hardware however needs to be aligned to a power-of-two
	 * tile height. The simplest method for determining this is to reuse
	 * the power-of-tile object size.
	 */
	return i915_gem_get_gtt_size(dev, size, tiling_mode);
}

int
i915_gem_mmap_gtt(struct drm_file *file,
		  struct drm_device *dev,
		  uint32_t handle,
		  uint64_t *offset)
{
	struct drm_i915_private *dev_priv = dev->dev_private;
	struct drm_i915_gem_object *obj;
	int ret;

	ret = i915_mutex_lock_interruptible(dev);
	if (ret)
		return ret;

	obj = to_intel_bo(drm_gem_object_lookup(dev, file, handle));
	if (&obj->base == NULL) {
		ret = -ENOENT;
		goto unlock;
	}

	if (obj->base.size > dev_priv->mm.gtt_mappable_end) {
		ret = -E2BIG;
		goto out;
	}

	if (obj->madv != I915_MADV_WILLNEED) {
		DRM_ERROR("Attempting to mmap a purgeable buffer\n");
		ret = -EINVAL;
		goto out;
	}

	if (!obj->base.map_list.map) {
		ret = drm_gem_create_mmap_offset(&obj->base);
		if (ret)
			goto out;
	}

	*offset = (u64)obj->base.map_list.hash.key << PAGE_SHIFT;

out:
	drm_gem_object_unreference(&obj->base);
unlock:
	mutex_unlock(&dev->struct_mutex);
	return ret;
}

/**
 * i915_gem_mmap_gtt_ioctl - prepare an object for GTT mmap'ing
 * @dev: DRM device
 * @data: GTT mapping ioctl data
 * @file: GEM object info
 *
 * Simply returns the fake offset to userspace so it can mmap it.
 * The mmap call will end up in drm_gem_mmap(), which will set things
 * up so we can get faults in the handler above.
 *
 * The fault handler will take care of binding the object into the GTT
 * (since it may have been evicted to make room for something), allocating
 * a fence register, and mapping the appropriate aperture address into
 * userspace.
 */
int
i915_gem_mmap_gtt_ioctl(struct drm_device *dev, void *data,
			struct drm_file *file)
{
	struct drm_i915_gem_mmap_gtt *args = data;

	return i915_gem_mmap_gtt(file, dev, args->handle, &args->offset);
}

int
i915_gem_object_get_pages_gtt(struct drm_i915_gem_object *obj,
			      gfp_t gfpmask)
{
	int page_count, i;
	struct address_space *mapping;
	struct inode *inode;
	struct page *page;

	if (obj->pages || obj->sg_table)
		return 0;

	/* Get the list of pages out of our struct file.  They'll be pinned
	 * at this point until we release them.
	 */
	page_count = obj->base.size / PAGE_SIZE;
	BUG_ON(obj->pages != NULL);
	obj->pages = drm_malloc_ab(page_count, sizeof(struct page *));
	if (obj->pages == NULL)
		return -ENOMEM;

	inode = obj->base.filp->f_path.dentry->d_inode;
	mapping = inode->i_mapping;
	gfpmask |= mapping_gfp_mask(mapping);

	for (i = 0; i < page_count; i++) {
		page = shmem_read_mapping_page_gfp(mapping, i, gfpmask);
		if (IS_ERR(page))
			goto err_pages;

		obj->pages[i] = page;
	}

	if (i915_gem_object_needs_bit17_swizzle(obj))
		i915_gem_object_do_bit_17_swizzle(obj);

	return 0;

err_pages:
	while (i--)
		page_cache_release(obj->pages[i]);

	drm_free_large(obj->pages);
	obj->pages = NULL;
	return PTR_ERR(page);
}

static void
i915_gem_object_put_pages_gtt(struct drm_i915_gem_object *obj)
{
	int page_count = obj->base.size / PAGE_SIZE;
	int i;

	if (!obj->pages)
		return;

	BUG_ON(obj->madv == __I915_MADV_PURGED);

	if (i915_gem_object_needs_bit17_swizzle(obj))
		i915_gem_object_save_bit_17_swizzle(obj);

	if (obj->madv == I915_MADV_DONTNEED)
		obj->dirty = 0;

	for (i = 0; i < page_count; i++) {
		if (obj->dirty)
			set_page_dirty(obj->pages[i]);

		if (obj->madv == I915_MADV_WILLNEED)
			mark_page_accessed(obj->pages[i]);

		page_cache_release(obj->pages[i]);
	}
	obj->dirty = 0;

	drm_free_large(obj->pages);
	obj->pages = NULL;
}

void
i915_gem_object_move_to_active(struct drm_i915_gem_object *obj,
			       struct intel_ring_buffer *ring,
			       u32 seqno)
{
	struct drm_device *dev = obj->base.dev;
	struct drm_i915_private *dev_priv = dev->dev_private;

	BUG_ON(ring == NULL);
	obj->ring = ring;

	/* Add a reference if we're newly entering the active list. */
	if (!obj->active) {
		drm_gem_object_reference(&obj->base);
		obj->active = 1;
	}

	/* Move from whatever list we were on to the tail of execution. */
	list_move_tail(&obj->mm_list, &dev_priv->mm.active_list);
	list_move_tail(&obj->ring_list, &ring->active_list);

	obj->last_rendering_seqno = seqno;

	if (obj->fenced_gpu_access) {
		obj->last_fenced_seqno = seqno;

		/* Bump MRU to take account of the delayed flush */
		if (obj->fence_reg != I915_FENCE_REG_NONE) {
			struct drm_i915_fence_reg *reg;

			reg = &dev_priv->fence_regs[obj->fence_reg];
			list_move_tail(&reg->lru_list,
				       &dev_priv->mm.fence_list);
		}
	}
}

static void
i915_gem_object_move_off_active(struct drm_i915_gem_object *obj)
{
	list_del_init(&obj->ring_list);
	obj->last_rendering_seqno = 0;
	obj->last_fenced_seqno = 0;
}

static void
i915_gem_object_move_to_flushing(struct drm_i915_gem_object *obj)
{
	struct drm_device *dev = obj->base.dev;
	drm_i915_private_t *dev_priv = dev->dev_private;

	BUG_ON(!obj->active);
	list_move_tail(&obj->mm_list, &dev_priv->mm.flushing_list);

	i915_gem_object_move_off_active(obj);
}

static void
i915_gem_object_move_to_inactive(struct drm_i915_gem_object *obj)
{
	struct drm_device *dev = obj->base.dev;
	struct drm_i915_private *dev_priv = dev->dev_private;

	list_move_tail(&obj->mm_list, &dev_priv->mm.inactive_list);

	BUG_ON(!list_empty(&obj->gpu_write_list));
	BUG_ON(!obj->active);
	obj->ring = NULL;

	i915_gem_object_move_off_active(obj);
	obj->fenced_gpu_access = false;

	obj->active = 0;
	obj->pending_gpu_write = false;
	drm_gem_object_unreference(&obj->base);

	WARN_ON(i915_verify_lists(dev));
}

/* Immediately discard the backing storage */
static void
i915_gem_object_truncate(struct drm_i915_gem_object *obj)
{
	struct inode *inode;

	/* Our goal here is to return as much of the memory as
	 * is possible back to the system as we are called from OOM.
	 * To do this we must instruct the shmfs to drop all of its
	 * backing pages, *now*.
	 */
	inode = obj->base.filp->f_path.dentry->d_inode;
	shmem_truncate_range(inode, 0, (loff_t)-1);

	if (obj->base.map_list.map)
		drm_gem_free_mmap_offset(&obj->base);

	obj->madv = __I915_MADV_PURGED;
}

static inline int
i915_gem_object_is_purgeable(struct drm_i915_gem_object *obj)
{
	return obj->madv == I915_MADV_DONTNEED;
}

static void
i915_gem_process_flushing_list(struct intel_ring_buffer *ring,
			       uint32_t flush_domains)
{
	struct drm_i915_gem_object *obj, *next;

	list_for_each_entry_safe(obj, next,
				 &ring->gpu_write_list,
				 gpu_write_list) {
		if (obj->base.write_domain & flush_domains) {
			uint32_t old_write_domain = obj->base.write_domain;

			obj->base.write_domain = 0;
			list_del_init(&obj->gpu_write_list);
			i915_gem_object_move_to_active(obj, ring,
						       i915_gem_next_request_seqno(ring));

			trace_i915_gem_object_change_domain(obj,
							    obj->base.read_domains,
							    old_write_domain);
		}
	}
}

static u32
i915_gem_get_seqno(struct drm_device *dev)
{
	drm_i915_private_t *dev_priv = dev->dev_private;
	u32 seqno = dev_priv->next_seqno;

	/* reserve 0 for non-seqno */
	if (++dev_priv->next_seqno == 0)
		dev_priv->next_seqno = 1;

	return seqno;
}

u32
i915_gem_next_request_seqno(struct intel_ring_buffer *ring)
{
	if (ring->outstanding_lazy_request == 0)
		ring->outstanding_lazy_request = i915_gem_get_seqno(ring->dev);

	return ring->outstanding_lazy_request;
}

int
i915_add_request(struct intel_ring_buffer *ring,
		 struct drm_file *file,
		 struct drm_i915_gem_request *request)
{
	drm_i915_private_t *dev_priv = ring->dev->dev_private;
	uint32_t seqno;
	u32 request_ring_position;
	int was_empty;
	int ret;

	/*
	 * Emit any outstanding flushes - execbuf can fail to emit the flush
	 * after having emitted the batchbuffer command. Hence we need to fix
	 * things up similar to emitting the lazy request. The difference here
	 * is that the flush _must_ happen before the next request, no matter
	 * what.
	 */
	if (ring->gpu_caches_dirty) {
		ret = i915_gem_flush_ring(ring, 0, I915_GEM_GPU_DOMAINS);
		if (ret)
			return ret;

		ring->gpu_caches_dirty = false;
	}

	BUG_ON(request == NULL);
	seqno = i915_gem_next_request_seqno(ring);

	/* Record the position of the start of the request so that
	 * should we detect the updated seqno part-way through the
	 * GPU processing the request, we never over-estimate the
	 * position of the head.
	 */
	request_ring_position = intel_ring_get_tail(ring);

	ret = ring->add_request(ring, &seqno);
	if (ret)
	    return ret;

	trace_i915_gem_request_add(ring, seqno);

	request->seqno = seqno;
	request->ring = ring;
	request->tail = request_ring_position;
	request->emitted_jiffies = jiffies;
	was_empty = list_empty(&ring->request_list);
	list_add_tail(&request->list, &ring->request_list);

	if (file) {
		struct drm_i915_file_private *file_priv = file->driver_priv;

		spin_lock(&file_priv->mm.lock);
		request->file_priv = file_priv;
		list_add_tail(&request->client_list,
			      &file_priv->mm.request_list);
		spin_unlock(&file_priv->mm.lock);
	}

	ring->outstanding_lazy_request = 0;

	if (!dev_priv->mm.suspended) {
		if (i915_enable_hangcheck) {
			mod_timer(&dev_priv->hangcheck_timer,
				  jiffies +
				  msecs_to_jiffies(DRM_I915_HANGCHECK_PERIOD));
		}
		if (was_empty)
			queue_delayed_work(dev_priv->wq,
					   &dev_priv->mm.retire_work, HZ);
	}

	WARN_ON(!list_empty(&ring->gpu_write_list));

	return 0;
}

static inline void
i915_gem_request_remove_from_client(struct drm_i915_gem_request *request)
{
	struct drm_i915_file_private *file_priv = request->file_priv;

	if (!file_priv)
		return;

	spin_lock(&file_priv->mm.lock);
	if (request->file_priv) {
		list_del(&request->client_list);
		request->file_priv = NULL;
	}
	spin_unlock(&file_priv->mm.lock);
}

static void i915_gem_reset_ring_lists(struct drm_i915_private *dev_priv,
				      struct intel_ring_buffer *ring)
{
	while (!list_empty(&ring->request_list)) {
		struct drm_i915_gem_request *request;

		request = list_first_entry(&ring->request_list,
					   struct drm_i915_gem_request,
					   list);

		list_del(&request->list);
		i915_gem_request_remove_from_client(request);
		kfree(request);
	}

	while (!list_empty(&ring->active_list)) {
		struct drm_i915_gem_object *obj;

		obj = list_first_entry(&ring->active_list,
				       struct drm_i915_gem_object,
				       ring_list);

		obj->base.write_domain = 0;
		list_del_init(&obj->gpu_write_list);
		i915_gem_object_move_to_inactive(obj);
	}
}

static void i915_gem_reset_fences(struct drm_device *dev)
{
	struct drm_i915_private *dev_priv = dev->dev_private;
	int i;

	for (i = 0; i < dev_priv->num_fence_regs; i++) {
		struct drm_i915_fence_reg *reg = &dev_priv->fence_regs[i];

		i915_gem_write_fence(dev, i, NULL);

		if (reg->obj)
			i915_gem_object_fence_lost(reg->obj);

		reg->pin_count = 0;
		reg->obj = NULL;
		INIT_LIST_HEAD(&reg->lru_list);
	}

	INIT_LIST_HEAD(&dev_priv->mm.fence_list);
}

void i915_gem_reset(struct drm_device *dev)
{
	struct drm_i915_private *dev_priv = dev->dev_private;
	struct drm_i915_gem_object *obj;
	struct intel_ring_buffer *ring;
	int i;

	for_each_ring(ring, dev_priv, i)
		i915_gem_reset_ring_lists(dev_priv, ring);

	/* Remove anything from the flushing lists. The GPU cache is likely
	 * to be lost on reset along with the data, so simply move the
	 * lost bo to the inactive list.
	 */
	while (!list_empty(&dev_priv->mm.flushing_list)) {
		obj = list_first_entry(&dev_priv->mm.flushing_list,
				      struct drm_i915_gem_object,
				      mm_list);

		obj->base.write_domain = 0;
		list_del_init(&obj->gpu_write_list);
		i915_gem_object_move_to_inactive(obj);
	}

	/* Move everything out of the GPU domains to ensure we do any
	 * necessary invalidation upon reuse.
	 */
	list_for_each_entry(obj,
			    &dev_priv->mm.inactive_list,
			    mm_list)
	{
		obj->base.read_domains &= ~I915_GEM_GPU_DOMAINS;
	}

	/* The fence registers are invalidated so clear them out */
	i915_gem_reset_fences(dev);
}

/**
 * This function clears the request list as sequence numbers are passed.
 */
void
i915_gem_retire_requests_ring(struct intel_ring_buffer *ring)
{
	uint32_t seqno;
	int i;

	if (list_empty(&ring->request_list))
		return;

	WARN_ON(i915_verify_lists(ring->dev));

	seqno = ring->get_seqno(ring);

	for (i = 0; i < ARRAY_SIZE(ring->sync_seqno); i++)
		if (seqno >= ring->sync_seqno[i])
			ring->sync_seqno[i] = 0;

	while (!list_empty(&ring->request_list)) {
		struct drm_i915_gem_request *request;

		request = list_first_entry(&ring->request_list,
					   struct drm_i915_gem_request,
					   list);

		if (!i915_seqno_passed(seqno, request->seqno))
			break;

		trace_i915_gem_request_retire(ring, request->seqno);
		/* We know the GPU must have read the request to have
		 * sent us the seqno + interrupt, so use the position
		 * of tail of the request to update the last known position
		 * of the GPU head.
		 */
		ring->last_retired_head = request->tail;

		list_del(&request->list);
		i915_gem_request_remove_from_client(request);
		kfree(request);
	}

	/* Move any buffers on the active list that are no longer referenced
	 * by the ringbuffer to the flushing/inactive lists as appropriate.
	 */
	while (!list_empty(&ring->active_list)) {
		struct drm_i915_gem_object *obj;

		obj = list_first_entry(&ring->active_list,
				      struct drm_i915_gem_object,
				      ring_list);

		if (!i915_seqno_passed(seqno, obj->last_rendering_seqno))
			break;

		if (obj->base.write_domain != 0)
			i915_gem_object_move_to_flushing(obj);
		else
			i915_gem_object_move_to_inactive(obj);
	}

	if (unlikely(ring->trace_irq_seqno &&
		     i915_seqno_passed(seqno, ring->trace_irq_seqno))) {
		ring->irq_put(ring);
		ring->trace_irq_seqno = 0;
	}

	WARN_ON(i915_verify_lists(ring->dev));
}

void
i915_gem_retire_requests(struct drm_device *dev)
{
	drm_i915_private_t *dev_priv = dev->dev_private;
	struct intel_ring_buffer *ring;
	int i;

	for_each_ring(ring, dev_priv, i)
		i915_gem_retire_requests_ring(ring);
}

static void
i915_gem_retire_work_handler(struct work_struct *work)
{
	drm_i915_private_t *dev_priv;
	struct drm_device *dev;
	struct intel_ring_buffer *ring;
	bool idle;
	int i;

	dev_priv = container_of(work, drm_i915_private_t,
				mm.retire_work.work);
	dev = dev_priv->dev;

	/* Come back later if the device is busy... */
	if (!mutex_trylock(&dev->struct_mutex)) {
		queue_delayed_work(dev_priv->wq, &dev_priv->mm.retire_work, HZ);
		return;
	}

	i915_gem_retire_requests(dev);

	/* Send a periodic flush down the ring so we don't hold onto GEM
	 * objects indefinitely.
	 */
	idle = true;
	for_each_ring(ring, dev_priv, i) {
		if (ring->gpu_caches_dirty) {
			struct drm_i915_gem_request *request;

			request = kzalloc(sizeof(*request), GFP_KERNEL);
			if (request == NULL ||
			    i915_add_request(ring, NULL, request))
			    kfree(request);
		}

		idle &= list_empty(&ring->request_list);
	}

	if (!dev_priv->mm.suspended && !idle)
		queue_delayed_work(dev_priv->wq, &dev_priv->mm.retire_work, HZ);

	mutex_unlock(&dev->struct_mutex);
}

static int
i915_gem_check_wedge(struct drm_i915_private *dev_priv)
{
	BUG_ON(!mutex_is_locked(&dev_priv->dev->struct_mutex));

	if (atomic_read(&dev_priv->mm.wedged)) {
		struct completion *x = &dev_priv->error_completion;
		bool recovery_complete;
		unsigned long flags;

		/* Give the error handler a chance to run. */
		spin_lock_irqsave(&x->wait.lock, flags);
		recovery_complete = x->done > 0;
		spin_unlock_irqrestore(&x->wait.lock, flags);

		return recovery_complete ? -EIO : -EAGAIN;
	}

	return 0;
}

/*
 * Compare seqno against outstanding lazy request. Emit a request if they are
 * equal.
 */
static int
i915_gem_check_olr(struct intel_ring_buffer *ring, u32 seqno)
{
	int ret = 0;

	BUG_ON(!mutex_is_locked(&ring->dev->struct_mutex));

	if (seqno == ring->outstanding_lazy_request) {
		struct drm_i915_gem_request *request;

		request = kzalloc(sizeof(*request), GFP_KERNEL);
		if (request == NULL)
			return -ENOMEM;

		ret = i915_add_request(ring, NULL, request);
		if (ret) {
			kfree(request);
			return ret;
		}

		BUG_ON(seqno != request->seqno);
	}

	return ret;
}

/**
 * __wait_seqno - wait until execution of seqno has finished
 * @ring: the ring expected to report seqno
 * @seqno: duh!
 * @interruptible: do an interruptible wait (normally yes)
 * @timeout: in - how long to wait (NULL forever); out - how much time remaining
 *
 * Returns 0 if the seqno was found within the alloted time. Else returns the
 * errno with remaining time filled in timeout argument.
 */
static int __wait_seqno(struct intel_ring_buffer *ring, u32 seqno,
			bool interruptible, struct timespec *timeout)
{
	drm_i915_private_t *dev_priv = ring->dev->dev_private;
	struct timespec before, now, wait_time={1,0};
	unsigned long timeout_jiffies;
	long end;
	bool wait_forever = true;

	if (i915_seqno_passed(ring->get_seqno(ring), seqno))
		return 0;

	trace_i915_gem_request_wait_begin(ring, seqno);

	if (timeout != NULL) {
		wait_time = *timeout;
		wait_forever = false;
	}

	timeout_jiffies = timespec_to_jiffies(&wait_time);

	if (WARN_ON(!ring->irq_get(ring)))
		return -ENODEV;

	/* Record current time in case interrupted by signal, or wedged * */
	getrawmonotonic(&before);

#define EXIT_COND \
	(i915_seqno_passed(ring->get_seqno(ring), seqno) || \
	atomic_read(&dev_priv->mm.wedged))
	do {
		if (interruptible)
			end = wait_event_interruptible_timeout(ring->irq_queue,
							       EXIT_COND,
							       timeout_jiffies);
		else
			end = wait_event_timeout(ring->irq_queue, EXIT_COND,
						 timeout_jiffies);

		if (atomic_read(&dev_priv->mm.wedged))
			end = -EAGAIN;
	} while (end == 0 && wait_forever);

	getrawmonotonic(&now);

	ring->irq_put(ring);
	trace_i915_gem_request_wait_end(ring, seqno);
#undef EXIT_COND

	if (timeout) {
		struct timespec sleep_time = timespec_sub(now, before);
		*timeout = timespec_sub(*timeout, sleep_time);
	}

	switch (end) {
	case -EAGAIN: /* Wedged */
	case -ERESTARTSYS: /* Signal */
		return (int)end;
	case 0: /* Timeout */
		if (timeout)
			set_normalized_timespec(timeout, 0, 0);
		return -ETIME;
	default: /* Completed */
		WARN_ON(end < 0); /* We're not aware of other errors */
		return 0;
	}
}

/**
 * Waits for a sequence number to be signaled, and cleans up the
 * request and object lists appropriately for that event.
 */
int
i915_wait_seqno(struct intel_ring_buffer *ring, uint32_t seqno)
{
	drm_i915_private_t *dev_priv = ring->dev->dev_private;
	int ret = 0;

	BUG_ON(seqno == 0);

	ret = i915_gem_check_wedge(dev_priv);
	if (ret)
		return ret;

	ret = i915_gem_check_olr(ring, seqno);
	if (ret)
		return ret;

	ret = __wait_seqno(ring, seqno, dev_priv->mm.interruptible, NULL);

	return ret;
}

/**
 * Ensures that all rendering to the object has completed and the object is
 * safe to unbind from the GTT or access from the CPU.
 */
int
i915_gem_object_wait_rendering(struct drm_i915_gem_object *obj)
{
	int ret;

	/* This function only exists to support waiting for existing rendering,
	 * not for emitting required flushes.
	 */
	BUG_ON((obj->base.write_domain & I915_GEM_GPU_DOMAINS) != 0);

	/* If there is rendering queued on the buffer being evicted, wait for
	 * it.
	 */
	if (obj->active) {
		ret = i915_wait_seqno(obj->ring, obj->last_rendering_seqno);
<<<<<<< HEAD
=======
		if (ret)
			return ret;
		i915_gem_retire_requests_ring(obj->ring);
	}

	return 0;
}

/**
 * Ensures that an object will eventually get non-busy by flushing any required
 * write domains, emitting any outstanding lazy request and retiring and
 * completed requests.
 */
static int
i915_gem_object_flush_active(struct drm_i915_gem_object *obj)
{
	int ret;

	if (obj->active) {
		ret = i915_gem_object_flush_gpu_write_domain(obj);
		if (ret)
			return ret;

		ret = i915_gem_check_olr(obj->ring,
					 obj->last_rendering_seqno);
>>>>>>> 7b0cfee1
		if (ret)
			return ret;
		i915_gem_retire_requests_ring(obj->ring);
	}

	return 0;
}

/**
<<<<<<< HEAD
 * Ensures that an object will eventually get non-busy by flushing any required
 * write domains, emitting any outstanding lazy request and retiring and
 * completed requests.
 */
static int
i915_gem_object_flush_active(struct drm_i915_gem_object *obj)
{
	int ret;

	if (obj->active) {
		ret = i915_gem_object_flush_gpu_write_domain(obj);
		if (ret)
			return ret;

		ret = i915_gem_check_olr(obj->ring,
					 obj->last_rendering_seqno);
		if (ret)
			return ret;
		i915_gem_retire_requests_ring(obj->ring);
	}

	return 0;
}

/**
=======
>>>>>>> 7b0cfee1
 * i915_gem_wait_ioctl - implements DRM_IOCTL_I915_GEM_WAIT
 * @DRM_IOCTL_ARGS: standard ioctl arguments
 *
 * Returns 0 if successful, else an error is returned with the remaining time in
 * the timeout parameter.
 *  -ETIME: object is still busy after timeout
 *  -ERESTARTSYS: signal interrupted the wait
 *  -ENONENT: object doesn't exist
 * Also possible, but rare:
 *  -EAGAIN: GPU wedged
 *  -ENOMEM: damn
 *  -ENODEV: Internal IRQ fail
 *  -E?: The add request failed
 *
 * The wait ioctl with a timeout of 0 reimplements the busy ioctl. With any
 * non-zero timeout parameter the wait ioctl will wait for the given number of
 * nanoseconds on an object becoming unbusy. Since the wait itself does so
 * without holding struct_mutex the object may become re-busied before this
 * function completes. A similar but shorter * race condition exists in the busy
 * ioctl
 */
int
i915_gem_wait_ioctl(struct drm_device *dev, void *data, struct drm_file *file)
{
	struct drm_i915_gem_wait *args = data;
	struct drm_i915_gem_object *obj;
	struct intel_ring_buffer *ring = NULL;
<<<<<<< HEAD
	struct timespec timeout;
	u32 seqno = 0;
	int ret = 0;

	timeout = ns_to_timespec(args->timeout_ns);
=======
	struct timespec timeout_stack, *timeout = NULL;
	u32 seqno = 0;
	int ret = 0;

	if (args->timeout_ns >= 0) {
		timeout_stack = ns_to_timespec(args->timeout_ns);
		timeout = &timeout_stack;
	}
>>>>>>> 7b0cfee1

	ret = i915_mutex_lock_interruptible(dev);
	if (ret)
		return ret;

	obj = to_intel_bo(drm_gem_object_lookup(dev, file, args->bo_handle));
	if (&obj->base == NULL) {
		mutex_unlock(&dev->struct_mutex);
		return -ENOENT;
	}

	/* Need to make sure the object gets inactive eventually. */
	ret = i915_gem_object_flush_active(obj);
	if (ret)
		goto out;

	if (obj->active) {
		seqno = obj->last_rendering_seqno;
		ring = obj->ring;
	}

	if (seqno == 0)
		 goto out;

	/* Do this after OLR check to make sure we make forward progress polling
	 * on this IOCTL with a 0 timeout (like busy ioctl)
	 */
	if (!args->timeout_ns) {
		ret = -ETIME;
		goto out;
	}

	drm_gem_object_unreference(&obj->base);
	mutex_unlock(&dev->struct_mutex);

<<<<<<< HEAD
	ret = __wait_seqno(ring, seqno, true, &timeout);
	WARN_ON(!timespec_valid(&timeout));
	args->timeout_ns = timespec_to_ns(&timeout);
=======
	ret = __wait_seqno(ring, seqno, true, timeout);
	if (timeout) {
		WARN_ON(!timespec_valid(timeout));
		args->timeout_ns = timespec_to_ns(timeout);
	}
>>>>>>> 7b0cfee1
	return ret;

out:
	drm_gem_object_unreference(&obj->base);
	mutex_unlock(&dev->struct_mutex);
	return ret;
}

/**
 * i915_gem_object_sync - sync an object to a ring.
 *
 * @obj: object which may be in use on another ring.
 * @to: ring we wish to use the object on. May be NULL.
 *
 * This code is meant to abstract object synchronization with the GPU.
 * Calling with NULL implies synchronizing the object with the CPU
 * rather than a particular GPU ring.
 *
 * Returns 0 if successful, else propagates up the lower layer error.
 */
int
i915_gem_object_sync(struct drm_i915_gem_object *obj,
		     struct intel_ring_buffer *to)
{
	struct intel_ring_buffer *from = obj->ring;
	u32 seqno;
	int ret, idx;

	if (from == NULL || to == from)
		return 0;

	if (to == NULL || !i915_semaphore_is_enabled(obj->base.dev))
		return i915_gem_object_wait_rendering(obj);

	idx = intel_ring_sync_index(from, to);

	seqno = obj->last_rendering_seqno;
	if (seqno <= from->sync_seqno[idx])
		return 0;

	ret = i915_gem_check_olr(obj->ring, seqno);
	if (ret)
		return ret;

	ret = to->sync_to(to, from, seqno);
	if (!ret)
		from->sync_seqno[idx] = seqno;

	return ret;
}

static void i915_gem_object_finish_gtt(struct drm_i915_gem_object *obj)
{
	u32 old_write_domain, old_read_domains;

	/* Act a barrier for all accesses through the GTT */
	mb();

	/* Force a pagefault for domain tracking on next user access */
	i915_gem_release_mmap(obj);

	if ((obj->base.read_domains & I915_GEM_DOMAIN_GTT) == 0)
		return;

	old_read_domains = obj->base.read_domains;
	old_write_domain = obj->base.write_domain;

	obj->base.read_domains &= ~I915_GEM_DOMAIN_GTT;
	obj->base.write_domain &= ~I915_GEM_DOMAIN_GTT;

	trace_i915_gem_object_change_domain(obj,
					    old_read_domains,
					    old_write_domain);
}

/**
 * Unbinds an object from the GTT aperture.
 */
int
i915_gem_object_unbind(struct drm_i915_gem_object *obj)
{
	drm_i915_private_t *dev_priv = obj->base.dev->dev_private;
	int ret = 0;

	if (obj->gtt_space == NULL)
		return 0;

	if (obj->pin_count)
		return -EBUSY;

	ret = i915_gem_object_finish_gpu(obj);
	if (ret)
		return ret;
	/* Continue on if we fail due to EIO, the GPU is hung so we
	 * should be safe and we need to cleanup or else we might
	 * cause memory corruption through use-after-free.
	 */

	i915_gem_object_finish_gtt(obj);

	/* Move the object to the CPU domain to ensure that
	 * any possible CPU writes while it's not in the GTT
	 * are flushed when we go to remap it.
	 */
	if (ret == 0)
		ret = i915_gem_object_set_to_cpu_domain(obj, 1);
	if (ret == -ERESTARTSYS)
		return ret;
	if (ret) {
		/* In the event of a disaster, abandon all caches and
		 * hope for the best.
		 */
		i915_gem_clflush_object(obj);
		obj->base.read_domains = obj->base.write_domain = I915_GEM_DOMAIN_CPU;
	}

	/* release the fence reg _after_ flushing */
	ret = i915_gem_object_put_fence(obj);
	if (ret)
		return ret;

	trace_i915_gem_object_unbind(obj);

	if (obj->has_global_gtt_mapping)
		i915_gem_gtt_unbind_object(obj);
	if (obj->has_aliasing_ppgtt_mapping) {
		i915_ppgtt_unbind_object(dev_priv->mm.aliasing_ppgtt, obj);
		obj->has_aliasing_ppgtt_mapping = 0;
	}
	i915_gem_gtt_finish_object(obj);

	i915_gem_object_put_pages_gtt(obj);

	list_del_init(&obj->gtt_list);
	list_del_init(&obj->mm_list);
	/* Avoid an unnecessary call to unbind on rebind. */
	obj->map_and_fenceable = true;

	drm_mm_put_block(obj->gtt_space);
	obj->gtt_space = NULL;
	obj->gtt_offset = 0;

	if (i915_gem_object_is_purgeable(obj))
		i915_gem_object_truncate(obj);

	return ret;
}

int
i915_gem_flush_ring(struct intel_ring_buffer *ring,
		    uint32_t invalidate_domains,
		    uint32_t flush_domains)
{
	int ret;

	if (((invalidate_domains | flush_domains) & I915_GEM_GPU_DOMAINS) == 0)
		return 0;

	trace_i915_gem_ring_flush(ring, invalidate_domains, flush_domains);

	ret = ring->flush(ring, invalidate_domains, flush_domains);
	if (ret)
		return ret;

	if (flush_domains & I915_GEM_GPU_DOMAINS)
		i915_gem_process_flushing_list(ring, flush_domains);

	return 0;
}

static int i915_ring_idle(struct intel_ring_buffer *ring)
{
	int ret;

	if (list_empty(&ring->gpu_write_list) && list_empty(&ring->active_list))
		return 0;

	if (!list_empty(&ring->gpu_write_list)) {
		ret = i915_gem_flush_ring(ring,
				    I915_GEM_GPU_DOMAINS, I915_GEM_GPU_DOMAINS);
		if (ret)
			return ret;
	}

	return i915_wait_seqno(ring, i915_gem_next_request_seqno(ring));
}

int i915_gpu_idle(struct drm_device *dev)
{
	drm_i915_private_t *dev_priv = dev->dev_private;
	struct intel_ring_buffer *ring;
	int ret, i;

	/* Flush everything onto the inactive list. */
	for_each_ring(ring, dev_priv, i) {
		ret = i915_ring_idle(ring);
		if (ret)
			return ret;

		/* Is the device fubar? */
		if (WARN_ON(!list_empty(&ring->gpu_write_list)))
			return -EBUSY;

		ret = i915_switch_context(ring, NULL, DEFAULT_CONTEXT_ID);
		if (ret)
			return ret;
	}

	return 0;
}

static void sandybridge_write_fence_reg(struct drm_device *dev, int reg,
					struct drm_i915_gem_object *obj)
{
	drm_i915_private_t *dev_priv = dev->dev_private;
	uint64_t val;

	if (obj) {
		u32 size = obj->gtt_space->size;

		val = (uint64_t)((obj->gtt_offset + size - 4096) &
				 0xfffff000) << 32;
		val |= obj->gtt_offset & 0xfffff000;
		val |= (uint64_t)((obj->stride / 128) - 1) <<
			SANDYBRIDGE_FENCE_PITCH_SHIFT;

		if (obj->tiling_mode == I915_TILING_Y)
			val |= 1 << I965_FENCE_TILING_Y_SHIFT;
		val |= I965_FENCE_REG_VALID;
	} else
		val = 0;

	I915_WRITE64(FENCE_REG_SANDYBRIDGE_0 + reg * 8, val);
	POSTING_READ(FENCE_REG_SANDYBRIDGE_0 + reg * 8);
}

static void i965_write_fence_reg(struct drm_device *dev, int reg,
				 struct drm_i915_gem_object *obj)
{
	drm_i915_private_t *dev_priv = dev->dev_private;
	uint64_t val;

	if (obj) {
		u32 size = obj->gtt_space->size;

		val = (uint64_t)((obj->gtt_offset + size - 4096) &
				 0xfffff000) << 32;
		val |= obj->gtt_offset & 0xfffff000;
		val |= ((obj->stride / 128) - 1) << I965_FENCE_PITCH_SHIFT;
		if (obj->tiling_mode == I915_TILING_Y)
			val |= 1 << I965_FENCE_TILING_Y_SHIFT;
		val |= I965_FENCE_REG_VALID;
	} else
		val = 0;

	I915_WRITE64(FENCE_REG_965_0 + reg * 8, val);
	POSTING_READ(FENCE_REG_965_0 + reg * 8);
}

static void i915_write_fence_reg(struct drm_device *dev, int reg,
				 struct drm_i915_gem_object *obj)
{
	drm_i915_private_t *dev_priv = dev->dev_private;
	u32 val;

	if (obj) {
		u32 size = obj->gtt_space->size;
		int pitch_val;
		int tile_width;

		WARN((obj->gtt_offset & ~I915_FENCE_START_MASK) ||
		     (size & -size) != size ||
		     (obj->gtt_offset & (size - 1)),
		     "object 0x%08x [fenceable? %d] not 1M or pot-size (0x%08x) aligned\n",
		     obj->gtt_offset, obj->map_and_fenceable, size);

		if (obj->tiling_mode == I915_TILING_Y && HAS_128_BYTE_Y_TILING(dev))
			tile_width = 128;
		else
			tile_width = 512;

		/* Note: pitch better be a power of two tile widths */
		pitch_val = obj->stride / tile_width;
		pitch_val = ffs(pitch_val) - 1;

		val = obj->gtt_offset;
		if (obj->tiling_mode == I915_TILING_Y)
			val |= 1 << I830_FENCE_TILING_Y_SHIFT;
		val |= I915_FENCE_SIZE_BITS(size);
		val |= pitch_val << I830_FENCE_PITCH_SHIFT;
		val |= I830_FENCE_REG_VALID;
	} else
		val = 0;

	if (reg < 8)
		reg = FENCE_REG_830_0 + reg * 4;
	else
		reg = FENCE_REG_945_8 + (reg - 8) * 4;

	I915_WRITE(reg, val);
	POSTING_READ(reg);
}

static void i830_write_fence_reg(struct drm_device *dev, int reg,
				struct drm_i915_gem_object *obj)
{
	drm_i915_private_t *dev_priv = dev->dev_private;
	uint32_t val;

	if (obj) {
		u32 size = obj->gtt_space->size;
		uint32_t pitch_val;

		WARN((obj->gtt_offset & ~I830_FENCE_START_MASK) ||
		     (size & -size) != size ||
		     (obj->gtt_offset & (size - 1)),
		     "object 0x%08x not 512K or pot-size 0x%08x aligned\n",
		     obj->gtt_offset, size);

		pitch_val = obj->stride / 128;
		pitch_val = ffs(pitch_val) - 1;

		val = obj->gtt_offset;
		if (obj->tiling_mode == I915_TILING_Y)
			val |= 1 << I830_FENCE_TILING_Y_SHIFT;
		val |= I830_FENCE_SIZE_BITS(size);
		val |= pitch_val << I830_FENCE_PITCH_SHIFT;
		val |= I830_FENCE_REG_VALID;
	} else
		val = 0;

	I915_WRITE(FENCE_REG_830_0 + reg * 4, val);
	POSTING_READ(FENCE_REG_830_0 + reg * 4);
}

static void i915_gem_write_fence(struct drm_device *dev, int reg,
				 struct drm_i915_gem_object *obj)
{
	switch (INTEL_INFO(dev)->gen) {
	case 7:
	case 6: sandybridge_write_fence_reg(dev, reg, obj); break;
	case 5:
	case 4: i965_write_fence_reg(dev, reg, obj); break;
	case 3: i915_write_fence_reg(dev, reg, obj); break;
	case 2: i830_write_fence_reg(dev, reg, obj); break;
	default: break;
	}
}

static inline int fence_number(struct drm_i915_private *dev_priv,
			       struct drm_i915_fence_reg *fence)
{
	return fence - dev_priv->fence_regs;
}

static void i915_gem_object_update_fence(struct drm_i915_gem_object *obj,
					 struct drm_i915_fence_reg *fence,
					 bool enable)
{
	struct drm_i915_private *dev_priv = obj->base.dev->dev_private;
	int reg = fence_number(dev_priv, fence);

	i915_gem_write_fence(obj->base.dev, reg, enable ? obj : NULL);

	if (enable) {
		obj->fence_reg = reg;
		fence->obj = obj;
		list_move_tail(&fence->lru_list, &dev_priv->mm.fence_list);
	} else {
		obj->fence_reg = I915_FENCE_REG_NONE;
		fence->obj = NULL;
		list_del_init(&fence->lru_list);
	}
}

static int
i915_gem_object_flush_fence(struct drm_i915_gem_object *obj)
{
	int ret;

	if (obj->fenced_gpu_access) {
		if (obj->base.write_domain & I915_GEM_GPU_DOMAINS) {
			ret = i915_gem_flush_ring(obj->ring,
						  0, obj->base.write_domain);
			if (ret)
				return ret;
		}

		obj->fenced_gpu_access = false;
	}

	if (obj->last_fenced_seqno) {
		ret = i915_wait_seqno(obj->ring, obj->last_fenced_seqno);
		if (ret)
			return ret;

		obj->last_fenced_seqno = 0;
	}

	/* Ensure that all CPU reads are completed before installing a fence
	 * and all writes before removing the fence.
	 */
	if (obj->base.read_domains & I915_GEM_DOMAIN_GTT)
		mb();

	return 0;
}

int
i915_gem_object_put_fence(struct drm_i915_gem_object *obj)
{
	struct drm_i915_private *dev_priv = obj->base.dev->dev_private;
	int ret;

	ret = i915_gem_object_flush_fence(obj);
	if (ret)
		return ret;

	if (obj->fence_reg == I915_FENCE_REG_NONE)
		return 0;

	i915_gem_object_update_fence(obj,
				     &dev_priv->fence_regs[obj->fence_reg],
				     false);
	i915_gem_object_fence_lost(obj);

	return 0;
}

static struct drm_i915_fence_reg *
i915_find_fence_reg(struct drm_device *dev)
{
	struct drm_i915_private *dev_priv = dev->dev_private;
	struct drm_i915_fence_reg *reg, *avail;
	int i;

	/* First try to find a free reg */
	avail = NULL;
	for (i = dev_priv->fence_reg_start; i < dev_priv->num_fence_regs; i++) {
		reg = &dev_priv->fence_regs[i];
		if (!reg->obj)
			return reg;

		if (!reg->pin_count)
			avail = reg;
	}

	if (avail == NULL)
		return NULL;

	/* None available, try to steal one or wait for a user to finish */
	list_for_each_entry(reg, &dev_priv->mm.fence_list, lru_list) {
		if (reg->pin_count)
			continue;

		return reg;
	}

	return NULL;
}

/**
 * i915_gem_object_get_fence - set up fencing for an object
 * @obj: object to map through a fence reg
 *
 * When mapping objects through the GTT, userspace wants to be able to write
 * to them without having to worry about swizzling if the object is tiled.
 * This function walks the fence regs looking for a free one for @obj,
 * stealing one if it can't find any.
 *
 * It then sets up the reg based on the object's properties: address, pitch
 * and tiling format.
 *
 * For an untiled surface, this removes any existing fence.
 */
int
i915_gem_object_get_fence(struct drm_i915_gem_object *obj)
{
	struct drm_device *dev = obj->base.dev;
	struct drm_i915_private *dev_priv = dev->dev_private;
	bool enable = obj->tiling_mode != I915_TILING_NONE;
	struct drm_i915_fence_reg *reg;
	int ret;

	/* Have we updated the tiling parameters upon the object and so
	 * will need to serialise the write to the associated fence register?
	 */
	if (obj->fence_dirty) {
		ret = i915_gem_object_flush_fence(obj);
		if (ret)
			return ret;
	}

	/* Just update our place in the LRU if our fence is getting reused. */
	if (obj->fence_reg != I915_FENCE_REG_NONE) {
		reg = &dev_priv->fence_regs[obj->fence_reg];
		if (!obj->fence_dirty) {
			list_move_tail(&reg->lru_list,
				       &dev_priv->mm.fence_list);
			return 0;
		}
	} else if (enable) {
		reg = i915_find_fence_reg(dev);
		if (reg == NULL)
			return -EDEADLK;

		if (reg->obj) {
			struct drm_i915_gem_object *old = reg->obj;

			ret = i915_gem_object_flush_fence(old);
			if (ret)
				return ret;

			i915_gem_object_fence_lost(old);
		}
	} else
		return 0;

	i915_gem_object_update_fence(obj, reg, enable);
	obj->fence_dirty = false;

	return 0;
}

/**
 * Finds free space in the GTT aperture and binds the object there.
 */
static int
i915_gem_object_bind_to_gtt(struct drm_i915_gem_object *obj,
			    unsigned alignment,
			    bool map_and_fenceable)
{
	struct drm_device *dev = obj->base.dev;
	drm_i915_private_t *dev_priv = dev->dev_private;
	struct drm_mm_node *free_space;
	gfp_t gfpmask = __GFP_NORETRY | __GFP_NOWARN;
	u32 size, fence_size, fence_alignment, unfenced_alignment;
	bool mappable, fenceable;
	int ret;

	if (obj->madv != I915_MADV_WILLNEED) {
		DRM_ERROR("Attempting to bind a purgeable object\n");
		return -EINVAL;
	}

	fence_size = i915_gem_get_gtt_size(dev,
					   obj->base.size,
					   obj->tiling_mode);
	fence_alignment = i915_gem_get_gtt_alignment(dev,
						     obj->base.size,
						     obj->tiling_mode);
	unfenced_alignment =
		i915_gem_get_unfenced_gtt_alignment(dev,
						    obj->base.size,
						    obj->tiling_mode);

	if (alignment == 0)
		alignment = map_and_fenceable ? fence_alignment :
						unfenced_alignment;
	if (map_and_fenceable && alignment & (fence_alignment - 1)) {
		DRM_ERROR("Invalid object alignment requested %u\n", alignment);
		return -EINVAL;
	}

	size = map_and_fenceable ? fence_size : obj->base.size;

	/* If the object is bigger than the entire aperture, reject it early
	 * before evicting everything in a vain attempt to find space.
	 */
	if (obj->base.size >
	    (map_and_fenceable ? dev_priv->mm.gtt_mappable_end : dev_priv->mm.gtt_total)) {
		DRM_ERROR("Attempting to bind an object larger than the aperture\n");
		return -E2BIG;
	}

 search_free:
	if (map_and_fenceable)
		free_space =
			drm_mm_search_free_in_range(&dev_priv->mm.gtt_space,
						    size, alignment, 0,
						    dev_priv->mm.gtt_mappable_end,
						    0);
	else
		free_space = drm_mm_search_free(&dev_priv->mm.gtt_space,
						size, alignment, 0);

	if (free_space != NULL) {
		if (map_and_fenceable)
			obj->gtt_space =
				drm_mm_get_block_range_generic(free_space,
							       size, alignment, 0,
							       dev_priv->mm.gtt_mappable_end,
							       0);
		else
			obj->gtt_space =
				drm_mm_get_block(free_space, size, alignment);
	}
	if (obj->gtt_space == NULL) {
		/* If the gtt is empty and we're still having trouble
		 * fitting our object in, we're out of memory.
		 */
		ret = i915_gem_evict_something(dev, size, alignment,
					       map_and_fenceable);
		if (ret)
			return ret;

		goto search_free;
	}

	ret = i915_gem_object_get_pages_gtt(obj, gfpmask);
	if (ret) {
		drm_mm_put_block(obj->gtt_space);
		obj->gtt_space = NULL;

		if (ret == -ENOMEM) {
			/* first try to reclaim some memory by clearing the GTT */
			ret = i915_gem_evict_everything(dev, false);
			if (ret) {
				/* now try to shrink everyone else */
				if (gfpmask) {
					gfpmask = 0;
					goto search_free;
				}

				return -ENOMEM;
			}

			goto search_free;
		}

		return ret;
	}

	ret = i915_gem_gtt_prepare_object(obj);
	if (ret) {
		i915_gem_object_put_pages_gtt(obj);
		drm_mm_put_block(obj->gtt_space);
		obj->gtt_space = NULL;

		if (i915_gem_evict_everything(dev, false))
			return ret;

		goto search_free;
	}

	if (!dev_priv->mm.aliasing_ppgtt)
		i915_gem_gtt_bind_object(obj, obj->cache_level);

	list_add_tail(&obj->gtt_list, &dev_priv->mm.gtt_list);
	list_add_tail(&obj->mm_list, &dev_priv->mm.inactive_list);

	/* Assert that the object is not currently in any GPU domain. As it
	 * wasn't in the GTT, there shouldn't be any way it could have been in
	 * a GPU cache
	 */
	BUG_ON(obj->base.read_domains & I915_GEM_GPU_DOMAINS);
	BUG_ON(obj->base.write_domain & I915_GEM_GPU_DOMAINS);

	obj->gtt_offset = obj->gtt_space->start;

	fenceable =
		obj->gtt_space->size == fence_size &&
		(obj->gtt_space->start & (fence_alignment - 1)) == 0;

	mappable =
		obj->gtt_offset + obj->base.size <= dev_priv->mm.gtt_mappable_end;

	obj->map_and_fenceable = mappable && fenceable;

	trace_i915_gem_object_bind(obj, map_and_fenceable);
	return 0;
}

void
i915_gem_clflush_object(struct drm_i915_gem_object *obj)
{
	/* If we don't have a page list set up, then we're not pinned
	 * to GPU, and we can ignore the cache flush because it'll happen
	 * again at bind time.
	 */
	if (obj->pages == NULL)
		return;

	/* If the GPU is snooping the contents of the CPU cache,
	 * we do not need to manually clear the CPU cache lines.  However,
	 * the caches are only snooped when the render cache is
	 * flushed/invalidated.  As we always have to emit invalidations
	 * and flushes when moving into and out of the RENDER domain, correct
	 * snooping behaviour occurs naturally as the result of our domain
	 * tracking.
	 */
	if (obj->cache_level != I915_CACHE_NONE)
		return;

	trace_i915_gem_object_clflush(obj);

	drm_clflush_pages(obj->pages, obj->base.size / PAGE_SIZE);
}

/** Flushes any GPU write domain for the object if it's dirty. */
static int
i915_gem_object_flush_gpu_write_domain(struct drm_i915_gem_object *obj)
{
	if ((obj->base.write_domain & I915_GEM_GPU_DOMAINS) == 0)
		return 0;

	/* Queue the GPU write cache flushing we need. */
	return i915_gem_flush_ring(obj->ring, 0, obj->base.write_domain);
}

/** Flushes the GTT write domain for the object if it's dirty. */
static void
i915_gem_object_flush_gtt_write_domain(struct drm_i915_gem_object *obj)
{
	uint32_t old_write_domain;

	if (obj->base.write_domain != I915_GEM_DOMAIN_GTT)
		return;

	/* No actual flushing is required for the GTT write domain.  Writes
	 * to it immediately go to main memory as far as we know, so there's
	 * no chipset flush.  It also doesn't land in render cache.
	 *
	 * However, we do have to enforce the order so that all writes through
	 * the GTT land before any writes to the device, such as updates to
	 * the GATT itself.
	 */
	wmb();

	old_write_domain = obj->base.write_domain;
	obj->base.write_domain = 0;

	trace_i915_gem_object_change_domain(obj,
					    obj->base.read_domains,
					    old_write_domain);
}

/** Flushes the CPU write domain for the object if it's dirty. */
static void
i915_gem_object_flush_cpu_write_domain(struct drm_i915_gem_object *obj)
{
	uint32_t old_write_domain;

	if (obj->base.write_domain != I915_GEM_DOMAIN_CPU)
		return;

	i915_gem_clflush_object(obj);
	intel_gtt_chipset_flush();
	old_write_domain = obj->base.write_domain;
	obj->base.write_domain = 0;

	trace_i915_gem_object_change_domain(obj,
					    obj->base.read_domains,
					    old_write_domain);
}

/**
 * Moves a single object to the GTT read, and possibly write domain.
 *
 * This function returns when the move is complete, including waiting on
 * flushes to occur.
 */
int
i915_gem_object_set_to_gtt_domain(struct drm_i915_gem_object *obj, bool write)
{
	drm_i915_private_t *dev_priv = obj->base.dev->dev_private;
	uint32_t old_write_domain, old_read_domains;
	int ret;

	/* Not valid to be called on unbound objects. */
	if (obj->gtt_space == NULL)
		return -EINVAL;

	if (obj->base.write_domain == I915_GEM_DOMAIN_GTT)
		return 0;

	ret = i915_gem_object_flush_gpu_write_domain(obj);
	if (ret)
		return ret;

	if (obj->pending_gpu_write || write) {
		ret = i915_gem_object_wait_rendering(obj);
		if (ret)
			return ret;
	}

	i915_gem_object_flush_cpu_write_domain(obj);

	old_write_domain = obj->base.write_domain;
	old_read_domains = obj->base.read_domains;

	/* It should now be out of any other write domains, and we can update
	 * the domain values for our changes.
	 */
	BUG_ON((obj->base.write_domain & ~I915_GEM_DOMAIN_GTT) != 0);
	obj->base.read_domains |= I915_GEM_DOMAIN_GTT;
	if (write) {
		obj->base.read_domains = I915_GEM_DOMAIN_GTT;
		obj->base.write_domain = I915_GEM_DOMAIN_GTT;
		obj->dirty = 1;
	}

	trace_i915_gem_object_change_domain(obj,
					    old_read_domains,
					    old_write_domain);

	/* And bump the LRU for this access */
	if (i915_gem_object_is_inactive(obj))
		list_move_tail(&obj->mm_list, &dev_priv->mm.inactive_list);

	return 0;
}

int i915_gem_object_set_cache_level(struct drm_i915_gem_object *obj,
				    enum i915_cache_level cache_level)
{
	struct drm_device *dev = obj->base.dev;
	drm_i915_private_t *dev_priv = dev->dev_private;
	int ret;

	if (obj->cache_level == cache_level)
		return 0;

	if (obj->pin_count) {
		DRM_DEBUG("can not change the cache level of pinned objects\n");
		return -EBUSY;
	}

	if (obj->gtt_space) {
		ret = i915_gem_object_finish_gpu(obj);
		if (ret)
			return ret;

		i915_gem_object_finish_gtt(obj);

		/* Before SandyBridge, you could not use tiling or fence
		 * registers with snooped memory, so relinquish any fences
		 * currently pointing to our region in the aperture.
		 */
		if (INTEL_INFO(obj->base.dev)->gen < 6) {
			ret = i915_gem_object_put_fence(obj);
			if (ret)
				return ret;
		}

		if (obj->has_global_gtt_mapping)
			i915_gem_gtt_bind_object(obj, cache_level);
		if (obj->has_aliasing_ppgtt_mapping)
			i915_ppgtt_bind_object(dev_priv->mm.aliasing_ppgtt,
					       obj, cache_level);
	}

	if (cache_level == I915_CACHE_NONE) {
		u32 old_read_domains, old_write_domain;

		/* If we're coming from LLC cached, then we haven't
		 * actually been tracking whether the data is in the
		 * CPU cache or not, since we only allow one bit set
		 * in obj->write_domain and have been skipping the clflushes.
		 * Just set it to the CPU cache for now.
		 */
		WARN_ON(obj->base.write_domain & ~I915_GEM_DOMAIN_CPU);
		WARN_ON(obj->base.read_domains & ~I915_GEM_DOMAIN_CPU);

		old_read_domains = obj->base.read_domains;
		old_write_domain = obj->base.write_domain;

		obj->base.read_domains = I915_GEM_DOMAIN_CPU;
		obj->base.write_domain = I915_GEM_DOMAIN_CPU;

		trace_i915_gem_object_change_domain(obj,
						    old_read_domains,
						    old_write_domain);
	}

	obj->cache_level = cache_level;
	return 0;
}

/*
 * Prepare buffer for display plane (scanout, cursors, etc).
 * Can be called from an uninterruptible phase (modesetting) and allows
 * any flushes to be pipelined (for pageflips).
 */
int
i915_gem_object_pin_to_display_plane(struct drm_i915_gem_object *obj,
				     u32 alignment,
				     struct intel_ring_buffer *pipelined)
{
	u32 old_read_domains, old_write_domain;
	int ret;

	ret = i915_gem_object_flush_gpu_write_domain(obj);
	if (ret)
		return ret;

	if (pipelined != obj->ring) {
		ret = i915_gem_object_sync(obj, pipelined);
		if (ret)
			return ret;
	}

	/* The display engine is not coherent with the LLC cache on gen6.  As
	 * a result, we make sure that the pinning that is about to occur is
	 * done with uncached PTEs. This is lowest common denominator for all
	 * chipsets.
	 *
	 * However for gen6+, we could do better by using the GFDT bit instead
	 * of uncaching, which would allow us to flush all the LLC-cached data
	 * with that bit in the PTE to main memory with just one PIPE_CONTROL.
	 */
	ret = i915_gem_object_set_cache_level(obj, I915_CACHE_NONE);
	if (ret)
		return ret;

	/* As the user may map the buffer once pinned in the display plane
	 * (e.g. libkms for the bootup splash), we have to ensure that we
	 * always use map_and_fenceable for all scanout buffers.
	 */
	ret = i915_gem_object_pin(obj, alignment, true);
	if (ret)
		return ret;

	i915_gem_object_flush_cpu_write_domain(obj);

	old_write_domain = obj->base.write_domain;
	old_read_domains = obj->base.read_domains;

	/* It should now be out of any other write domains, and we can update
	 * the domain values for our changes.
	 */
	BUG_ON((obj->base.write_domain & ~I915_GEM_DOMAIN_GTT) != 0);
	obj->base.read_domains |= I915_GEM_DOMAIN_GTT;

	trace_i915_gem_object_change_domain(obj,
					    old_read_domains,
					    old_write_domain);

	return 0;
}

int
i915_gem_object_finish_gpu(struct drm_i915_gem_object *obj)
{
	int ret;

	if ((obj->base.read_domains & I915_GEM_GPU_DOMAINS) == 0)
		return 0;

	if (obj->base.write_domain & I915_GEM_GPU_DOMAINS) {
		ret = i915_gem_flush_ring(obj->ring, 0, obj->base.write_domain);
		if (ret)
			return ret;
	}

	ret = i915_gem_object_wait_rendering(obj);
	if (ret)
		return ret;

	/* Ensure that we invalidate the GPU's caches and TLBs. */
	obj->base.read_domains &= ~I915_GEM_GPU_DOMAINS;
	return 0;
}

/**
 * Moves a single object to the CPU read, and possibly write domain.
 *
 * This function returns when the move is complete, including waiting on
 * flushes to occur.
 */
int
i915_gem_object_set_to_cpu_domain(struct drm_i915_gem_object *obj, bool write)
{
	uint32_t old_write_domain, old_read_domains;
	int ret;

	if (obj->base.write_domain == I915_GEM_DOMAIN_CPU)
		return 0;

	ret = i915_gem_object_flush_gpu_write_domain(obj);
	if (ret)
		return ret;

	if (write || obj->pending_gpu_write) {
		ret = i915_gem_object_wait_rendering(obj);
		if (ret)
			return ret;
	}

	i915_gem_object_flush_gtt_write_domain(obj);

	old_write_domain = obj->base.write_domain;
	old_read_domains = obj->base.read_domains;

	/* Flush the CPU cache if it's still invalid. */
	if ((obj->base.read_domains & I915_GEM_DOMAIN_CPU) == 0) {
		i915_gem_clflush_object(obj);

		obj->base.read_domains |= I915_GEM_DOMAIN_CPU;
	}

	/* It should now be out of any other write domains, and we can update
	 * the domain values for our changes.
	 */
	BUG_ON((obj->base.write_domain & ~I915_GEM_DOMAIN_CPU) != 0);

	/* If we're writing through the CPU, then the GPU read domains will
	 * need to be invalidated at next use.
	 */
	if (write) {
		obj->base.read_domains = I915_GEM_DOMAIN_CPU;
		obj->base.write_domain = I915_GEM_DOMAIN_CPU;
	}

	trace_i915_gem_object_change_domain(obj,
					    old_read_domains,
					    old_write_domain);

	return 0;
}

/* Throttle our rendering by waiting until the ring has completed our requests
 * emitted over 20 msec ago.
 *
 * Note that if we were to use the current jiffies each time around the loop,
 * we wouldn't escape the function with any frames outstanding if the time to
 * render a frame was over 20ms.
 *
 * This should get us reasonable parallelism between CPU and GPU but also
 * relatively low latency when blocking on a particular request to finish.
 */
static int
i915_gem_ring_throttle(struct drm_device *dev, struct drm_file *file)
{
	struct drm_i915_private *dev_priv = dev->dev_private;
	struct drm_i915_file_private *file_priv = file->driver_priv;
	unsigned long recent_enough = jiffies - msecs_to_jiffies(20);
	struct drm_i915_gem_request *request;
	struct intel_ring_buffer *ring = NULL;
	u32 seqno = 0;
	int ret;

	if (atomic_read(&dev_priv->mm.wedged))
		return -EIO;

	spin_lock(&file_priv->mm.lock);
	list_for_each_entry(request, &file_priv->mm.request_list, client_list) {
		if (time_after_eq(request->emitted_jiffies, recent_enough))
			break;

		ring = request->ring;
		seqno = request->seqno;
	}
	spin_unlock(&file_priv->mm.lock);

	if (seqno == 0)
		return 0;

	ret = __wait_seqno(ring, seqno, true, NULL);
	if (ret == 0)
		queue_delayed_work(dev_priv->wq, &dev_priv->mm.retire_work, 0);

	return ret;
}

int
i915_gem_object_pin(struct drm_i915_gem_object *obj,
		    uint32_t alignment,
		    bool map_and_fenceable)
{
	int ret;

	BUG_ON(obj->pin_count == DRM_I915_GEM_OBJECT_MAX_PIN_COUNT);

	if (obj->gtt_space != NULL) {
		if ((alignment && obj->gtt_offset & (alignment - 1)) ||
		    (map_and_fenceable && !obj->map_and_fenceable)) {
			WARN(obj->pin_count,
			     "bo is already pinned with incorrect alignment:"
			     " offset=%x, req.alignment=%x, req.map_and_fenceable=%d,"
			     " obj->map_and_fenceable=%d\n",
			     obj->gtt_offset, alignment,
			     map_and_fenceable,
			     obj->map_and_fenceable);
			ret = i915_gem_object_unbind(obj);
			if (ret)
				return ret;
		}
	}

	if (obj->gtt_space == NULL) {
		ret = i915_gem_object_bind_to_gtt(obj, alignment,
						  map_and_fenceable);
		if (ret)
			return ret;
	}

	if (!obj->has_global_gtt_mapping && map_and_fenceable)
		i915_gem_gtt_bind_object(obj, obj->cache_level);

	obj->pin_count++;
	obj->pin_mappable |= map_and_fenceable;

	return 0;
}

void
i915_gem_object_unpin(struct drm_i915_gem_object *obj)
{
	BUG_ON(obj->pin_count == 0);
	BUG_ON(obj->gtt_space == NULL);

	if (--obj->pin_count == 0)
		obj->pin_mappable = false;
}

int
i915_gem_pin_ioctl(struct drm_device *dev, void *data,
		   struct drm_file *file)
{
	struct drm_i915_gem_pin *args = data;
	struct drm_i915_gem_object *obj;
	int ret;

	ret = i915_mutex_lock_interruptible(dev);
	if (ret)
		return ret;

	obj = to_intel_bo(drm_gem_object_lookup(dev, file, args->handle));
	if (&obj->base == NULL) {
		ret = -ENOENT;
		goto unlock;
	}

	if (obj->madv != I915_MADV_WILLNEED) {
		DRM_ERROR("Attempting to pin a purgeable buffer\n");
		ret = -EINVAL;
		goto out;
	}

	if (obj->pin_filp != NULL && obj->pin_filp != file) {
		DRM_ERROR("Already pinned in i915_gem_pin_ioctl(): %d\n",
			  args->handle);
		ret = -EINVAL;
		goto out;
	}

	obj->user_pin_count++;
	obj->pin_filp = file;
	if (obj->user_pin_count == 1) {
		ret = i915_gem_object_pin(obj, args->alignment, true);
		if (ret)
			goto out;
	}

	/* XXX - flush the CPU caches for pinned objects
	 * as the X server doesn't manage domains yet
	 */
	i915_gem_object_flush_cpu_write_domain(obj);
	args->offset = obj->gtt_offset;
out:
	drm_gem_object_unreference(&obj->base);
unlock:
	mutex_unlock(&dev->struct_mutex);
	return ret;
}

int
i915_gem_unpin_ioctl(struct drm_device *dev, void *data,
		     struct drm_file *file)
{
	struct drm_i915_gem_pin *args = data;
	struct drm_i915_gem_object *obj;
	int ret;

	ret = i915_mutex_lock_interruptible(dev);
	if (ret)
		return ret;

	obj = to_intel_bo(drm_gem_object_lookup(dev, file, args->handle));
	if (&obj->base == NULL) {
		ret = -ENOENT;
		goto unlock;
	}

	if (obj->pin_filp != file) {
		DRM_ERROR("Not pinned by caller in i915_gem_pin_ioctl(): %d\n",
			  args->handle);
		ret = -EINVAL;
		goto out;
	}
	obj->user_pin_count--;
	if (obj->user_pin_count == 0) {
		obj->pin_filp = NULL;
		i915_gem_object_unpin(obj);
	}

out:
	drm_gem_object_unreference(&obj->base);
unlock:
	mutex_unlock(&dev->struct_mutex);
	return ret;
}

int
i915_gem_busy_ioctl(struct drm_device *dev, void *data,
		    struct drm_file *file)
{
	struct drm_i915_gem_busy *args = data;
	struct drm_i915_gem_object *obj;
	int ret;

	ret = i915_mutex_lock_interruptible(dev);
	if (ret)
		return ret;

	obj = to_intel_bo(drm_gem_object_lookup(dev, file, args->handle));
	if (&obj->base == NULL) {
		ret = -ENOENT;
		goto unlock;
	}

	/* Count all active objects as busy, even if they are currently not used
	 * by the gpu. Users of this interface expect objects to eventually
	 * become non-busy without any further actions, therefore emit any
	 * necessary flushes here.
	 */
	ret = i915_gem_object_flush_active(obj);

	args->busy = obj->active;

	drm_gem_object_unreference(&obj->base);
unlock:
	mutex_unlock(&dev->struct_mutex);
	return ret;
}

int
i915_gem_throttle_ioctl(struct drm_device *dev, void *data,
			struct drm_file *file_priv)
{
	return i915_gem_ring_throttle(dev, file_priv);
}

int
i915_gem_madvise_ioctl(struct drm_device *dev, void *data,
		       struct drm_file *file_priv)
{
	struct drm_i915_gem_madvise *args = data;
	struct drm_i915_gem_object *obj;
	int ret;

	switch (args->madv) {
	case I915_MADV_DONTNEED:
	case I915_MADV_WILLNEED:
	    break;
	default:
	    return -EINVAL;
	}

	ret = i915_mutex_lock_interruptible(dev);
	if (ret)
		return ret;

	obj = to_intel_bo(drm_gem_object_lookup(dev, file_priv, args->handle));
	if (&obj->base == NULL) {
		ret = -ENOENT;
		goto unlock;
	}

	if (obj->pin_count) {
		ret = -EINVAL;
		goto out;
	}

	if (obj->madv != __I915_MADV_PURGED)
		obj->madv = args->madv;

	/* if the object is no longer bound, discard its backing storage */
	if (i915_gem_object_is_purgeable(obj) &&
	    obj->gtt_space == NULL)
		i915_gem_object_truncate(obj);

	args->retained = obj->madv != __I915_MADV_PURGED;

out:
	drm_gem_object_unreference(&obj->base);
unlock:
	mutex_unlock(&dev->struct_mutex);
	return ret;
}

struct drm_i915_gem_object *i915_gem_alloc_object(struct drm_device *dev,
						  size_t size)
{
	struct drm_i915_private *dev_priv = dev->dev_private;
	struct drm_i915_gem_object *obj;
	struct address_space *mapping;
	u32 mask;

	obj = kzalloc(sizeof(*obj), GFP_KERNEL);
	if (obj == NULL)
		return NULL;

	if (drm_gem_object_init(dev, &obj->base, size) != 0) {
		kfree(obj);
		return NULL;
	}

	mask = GFP_HIGHUSER | __GFP_RECLAIMABLE;
	if (IS_CRESTLINE(dev) || IS_BROADWATER(dev)) {
		/* 965gm cannot relocate objects above 4GiB. */
		mask &= ~__GFP_HIGHMEM;
		mask |= __GFP_DMA32;
	}

	mapping = obj->base.filp->f_path.dentry->d_inode->i_mapping;
	mapping_set_gfp_mask(mapping, mask);

	i915_gem_info_add_obj(dev_priv, size);

	obj->base.write_domain = I915_GEM_DOMAIN_CPU;
	obj->base.read_domains = I915_GEM_DOMAIN_CPU;

	if (HAS_LLC(dev)) {
		/* On some devices, we can have the GPU use the LLC (the CPU
		 * cache) for about a 10% performance improvement
		 * compared to uncached.  Graphics requests other than
		 * display scanout are coherent with the CPU in
		 * accessing this cache.  This means in this mode we
		 * don't need to clflush on the CPU side, and on the
		 * GPU side we only need to flush internal caches to
		 * get data visible to the CPU.
		 *
		 * However, we maintain the display planes as UC, and so
		 * need to rebind when first used as such.
		 */
		obj->cache_level = I915_CACHE_LLC;
	} else
		obj->cache_level = I915_CACHE_NONE;

	obj->base.driver_private = NULL;
	obj->fence_reg = I915_FENCE_REG_NONE;
	INIT_LIST_HEAD(&obj->mm_list);
	INIT_LIST_HEAD(&obj->gtt_list);
	INIT_LIST_HEAD(&obj->ring_list);
	INIT_LIST_HEAD(&obj->exec_list);
	INIT_LIST_HEAD(&obj->gpu_write_list);
	obj->madv = I915_MADV_WILLNEED;
	/* Avoid an unnecessary call to unbind on the first bind. */
	obj->map_and_fenceable = true;

	return obj;
}

int i915_gem_init_object(struct drm_gem_object *obj)
{
	BUG();

	return 0;
}

void i915_gem_free_object(struct drm_gem_object *gem_obj)
{
	struct drm_i915_gem_object *obj = to_intel_bo(gem_obj);
	struct drm_device *dev = obj->base.dev;
	drm_i915_private_t *dev_priv = dev->dev_private;

	trace_i915_gem_object_destroy(obj);

	if (gem_obj->import_attach)
		drm_prime_gem_destroy(gem_obj, obj->sg_table);

	if (obj->phys_obj)
		i915_gem_detach_phys_object(dev, obj);

	obj->pin_count = 0;
	if (WARN_ON(i915_gem_object_unbind(obj) == -ERESTARTSYS)) {
		bool was_interruptible;

		was_interruptible = dev_priv->mm.interruptible;
		dev_priv->mm.interruptible = false;

		WARN_ON(i915_gem_object_unbind(obj));

		dev_priv->mm.interruptible = was_interruptible;
	}

	if (obj->base.map_list.map)
		drm_gem_free_mmap_offset(&obj->base);

	drm_gem_object_release(&obj->base);
	i915_gem_info_remove_obj(dev_priv, obj->base.size);

	kfree(obj->bit_17);
	kfree(obj);
}

int
i915_gem_idle(struct drm_device *dev)
{
	drm_i915_private_t *dev_priv = dev->dev_private;
	int ret;

	mutex_lock(&dev->struct_mutex);

	if (dev_priv->mm.suspended) {
		mutex_unlock(&dev->struct_mutex);
		return 0;
	}

	ret = i915_gpu_idle(dev);
	if (ret) {
		mutex_unlock(&dev->struct_mutex);
		return ret;
	}
	i915_gem_retire_requests(dev);

	/* Under UMS, be paranoid and evict. */
	if (!drm_core_check_feature(dev, DRIVER_MODESET))
		i915_gem_evict_everything(dev, false);

	i915_gem_reset_fences(dev);

	/* Hack!  Don't let anybody do execbuf while we don't control the chip.
	 * We need to replace this with a semaphore, or something.
	 * And not confound mm.suspended!
	 */
	dev_priv->mm.suspended = 1;
	del_timer_sync(&dev_priv->hangcheck_timer);

	i915_kernel_lost_context(dev);
	i915_gem_cleanup_ringbuffer(dev);

	mutex_unlock(&dev->struct_mutex);

	/* Cancel the retire work handler, which should be idle now. */
	cancel_delayed_work_sync(&dev_priv->mm.retire_work);

	return 0;
}

void i915_gem_l3_remap(struct drm_device *dev)
{
	drm_i915_private_t *dev_priv = dev->dev_private;
	u32 misccpctl;
	int i;

	if (!IS_IVYBRIDGE(dev))
		return;

	if (!dev_priv->mm.l3_remap_info)
		return;

	misccpctl = I915_READ(GEN7_MISCCPCTL);
	I915_WRITE(GEN7_MISCCPCTL, misccpctl & ~GEN7_DOP_CLOCK_GATE_ENABLE);
	POSTING_READ(GEN7_MISCCPCTL);

	for (i = 0; i < GEN7_L3LOG_SIZE; i += 4) {
		u32 remap = I915_READ(GEN7_L3LOG_BASE + i);
		if (remap && remap != dev_priv->mm.l3_remap_info[i/4])
			DRM_DEBUG("0x%x was already programmed to %x\n",
				  GEN7_L3LOG_BASE + i, remap);
		if (remap && !dev_priv->mm.l3_remap_info[i/4])
			DRM_DEBUG_DRIVER("Clearing remapped register\n");
		I915_WRITE(GEN7_L3LOG_BASE + i, dev_priv->mm.l3_remap_info[i/4]);
	}

	/* Make sure all the writes land before disabling dop clock gating */
	POSTING_READ(GEN7_L3LOG_BASE);

	I915_WRITE(GEN7_MISCCPCTL, misccpctl);
}

void i915_gem_init_swizzling(struct drm_device *dev)
{
	drm_i915_private_t *dev_priv = dev->dev_private;

	if (INTEL_INFO(dev)->gen < 5 ||
	    dev_priv->mm.bit_6_swizzle_x == I915_BIT_6_SWIZZLE_NONE)
		return;

	I915_WRITE(DISP_ARB_CTL, I915_READ(DISP_ARB_CTL) |
				 DISP_TILE_SURFACE_SWIZZLING);

	if (IS_GEN5(dev))
		return;

	I915_WRITE(TILECTL, I915_READ(TILECTL) | TILECTL_SWZCTL);
	if (IS_GEN6(dev))
		I915_WRITE(ARB_MODE, _MASKED_BIT_ENABLE(ARB_MODE_SWIZZLE_SNB));
	else
		I915_WRITE(ARB_MODE, _MASKED_BIT_ENABLE(ARB_MODE_SWIZZLE_IVB));
}

void i915_gem_init_ppgtt(struct drm_device *dev)
{
	drm_i915_private_t *dev_priv = dev->dev_private;
	uint32_t pd_offset;
	struct intel_ring_buffer *ring;
	struct i915_hw_ppgtt *ppgtt = dev_priv->mm.aliasing_ppgtt;
	uint32_t __iomem *pd_addr;
	uint32_t pd_entry;
	int i;

	if (!dev_priv->mm.aliasing_ppgtt)
		return;


	pd_addr = dev_priv->mm.gtt->gtt + ppgtt->pd_offset/sizeof(uint32_t);
	for (i = 0; i < ppgtt->num_pd_entries; i++) {
		dma_addr_t pt_addr;

		if (dev_priv->mm.gtt->needs_dmar)
			pt_addr = ppgtt->pt_dma_addr[i];
		else
			pt_addr = page_to_phys(ppgtt->pt_pages[i]);

		pd_entry = GEN6_PDE_ADDR_ENCODE(pt_addr);
		pd_entry |= GEN6_PDE_VALID;

		writel(pd_entry, pd_addr + i);
	}
	readl(pd_addr);

	pd_offset = ppgtt->pd_offset;
	pd_offset /= 64; /* in cachelines, */
	pd_offset <<= 16;

	if (INTEL_INFO(dev)->gen == 6) {
		uint32_t ecochk, gab_ctl, ecobits;

		ecobits = I915_READ(GAC_ECO_BITS); 
		I915_WRITE(GAC_ECO_BITS, ecobits | ECOBITS_PPGTT_CACHE64B);

		gab_ctl = I915_READ(GAB_CTL);
		I915_WRITE(GAB_CTL, gab_ctl | GAB_CTL_CONT_AFTER_PAGEFAULT);

		ecochk = I915_READ(GAM_ECOCHK);
		I915_WRITE(GAM_ECOCHK, ecochk | ECOCHK_SNB_BIT |
				       ECOCHK_PPGTT_CACHE64B);
		I915_WRITE(GFX_MODE, _MASKED_BIT_ENABLE(GFX_PPGTT_ENABLE));
	} else if (INTEL_INFO(dev)->gen >= 7) {
		I915_WRITE(GAM_ECOCHK, ECOCHK_PPGTT_CACHE64B);
		/* GFX_MODE is per-ring on gen7+ */
	}

	for_each_ring(ring, dev_priv, i) {
		if (INTEL_INFO(dev)->gen >= 7)
			I915_WRITE(RING_MODE_GEN7(ring),
				   _MASKED_BIT_ENABLE(GFX_PPGTT_ENABLE));

		I915_WRITE(RING_PP_DIR_DCLV(ring), PP_DIR_DCLV_2G);
		I915_WRITE(RING_PP_DIR_BASE(ring), pd_offset);
	}
}

int
i915_gem_init_hw(struct drm_device *dev)
{
	drm_i915_private_t *dev_priv = dev->dev_private;
	int ret;

<<<<<<< HEAD
=======
	if (!intel_enable_gtt())
		return -EIO;

>>>>>>> 7b0cfee1
	i915_gem_l3_remap(dev);

	i915_gem_init_swizzling(dev);

	ret = intel_init_render_ring_buffer(dev);
	if (ret)
		return ret;

	if (HAS_BSD(dev)) {
		ret = intel_init_bsd_ring_buffer(dev);
		if (ret)
			goto cleanup_render_ring;
	}

	if (HAS_BLT(dev)) {
		ret = intel_init_blt_ring_buffer(dev);
		if (ret)
			goto cleanup_bsd_ring;
	}

	dev_priv->next_seqno = 1;

	/*
	 * XXX: There was some w/a described somewhere suggesting loading
	 * contexts before PPGTT.
	 */
	i915_gem_context_init(dev);
	i915_gem_init_ppgtt(dev);

	return 0;

cleanup_bsd_ring:
	intel_cleanup_ring_buffer(&dev_priv->ring[VCS]);
cleanup_render_ring:
	intel_cleanup_ring_buffer(&dev_priv->ring[RCS]);
	return ret;
}

static bool
intel_enable_ppgtt(struct drm_device *dev)
{
	if (i915_enable_ppgtt >= 0)
		return i915_enable_ppgtt;

#ifdef CONFIG_INTEL_IOMMU
	/* Disable ppgtt on SNB if VT-d is on. */
	if (INTEL_INFO(dev)->gen == 6 && intel_iommu_gfx_mapped)
		return false;
#endif

	return true;
}

int i915_gem_init(struct drm_device *dev)
{
	struct drm_i915_private *dev_priv = dev->dev_private;
	unsigned long gtt_size, mappable_size;
	int ret;

	gtt_size = dev_priv->mm.gtt->gtt_total_entries << PAGE_SHIFT;
	mappable_size = dev_priv->mm.gtt->gtt_mappable_entries << PAGE_SHIFT;

	mutex_lock(&dev->struct_mutex);
	if (intel_enable_ppgtt(dev) && HAS_ALIASING_PPGTT(dev)) {
		/* PPGTT pdes are stolen from global gtt ptes, so shrink the
		 * aperture accordingly when using aliasing ppgtt. */
		gtt_size -= I915_PPGTT_PD_ENTRIES*PAGE_SIZE;

		i915_gem_init_global_gtt(dev, 0, mappable_size, gtt_size);

		ret = i915_gem_init_aliasing_ppgtt(dev);
		if (ret) {
			mutex_unlock(&dev->struct_mutex);
			return ret;
		}
	} else {
		/* Let GEM Manage all of the aperture.
		 *
		 * However, leave one page at the end still bound to the scratch
		 * page.  There are a number of places where the hardware
		 * apparently prefetches past the end of the object, and we've
		 * seen multiple hangs with the GPU head pointer stuck in a
		 * batchbuffer bound at the last page of the aperture.  One page
		 * should be enough to keep any prefetching inside of the
		 * aperture.
		 */
		i915_gem_init_global_gtt(dev, 0, mappable_size,
					 gtt_size);
	}

	ret = i915_gem_init_hw(dev);
	mutex_unlock(&dev->struct_mutex);
	if (ret) {
		i915_gem_cleanup_aliasing_ppgtt(dev);
		return ret;
	}

	/* Allow hardware batchbuffers unless told otherwise, but not for KMS. */
	if (!drm_core_check_feature(dev, DRIVER_MODESET))
		dev_priv->dri1.allow_batchbuffer = 1;
	return 0;
}

void
i915_gem_cleanup_ringbuffer(struct drm_device *dev)
{
	drm_i915_private_t *dev_priv = dev->dev_private;
	struct intel_ring_buffer *ring;
	int i;

	for_each_ring(ring, dev_priv, i)
		intel_cleanup_ring_buffer(ring);
}

int
i915_gem_entervt_ioctl(struct drm_device *dev, void *data,
		       struct drm_file *file_priv)
{
	drm_i915_private_t *dev_priv = dev->dev_private;
	int ret;

	if (drm_core_check_feature(dev, DRIVER_MODESET))
		return 0;

	if (atomic_read(&dev_priv->mm.wedged)) {
		DRM_ERROR("Reenabling wedged hardware, good luck\n");
		atomic_set(&dev_priv->mm.wedged, 0);
	}

	mutex_lock(&dev->struct_mutex);
	dev_priv->mm.suspended = 0;

	ret = i915_gem_init_hw(dev);
	if (ret != 0) {
		mutex_unlock(&dev->struct_mutex);
		return ret;
	}

	BUG_ON(!list_empty(&dev_priv->mm.active_list));
	BUG_ON(!list_empty(&dev_priv->mm.flushing_list));
	BUG_ON(!list_empty(&dev_priv->mm.inactive_list));
	mutex_unlock(&dev->struct_mutex);

	ret = drm_irq_install(dev);
	if (ret)
		goto cleanup_ringbuffer;

	return 0;

cleanup_ringbuffer:
	mutex_lock(&dev->struct_mutex);
	i915_gem_cleanup_ringbuffer(dev);
	dev_priv->mm.suspended = 1;
	mutex_unlock(&dev->struct_mutex);

	return ret;
}

int
i915_gem_leavevt_ioctl(struct drm_device *dev, void *data,
		       struct drm_file *file_priv)
{
	if (drm_core_check_feature(dev, DRIVER_MODESET))
		return 0;

	drm_irq_uninstall(dev);
	return i915_gem_idle(dev);
}

void
i915_gem_lastclose(struct drm_device *dev)
{
	int ret;

	if (drm_core_check_feature(dev, DRIVER_MODESET))
		return;

	ret = i915_gem_idle(dev);
	if (ret)
		DRM_ERROR("failed to idle hardware: %d\n", ret);
}

static void
init_ring_lists(struct intel_ring_buffer *ring)
{
	INIT_LIST_HEAD(&ring->active_list);
	INIT_LIST_HEAD(&ring->request_list);
	INIT_LIST_HEAD(&ring->gpu_write_list);
}

void
i915_gem_load(struct drm_device *dev)
{
	int i;
	drm_i915_private_t *dev_priv = dev->dev_private;

	INIT_LIST_HEAD(&dev_priv->mm.active_list);
	INIT_LIST_HEAD(&dev_priv->mm.flushing_list);
	INIT_LIST_HEAD(&dev_priv->mm.inactive_list);
	INIT_LIST_HEAD(&dev_priv->mm.fence_list);
	INIT_LIST_HEAD(&dev_priv->mm.gtt_list);
	for (i = 0; i < I915_NUM_RINGS; i++)
		init_ring_lists(&dev_priv->ring[i]);
	for (i = 0; i < I915_MAX_NUM_FENCES; i++)
		INIT_LIST_HEAD(&dev_priv->fence_regs[i].lru_list);
	INIT_DELAYED_WORK(&dev_priv->mm.retire_work,
			  i915_gem_retire_work_handler);
	init_completion(&dev_priv->error_completion);

	/* On GEN3 we really need to make sure the ARB C3 LP bit is set */
	if (IS_GEN3(dev)) {
		I915_WRITE(MI_ARB_STATE,
			   _MASKED_BIT_ENABLE(MI_ARB_C3_LP_WRITE_ENABLE));
	}

	dev_priv->relative_constants_mode = I915_EXEC_CONSTANTS_REL_GENERAL;

	/* Old X drivers will take 0-2 for front, back, depth buffers */
	if (!drm_core_check_feature(dev, DRIVER_MODESET))
		dev_priv->fence_reg_start = 3;

	if (INTEL_INFO(dev)->gen >= 4 || IS_I945G(dev) || IS_I945GM(dev) || IS_G33(dev))
		dev_priv->num_fence_regs = 16;
	else
		dev_priv->num_fence_regs = 8;

	/* Initialize fence registers to zero */
	i915_gem_reset_fences(dev);

	i915_gem_detect_bit_6_swizzle(dev);
	init_waitqueue_head(&dev_priv->pending_flip_queue);

	dev_priv->mm.interruptible = true;

	dev_priv->mm.inactive_shrinker.shrink = i915_gem_inactive_shrink;
	dev_priv->mm.inactive_shrinker.seeks = DEFAULT_SEEKS;
	register_shrinker(&dev_priv->mm.inactive_shrinker);
}

/*
 * Create a physically contiguous memory object for this object
 * e.g. for cursor + overlay regs
 */
static int i915_gem_init_phys_object(struct drm_device *dev,
				     int id, int size, int align)
{
	drm_i915_private_t *dev_priv = dev->dev_private;
	struct drm_i915_gem_phys_object *phys_obj;
	int ret;

	if (dev_priv->mm.phys_objs[id - 1] || !size)
		return 0;

	phys_obj = kzalloc(sizeof(struct drm_i915_gem_phys_object), GFP_KERNEL);
	if (!phys_obj)
		return -ENOMEM;

	phys_obj->id = id;

	phys_obj->handle = drm_pci_alloc(dev, size, align);
	if (!phys_obj->handle) {
		ret = -ENOMEM;
		goto kfree_obj;
	}
#ifdef CONFIG_X86
	set_memory_wc((unsigned long)phys_obj->handle->vaddr, phys_obj->handle->size / PAGE_SIZE);
#endif

	dev_priv->mm.phys_objs[id - 1] = phys_obj;

	return 0;
kfree_obj:
	kfree(phys_obj);
	return ret;
}

static void i915_gem_free_phys_object(struct drm_device *dev, int id)
{
	drm_i915_private_t *dev_priv = dev->dev_private;
	struct drm_i915_gem_phys_object *phys_obj;

	if (!dev_priv->mm.phys_objs[id - 1])
		return;

	phys_obj = dev_priv->mm.phys_objs[id - 1];
	if (phys_obj->cur_obj) {
		i915_gem_detach_phys_object(dev, phys_obj->cur_obj);
	}

#ifdef CONFIG_X86
	set_memory_wb((unsigned long)phys_obj->handle->vaddr, phys_obj->handle->size / PAGE_SIZE);
#endif
	drm_pci_free(dev, phys_obj->handle);
	kfree(phys_obj);
	dev_priv->mm.phys_objs[id - 1] = NULL;
}

void i915_gem_free_all_phys_object(struct drm_device *dev)
{
	int i;

	for (i = I915_GEM_PHYS_CURSOR_0; i <= I915_MAX_PHYS_OBJECT; i++)
		i915_gem_free_phys_object(dev, i);
}

void i915_gem_detach_phys_object(struct drm_device *dev,
				 struct drm_i915_gem_object *obj)
{
	struct address_space *mapping = obj->base.filp->f_path.dentry->d_inode->i_mapping;
	char *vaddr;
	int i;
	int page_count;

	if (!obj->phys_obj)
		return;
	vaddr = obj->phys_obj->handle->vaddr;

	page_count = obj->base.size / PAGE_SIZE;
	for (i = 0; i < page_count; i++) {
		struct page *page = shmem_read_mapping_page(mapping, i);
		if (!IS_ERR(page)) {
			char *dst = kmap_atomic(page);
			memcpy(dst, vaddr + i*PAGE_SIZE, PAGE_SIZE);
			kunmap_atomic(dst);

			drm_clflush_pages(&page, 1);

			set_page_dirty(page);
			mark_page_accessed(page);
			page_cache_release(page);
		}
	}
	intel_gtt_chipset_flush();

	obj->phys_obj->cur_obj = NULL;
	obj->phys_obj = NULL;
}

int
i915_gem_attach_phys_object(struct drm_device *dev,
			    struct drm_i915_gem_object *obj,
			    int id,
			    int align)
{
	struct address_space *mapping = obj->base.filp->f_path.dentry->d_inode->i_mapping;
	drm_i915_private_t *dev_priv = dev->dev_private;
	int ret = 0;
	int page_count;
	int i;

	if (id > I915_MAX_PHYS_OBJECT)
		return -EINVAL;

	if (obj->phys_obj) {
		if (obj->phys_obj->id == id)
			return 0;
		i915_gem_detach_phys_object(dev, obj);
	}

	/* create a new object */
	if (!dev_priv->mm.phys_objs[id - 1]) {
		ret = i915_gem_init_phys_object(dev, id,
						obj->base.size, align);
		if (ret) {
			DRM_ERROR("failed to init phys object %d size: %zu\n",
				  id, obj->base.size);
			return ret;
		}
	}

	/* bind to the object */
	obj->phys_obj = dev_priv->mm.phys_objs[id - 1];
	obj->phys_obj->cur_obj = obj;

	page_count = obj->base.size / PAGE_SIZE;

	for (i = 0; i < page_count; i++) {
		struct page *page;
		char *dst, *src;

		page = shmem_read_mapping_page(mapping, i);
		if (IS_ERR(page))
			return PTR_ERR(page);

		src = kmap_atomic(page);
		dst = obj->phys_obj->handle->vaddr + (i * PAGE_SIZE);
		memcpy(dst, src, PAGE_SIZE);
		kunmap_atomic(src);

		mark_page_accessed(page);
		page_cache_release(page);
	}

	return 0;
}

static int
i915_gem_phys_pwrite(struct drm_device *dev,
		     struct drm_i915_gem_object *obj,
		     struct drm_i915_gem_pwrite *args,
		     struct drm_file *file_priv)
{
	void *vaddr = obj->phys_obj->handle->vaddr + args->offset;
	char __user *user_data = (char __user *) (uintptr_t) args->data_ptr;

	if (__copy_from_user_inatomic_nocache(vaddr, user_data, args->size)) {
		unsigned long unwritten;

		/* The physical object once assigned is fixed for the lifetime
		 * of the obj, so we can safely drop the lock and continue
		 * to access vaddr.
		 */
		mutex_unlock(&dev->struct_mutex);
		unwritten = copy_from_user(vaddr, user_data, args->size);
		mutex_lock(&dev->struct_mutex);
		if (unwritten)
			return -EFAULT;
	}

	intel_gtt_chipset_flush();
	return 0;
}

void i915_gem_release(struct drm_device *dev, struct drm_file *file)
{
	struct drm_i915_file_private *file_priv = file->driver_priv;

	/* Clean up our request list when the client is going away, so that
	 * later retire_requests won't dereference our soon-to-be-gone
	 * file_priv.
	 */
	spin_lock(&file_priv->mm.lock);
	while (!list_empty(&file_priv->mm.request_list)) {
		struct drm_i915_gem_request *request;

		request = list_first_entry(&file_priv->mm.request_list,
					   struct drm_i915_gem_request,
					   client_list);
		list_del(&request->client_list);
		request->file_priv = NULL;
	}
	spin_unlock(&file_priv->mm.lock);
}

static int
i915_gpu_is_active(struct drm_device *dev)
{
	drm_i915_private_t *dev_priv = dev->dev_private;
	int lists_empty;

	lists_empty = list_empty(&dev_priv->mm.flushing_list) &&
		      list_empty(&dev_priv->mm.active_list);

	return !lists_empty;
}

static int
i915_gem_inactive_shrink(struct shrinker *shrinker, struct shrink_control *sc)
{
	struct drm_i915_private *dev_priv =
		container_of(shrinker,
			     struct drm_i915_private,
			     mm.inactive_shrinker);
	struct drm_device *dev = dev_priv->dev;
	struct drm_i915_gem_object *obj, *next;
	int nr_to_scan = sc->nr_to_scan;
	int cnt;

	if (!mutex_trylock(&dev->struct_mutex))
		return 0;

	/* "fast-path" to count number of available objects */
	if (nr_to_scan == 0) {
		cnt = 0;
		list_for_each_entry(obj,
				    &dev_priv->mm.inactive_list,
				    mm_list)
			cnt++;
		mutex_unlock(&dev->struct_mutex);
		return cnt / 100 * sysctl_vfs_cache_pressure;
	}

rescan:
	/* first scan for clean buffers */
	i915_gem_retire_requests(dev);

	list_for_each_entry_safe(obj, next,
				 &dev_priv->mm.inactive_list,
				 mm_list) {
		if (i915_gem_object_is_purgeable(obj)) {
			if (i915_gem_object_unbind(obj) == 0 &&
			    --nr_to_scan == 0)
				break;
		}
	}

	/* second pass, evict/count anything still on the inactive list */
	cnt = 0;
	list_for_each_entry_safe(obj, next,
				 &dev_priv->mm.inactive_list,
				 mm_list) {
		if (nr_to_scan &&
		    i915_gem_object_unbind(obj) == 0)
			nr_to_scan--;
		else
			cnt++;
	}

	if (nr_to_scan && i915_gpu_is_active(dev)) {
		/*
		 * We are desperate for pages, so as a last resort, wait
		 * for the GPU to finish and discard whatever we can.
		 * This has a dramatic impact to reduce the number of
		 * OOM-killer events whilst running the GPU aggressively.
		 */
		if (i915_gpu_idle(dev) == 0)
			goto rescan;
	}
	mutex_unlock(&dev->struct_mutex);
	return cnt / 100 * sysctl_vfs_cache_pressure;
}<|MERGE_RESOLUTION|>--- conflicted
+++ resolved
@@ -2036,8 +2036,6 @@
 	 */
 	if (obj->active) {
 		ret = i915_wait_seqno(obj->ring, obj->last_rendering_seqno);
-<<<<<<< HEAD
-=======
 		if (ret)
 			return ret;
 		i915_gem_retire_requests_ring(obj->ring);
@@ -2063,7 +2061,6 @@
 
 		ret = i915_gem_check_olr(obj->ring,
 					 obj->last_rendering_seqno);
->>>>>>> 7b0cfee1
 		if (ret)
 			return ret;
 		i915_gem_retire_requests_ring(obj->ring);
@@ -2073,34 +2070,6 @@
 }
 
 /**
-<<<<<<< HEAD
- * Ensures that an object will eventually get non-busy by flushing any required
- * write domains, emitting any outstanding lazy request and retiring and
- * completed requests.
- */
-static int
-i915_gem_object_flush_active(struct drm_i915_gem_object *obj)
-{
-	int ret;
-
-	if (obj->active) {
-		ret = i915_gem_object_flush_gpu_write_domain(obj);
-		if (ret)
-			return ret;
-
-		ret = i915_gem_check_olr(obj->ring,
-					 obj->last_rendering_seqno);
-		if (ret)
-			return ret;
-		i915_gem_retire_requests_ring(obj->ring);
-	}
-
-	return 0;
-}
-
-/**
-=======
->>>>>>> 7b0cfee1
  * i915_gem_wait_ioctl - implements DRM_IOCTL_I915_GEM_WAIT
  * @DRM_IOCTL_ARGS: standard ioctl arguments
  *
@@ -2128,13 +2097,6 @@
 	struct drm_i915_gem_wait *args = data;
 	struct drm_i915_gem_object *obj;
 	struct intel_ring_buffer *ring = NULL;
-<<<<<<< HEAD
-	struct timespec timeout;
-	u32 seqno = 0;
-	int ret = 0;
-
-	timeout = ns_to_timespec(args->timeout_ns);
-=======
 	struct timespec timeout_stack, *timeout = NULL;
 	u32 seqno = 0;
 	int ret = 0;
@@ -2143,7 +2105,6 @@
 		timeout_stack = ns_to_timespec(args->timeout_ns);
 		timeout = &timeout_stack;
 	}
->>>>>>> 7b0cfee1
 
 	ret = i915_mutex_lock_interruptible(dev);
 	if (ret)
@@ -2179,17 +2140,11 @@
 	drm_gem_object_unreference(&obj->base);
 	mutex_unlock(&dev->struct_mutex);
 
-<<<<<<< HEAD
-	ret = __wait_seqno(ring, seqno, true, &timeout);
-	WARN_ON(!timespec_valid(&timeout));
-	args->timeout_ns = timespec_to_ns(&timeout);
-=======
 	ret = __wait_seqno(ring, seqno, true, timeout);
 	if (timeout) {
 		WARN_ON(!timespec_valid(timeout));
 		args->timeout_ns = timespec_to_ns(timeout);
 	}
->>>>>>> 7b0cfee1
 	return ret;
 
 out:
@@ -3753,12 +3708,9 @@
 	drm_i915_private_t *dev_priv = dev->dev_private;
 	int ret;
 
-<<<<<<< HEAD
-=======
 	if (!intel_enable_gtt())
 		return -EIO;
 
->>>>>>> 7b0cfee1
 	i915_gem_l3_remap(dev);
 
 	i915_gem_init_swizzling(dev);
