--- conflicted
+++ resolved
@@ -1476,9 +1476,7 @@
 			bool dyn_bfreg);
 
 int mlx5_ib_qp_set_counter(struct ib_qp *qp, struct rdma_counter *counter);
-<<<<<<< HEAD
 u16 mlx5_ib_get_counters_id(struct mlx5_ib_dev *dev, u8 port_num);
-=======
 
 static inline bool mlx5_ib_can_use_umr(struct mlx5_ib_dev *dev,
 				       bool do_modify_atomic)
@@ -1493,5 +1491,4 @@
 
 	return true;
 }
->>>>>>> f74c2bb9
 #endif /* MLX5_IB_H */