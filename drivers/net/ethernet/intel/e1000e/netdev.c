/*******************************************************************************

  Intel PRO/1000 Linux driver
  Copyright(c) 1999 - 2013 Intel Corporation.

  This program is free software; you can redistribute it and/or modify it
  under the terms and conditions of the GNU General Public License,
  version 2, as published by the Free Software Foundation.

  This program is distributed in the hope it will be useful, but WITHOUT
  ANY WARRANTY; without even the implied warranty of MERCHANTABILITY or
  FITNESS FOR A PARTICULAR PURPOSE.  See the GNU General Public License for
  more details.

  You should have received a copy of the GNU General Public License along with
  this program; if not, write to the Free Software Foundation, Inc.,
  51 Franklin St - Fifth Floor, Boston, MA 02110-1301 USA.

  The full GNU General Public License is included in this distribution in
  the file called "COPYING".

  Contact Information:
  Linux NICS <linux.nics@intel.com>
  e1000-devel Mailing List <e1000-devel@lists.sourceforge.net>
  Intel Corporation, 5200 N.E. Elam Young Parkway, Hillsboro, OR 97124-6497

*******************************************************************************/

#define pr_fmt(fmt) KBUILD_MODNAME ": " fmt

#include <linux/module.h>
#include <linux/types.h>
#include <linux/init.h>
#include <linux/pci.h>
#include <linux/vmalloc.h>
#include <linux/pagemap.h>
#include <linux/delay.h>
#include <linux/netdevice.h>
#include <linux/interrupt.h>
#include <linux/tcp.h>
#include <linux/ipv6.h>
#include <linux/slab.h>
#include <net/checksum.h>
#include <net/ip6_checksum.h>
#include <linux/ethtool.h>
#include <linux/if_vlan.h>
#include <linux/cpu.h>
#include <linux/smp.h>
#include <linux/pm_qos.h>
#include <linux/pm_runtime.h>
#include <linux/aer.h>
#include <linux/prefetch.h>

#include "e1000.h"

#define DRV_EXTRAVERSION "-k"

#define DRV_VERSION "2.2.14" DRV_EXTRAVERSION
char e1000e_driver_name[] = "e1000e";
const char e1000e_driver_version[] = DRV_VERSION;

#define DEFAULT_MSG_ENABLE (NETIF_MSG_DRV|NETIF_MSG_PROBE|NETIF_MSG_LINK)
static int debug = -1;
module_param(debug, int, 0);
MODULE_PARM_DESC(debug, "Debug level (0=none,...,16=all)");

static void e1000e_disable_aspm(struct pci_dev *pdev, u16 state);

static const struct e1000_info *e1000_info_tbl[] = {
	[board_82571]		= &e1000_82571_info,
	[board_82572]		= &e1000_82572_info,
	[board_82573]		= &e1000_82573_info,
	[board_82574]		= &e1000_82574_info,
	[board_82583]		= &e1000_82583_info,
	[board_80003es2lan]	= &e1000_es2_info,
	[board_ich8lan]		= &e1000_ich8_info,
	[board_ich9lan]		= &e1000_ich9_info,
	[board_ich10lan]	= &e1000_ich10_info,
	[board_pchlan]		= &e1000_pch_info,
	[board_pch2lan]		= &e1000_pch2_info,
	[board_pch_lpt]		= &e1000_pch_lpt_info,
};

struct e1000_reg_info {
	u32 ofs;
	char *name;
};

static const struct e1000_reg_info e1000_reg_info_tbl[] = {
	/* General Registers */
	{E1000_CTRL, "CTRL"},
	{E1000_STATUS, "STATUS"},
	{E1000_CTRL_EXT, "CTRL_EXT"},

	/* Interrupt Registers */
	{E1000_ICR, "ICR"},

	/* Rx Registers */
	{E1000_RCTL, "RCTL"},
	{E1000_RDLEN(0), "RDLEN"},
	{E1000_RDH(0), "RDH"},
	{E1000_RDT(0), "RDT"},
	{E1000_RDTR, "RDTR"},
	{E1000_RXDCTL(0), "RXDCTL"},
	{E1000_ERT, "ERT"},
	{E1000_RDBAL(0), "RDBAL"},
	{E1000_RDBAH(0), "RDBAH"},
	{E1000_RDFH, "RDFH"},
	{E1000_RDFT, "RDFT"},
	{E1000_RDFHS, "RDFHS"},
	{E1000_RDFTS, "RDFTS"},
	{E1000_RDFPC, "RDFPC"},

	/* Tx Registers */
	{E1000_TCTL, "TCTL"},
	{E1000_TDBAL(0), "TDBAL"},
	{E1000_TDBAH(0), "TDBAH"},
	{E1000_TDLEN(0), "TDLEN"},
	{E1000_TDH(0), "TDH"},
	{E1000_TDT(0), "TDT"},
	{E1000_TIDV, "TIDV"},
	{E1000_TXDCTL(0), "TXDCTL"},
	{E1000_TADV, "TADV"},
	{E1000_TARC(0), "TARC"},
	{E1000_TDFH, "TDFH"},
	{E1000_TDFT, "TDFT"},
	{E1000_TDFHS, "TDFHS"},
	{E1000_TDFTS, "TDFTS"},
	{E1000_TDFPC, "TDFPC"},

	/* List Terminator */
	{0, NULL}
};

/**
 * e1000_regdump - register printout routine
 * @hw: pointer to the HW structure
 * @reginfo: pointer to the register info table
 **/
static void e1000_regdump(struct e1000_hw *hw, struct e1000_reg_info *reginfo)
{
	int n = 0;
	char rname[16];
	u32 regs[8];

	switch (reginfo->ofs) {
	case E1000_RXDCTL(0):
		for (n = 0; n < 2; n++)
			regs[n] = __er32(hw, E1000_RXDCTL(n));
		break;
	case E1000_TXDCTL(0):
		for (n = 0; n < 2; n++)
			regs[n] = __er32(hw, E1000_TXDCTL(n));
		break;
	case E1000_TARC(0):
		for (n = 0; n < 2; n++)
			regs[n] = __er32(hw, E1000_TARC(n));
		break;
	default:
		pr_info("%-15s %08x\n",
			reginfo->name, __er32(hw, reginfo->ofs));
		return;
	}

	snprintf(rname, 16, "%s%s", reginfo->name, "[0-1]");
	pr_info("%-15s %08x %08x\n", rname, regs[0], regs[1]);
}

static void e1000e_dump_ps_pages(struct e1000_adapter *adapter,
				 struct e1000_buffer *bi)
{
	int i;
	struct e1000_ps_page *ps_page;

	for (i = 0; i < adapter->rx_ps_pages; i++) {
		ps_page = &bi->ps_pages[i];

		if (ps_page->page) {
			pr_info("packet dump for ps_page %d:\n", i);
			print_hex_dump(KERN_INFO, "", DUMP_PREFIX_ADDRESS,
				       16, 1, page_address(ps_page->page),
				       PAGE_SIZE, true);
		}
	}
}

/**
 * e1000e_dump - Print registers, Tx-ring and Rx-ring
 * @adapter: board private structure
 **/
static void e1000e_dump(struct e1000_adapter *adapter)
{
	struct net_device *netdev = adapter->netdev;
	struct e1000_hw *hw = &adapter->hw;
	struct e1000_reg_info *reginfo;
	struct e1000_ring *tx_ring = adapter->tx_ring;
	struct e1000_tx_desc *tx_desc;
	struct my_u0 {
		__le64 a;
		__le64 b;
	} *u0;
	struct e1000_buffer *buffer_info;
	struct e1000_ring *rx_ring = adapter->rx_ring;
	union e1000_rx_desc_packet_split *rx_desc_ps;
	union e1000_rx_desc_extended *rx_desc;
	struct my_u1 {
		__le64 a;
		__le64 b;
		__le64 c;
		__le64 d;
	} *u1;
	u32 staterr;
	int i = 0;

	if (!netif_msg_hw(adapter))
		return;

	/* Print netdevice Info */
	if (netdev) {
		dev_info(&adapter->pdev->dev, "Net device Info\n");
		pr_info("Device Name     state            trans_start      last_rx\n");
		pr_info("%-15s %016lX %016lX %016lX\n", netdev->name,
			netdev->state, netdev->trans_start, netdev->last_rx);
	}

	/* Print Registers */
	dev_info(&adapter->pdev->dev, "Register Dump\n");
	pr_info(" Register Name   Value\n");
	for (reginfo = (struct e1000_reg_info *)e1000_reg_info_tbl;
	     reginfo->name; reginfo++) {
		e1000_regdump(hw, reginfo);
	}

	/* Print Tx Ring Summary */
	if (!netdev || !netif_running(netdev))
		return;

	dev_info(&adapter->pdev->dev, "Tx Ring Summary\n");
	pr_info("Queue [NTU] [NTC] [bi(ntc)->dma  ] leng ntw timestamp\n");
	buffer_info = &tx_ring->buffer_info[tx_ring->next_to_clean];
	pr_info(" %5d %5X %5X %016llX %04X %3X %016llX\n",
		0, tx_ring->next_to_use, tx_ring->next_to_clean,
		(unsigned long long)buffer_info->dma,
		buffer_info->length,
		buffer_info->next_to_watch,
		(unsigned long long)buffer_info->time_stamp);

	/* Print Tx Ring */
	if (!netif_msg_tx_done(adapter))
		goto rx_ring_summary;

	dev_info(&adapter->pdev->dev, "Tx Ring Dump\n");

	/* Transmit Descriptor Formats - DEXT[29] is 0 (Legacy) or 1 (Extended)
	 *
	 * Legacy Transmit Descriptor
	 *   +--------------------------------------------------------------+
	 * 0 |         Buffer Address [63:0] (Reserved on Write Back)       |
	 *   +--------------------------------------------------------------+
	 * 8 | Special  |    CSS     | Status |  CMD    |  CSO   |  Length  |
	 *   +--------------------------------------------------------------+
	 *   63       48 47        36 35    32 31     24 23    16 15        0
	 *
	 * Extended Context Descriptor (DTYP=0x0) for TSO or checksum offload
	 *   63      48 47    40 39       32 31             16 15    8 7      0
	 *   +----------------------------------------------------------------+
	 * 0 |  TUCSE  | TUCS0  |   TUCSS   |     IPCSE       | IPCS0 | IPCSS |
	 *   +----------------------------------------------------------------+
	 * 8 |   MSS   | HDRLEN | RSV | STA | TUCMD | DTYP |      PAYLEN      |
	 *   +----------------------------------------------------------------+
	 *   63      48 47    40 39 36 35 32 31   24 23  20 19                0
	 *
	 * Extended Data Descriptor (DTYP=0x1)
	 *   +----------------------------------------------------------------+
	 * 0 |                     Buffer Address [63:0]                      |
	 *   +----------------------------------------------------------------+
	 * 8 | VLAN tag |  POPTS  | Rsvd | Status | Command | DTYP |  DTALEN  |
	 *   +----------------------------------------------------------------+
	 *   63       48 47     40 39  36 35    32 31     24 23  20 19        0
	 */
	pr_info("Tl[desc]     [address 63:0  ] [SpeCssSCmCsLen] [bi->dma       ] leng  ntw timestamp        bi->skb <-- Legacy format\n");
	pr_info("Tc[desc]     [Ce CoCsIpceCoS] [MssHlRSCm0Plen] [bi->dma       ] leng  ntw timestamp        bi->skb <-- Ext Context format\n");
	pr_info("Td[desc]     [address 63:0  ] [VlaPoRSCm1Dlen] [bi->dma       ] leng  ntw timestamp        bi->skb <-- Ext Data format\n");
	for (i = 0; tx_ring->desc && (i < tx_ring->count); i++) {
		const char *next_desc;
		tx_desc = E1000_TX_DESC(*tx_ring, i);
		buffer_info = &tx_ring->buffer_info[i];
		u0 = (struct my_u0 *)tx_desc;
		if (i == tx_ring->next_to_use && i == tx_ring->next_to_clean)
			next_desc = " NTC/U";
		else if (i == tx_ring->next_to_use)
			next_desc = " NTU";
		else if (i == tx_ring->next_to_clean)
			next_desc = " NTC";
		else
			next_desc = "";
		pr_info("T%c[0x%03X]    %016llX %016llX %016llX %04X  %3X %016llX %p%s\n",
			(!(le64_to_cpu(u0->b) & (1 << 29)) ? 'l' :
			 ((le64_to_cpu(u0->b) & (1 << 20)) ? 'd' : 'c')),
			i,
			(unsigned long long)le64_to_cpu(u0->a),
			(unsigned long long)le64_to_cpu(u0->b),
			(unsigned long long)buffer_info->dma,
			buffer_info->length, buffer_info->next_to_watch,
			(unsigned long long)buffer_info->time_stamp,
			buffer_info->skb, next_desc);

		if (netif_msg_pktdata(adapter) && buffer_info->skb)
			print_hex_dump(KERN_INFO, "", DUMP_PREFIX_ADDRESS,
				       16, 1, buffer_info->skb->data,
				       buffer_info->skb->len, true);
	}

	/* Print Rx Ring Summary */
rx_ring_summary:
	dev_info(&adapter->pdev->dev, "Rx Ring Summary\n");
	pr_info("Queue [NTU] [NTC]\n");
	pr_info(" %5d %5X %5X\n",
		0, rx_ring->next_to_use, rx_ring->next_to_clean);

	/* Print Rx Ring */
	if (!netif_msg_rx_status(adapter))
		return;

	dev_info(&adapter->pdev->dev, "Rx Ring Dump\n");
	switch (adapter->rx_ps_pages) {
	case 1:
	case 2:
	case 3:
		/* [Extended] Packet Split Receive Descriptor Format
		 *
		 *    +-----------------------------------------------------+
		 *  0 |                Buffer Address 0 [63:0]              |
		 *    +-----------------------------------------------------+
		 *  8 |                Buffer Address 1 [63:0]              |
		 *    +-----------------------------------------------------+
		 * 16 |                Buffer Address 2 [63:0]              |
		 *    +-----------------------------------------------------+
		 * 24 |                Buffer Address 3 [63:0]              |
		 *    +-----------------------------------------------------+
		 */
		pr_info("R  [desc]      [buffer 0 63:0 ] [buffer 1 63:0 ] [buffer 2 63:0 ] [buffer 3 63:0 ] [bi->dma       ] [bi->skb] <-- Ext Pkt Split format\n");
		/* [Extended] Receive Descriptor (Write-Back) Format
		 *
		 *   63       48 47    32 31     13 12    8 7    4 3        0
		 *   +------------------------------------------------------+
		 * 0 | Packet   | IP     |  Rsvd   | MRQ   | Rsvd | MRQ RSS |
		 *   | Checksum | Ident  |         | Queue |      |  Type   |
		 *   +------------------------------------------------------+
		 * 8 | VLAN Tag | Length | Extended Error | Extended Status |
		 *   +------------------------------------------------------+
		 *   63       48 47    32 31            20 19               0
		 */
		pr_info("RWB[desc]      [ck ipid mrqhsh] [vl   l0 ee  es] [ l3  l2  l1 hs] [reserved      ] ---------------- [bi->skb] <-- Ext Rx Write-Back format\n");
		for (i = 0; i < rx_ring->count; i++) {
			const char *next_desc;
			buffer_info = &rx_ring->buffer_info[i];
			rx_desc_ps = E1000_RX_DESC_PS(*rx_ring, i);
			u1 = (struct my_u1 *)rx_desc_ps;
			staterr =
			    le32_to_cpu(rx_desc_ps->wb.middle.status_error);

			if (i == rx_ring->next_to_use)
				next_desc = " NTU";
			else if (i == rx_ring->next_to_clean)
				next_desc = " NTC";
			else
				next_desc = "";

			if (staterr & E1000_RXD_STAT_DD) {
				/* Descriptor Done */
				pr_info("%s[0x%03X]     %016llX %016llX %016llX %016llX ---------------- %p%s\n",
					"RWB", i,
					(unsigned long long)le64_to_cpu(u1->a),
					(unsigned long long)le64_to_cpu(u1->b),
					(unsigned long long)le64_to_cpu(u1->c),
					(unsigned long long)le64_to_cpu(u1->d),
					buffer_info->skb, next_desc);
			} else {
				pr_info("%s[0x%03X]     %016llX %016llX %016llX %016llX %016llX %p%s\n",
					"R  ", i,
					(unsigned long long)le64_to_cpu(u1->a),
					(unsigned long long)le64_to_cpu(u1->b),
					(unsigned long long)le64_to_cpu(u1->c),
					(unsigned long long)le64_to_cpu(u1->d),
					(unsigned long long)buffer_info->dma,
					buffer_info->skb, next_desc);

				if (netif_msg_pktdata(adapter))
					e1000e_dump_ps_pages(adapter,
							     buffer_info);
			}
		}
		break;
	default:
	case 0:
		/* Extended Receive Descriptor (Read) Format
		 *
		 *   +-----------------------------------------------------+
		 * 0 |                Buffer Address [63:0]                |
		 *   +-----------------------------------------------------+
		 * 8 |                      Reserved                       |
		 *   +-----------------------------------------------------+
		 */
		pr_info("R  [desc]      [buf addr 63:0 ] [reserved 63:0 ] [bi->dma       ] [bi->skb] <-- Ext (Read) format\n");
		/* Extended Receive Descriptor (Write-Back) Format
		 *
		 *   63       48 47    32 31    24 23            4 3        0
		 *   +------------------------------------------------------+
		 *   |     RSS Hash      |        |               |         |
		 * 0 +-------------------+  Rsvd  |   Reserved    | MRQ RSS |
		 *   | Packet   | IP     |        |               |  Type   |
		 *   | Checksum | Ident  |        |               |         |
		 *   +------------------------------------------------------+
		 * 8 | VLAN Tag | Length | Extended Error | Extended Status |
		 *   +------------------------------------------------------+
		 *   63       48 47    32 31            20 19               0
		 */
		pr_info("RWB[desc]      [cs ipid    mrq] [vt   ln xe  xs] [bi->skb] <-- Ext (Write-Back) format\n");

		for (i = 0; i < rx_ring->count; i++) {
			const char *next_desc;

			buffer_info = &rx_ring->buffer_info[i];
			rx_desc = E1000_RX_DESC_EXT(*rx_ring, i);
			u1 = (struct my_u1 *)rx_desc;
			staterr = le32_to_cpu(rx_desc->wb.upper.status_error);

			if (i == rx_ring->next_to_use)
				next_desc = " NTU";
			else if (i == rx_ring->next_to_clean)
				next_desc = " NTC";
			else
				next_desc = "";

			if (staterr & E1000_RXD_STAT_DD) {
				/* Descriptor Done */
				pr_info("%s[0x%03X]     %016llX %016llX ---------------- %p%s\n",
					"RWB", i,
					(unsigned long long)le64_to_cpu(u1->a),
					(unsigned long long)le64_to_cpu(u1->b),
					buffer_info->skb, next_desc);
			} else {
				pr_info("%s[0x%03X]     %016llX %016llX %016llX %p%s\n",
					"R  ", i,
					(unsigned long long)le64_to_cpu(u1->a),
					(unsigned long long)le64_to_cpu(u1->b),
					(unsigned long long)buffer_info->dma,
					buffer_info->skb, next_desc);

				if (netif_msg_pktdata(adapter) &&
				    buffer_info->skb)
					print_hex_dump(KERN_INFO, "",
						       DUMP_PREFIX_ADDRESS, 16,
						       1,
						       buffer_info->skb->data,
						       adapter->rx_buffer_len,
						       true);
			}
		}
	}
}

/**
 * e1000_desc_unused - calculate if we have unused descriptors
 **/
static int e1000_desc_unused(struct e1000_ring *ring)
{
	if (ring->next_to_clean > ring->next_to_use)
		return ring->next_to_clean - ring->next_to_use - 1;

	return ring->count + ring->next_to_clean - ring->next_to_use - 1;
}

/**
 * e1000e_systim_to_hwtstamp - convert system time value to hw time stamp
 * @adapter: board private structure
 * @hwtstamps: time stamp structure to update
 * @systim: unsigned 64bit system time value.
 *
 * Convert the system time value stored in the RX/TXSTMP registers into a
 * hwtstamp which can be used by the upper level time stamping functions.
 *
 * The 'systim_lock' spinlock is used to protect the consistency of the
 * system time value. This is needed because reading the 64 bit time
 * value involves reading two 32 bit registers. The first read latches the
 * value.
 **/
static void e1000e_systim_to_hwtstamp(struct e1000_adapter *adapter,
				      struct skb_shared_hwtstamps *hwtstamps,
				      u64 systim)
{
	u64 ns;
	unsigned long flags;

	spin_lock_irqsave(&adapter->systim_lock, flags);
	ns = timecounter_cyc2time(&adapter->tc, systim);
	spin_unlock_irqrestore(&adapter->systim_lock, flags);

	memset(hwtstamps, 0, sizeof(*hwtstamps));
	hwtstamps->hwtstamp = ns_to_ktime(ns);
}

/**
 * e1000e_rx_hwtstamp - utility function which checks for Rx time stamp
 * @adapter: board private structure
 * @status: descriptor extended error and status field
 * @skb: particular skb to include time stamp
 *
 * If the time stamp is valid, convert it into the timecounter ns value
 * and store that result into the shhwtstamps structure which is passed
 * up the network stack.
 **/
static void e1000e_rx_hwtstamp(struct e1000_adapter *adapter, u32 status,
			       struct sk_buff *skb)
{
	struct e1000_hw *hw = &adapter->hw;
	u64 rxstmp;

	if (!(adapter->flags & FLAG_HAS_HW_TIMESTAMP) ||
	    !(status & E1000_RXDEXT_STATERR_TST) ||
	    !(er32(TSYNCRXCTL) & E1000_TSYNCRXCTL_VALID))
		return;

	/* The Rx time stamp registers contain the time stamp.  No other
	 * received packet will be time stamped until the Rx time stamp
	 * registers are read.  Because only one packet can be time stamped
	 * at a time, the register values must belong to this packet and
	 * therefore none of the other additional attributes need to be
	 * compared.
	 */
	rxstmp = (u64)er32(RXSTMPL);
	rxstmp |= (u64)er32(RXSTMPH) << 32;
	e1000e_systim_to_hwtstamp(adapter, skb_hwtstamps(skb), rxstmp);

	adapter->flags2 &= ~FLAG2_CHECK_RX_HWTSTAMP;
}

/**
 * e1000_receive_skb - helper function to handle Rx indications
 * @adapter: board private structure
 * @staterr: descriptor extended error and status field as written by hardware
 * @vlan: descriptor vlan field as written by hardware (no le/be conversion)
 * @skb: pointer to sk_buff to be indicated to stack
 **/
static void e1000_receive_skb(struct e1000_adapter *adapter,
			      struct net_device *netdev, struct sk_buff *skb,
			      u32 staterr, __le16 vlan)
{
	u16 tag = le16_to_cpu(vlan);

	e1000e_rx_hwtstamp(adapter, staterr, skb);

	skb->protocol = eth_type_trans(skb, netdev);

	if (staterr & E1000_RXD_STAT_VP)
		__vlan_hwaccel_put_tag(skb, tag);

	napi_gro_receive(&adapter->napi, skb);
}

/**
 * e1000_rx_checksum - Receive Checksum Offload
 * @adapter: board private structure
 * @status_err: receive descriptor status and error fields
 * @csum: receive descriptor csum field
 * @sk_buff: socket buffer with received data
 **/
static void e1000_rx_checksum(struct e1000_adapter *adapter, u32 status_err,
			      struct sk_buff *skb)
{
	u16 status = (u16)status_err;
	u8 errors = (u8)(status_err >> 24);

	skb_checksum_none_assert(skb);

	/* Rx checksum disabled */
	if (!(adapter->netdev->features & NETIF_F_RXCSUM))
		return;

	/* Ignore Checksum bit is set */
	if (status & E1000_RXD_STAT_IXSM)
		return;

	/* TCP/UDP checksum error bit or IP checksum error bit is set */
	if (errors & (E1000_RXD_ERR_TCPE | E1000_RXD_ERR_IPE)) {
		/* let the stack verify checksum errors */
		adapter->hw_csum_err++;
		return;
	}

	/* TCP/UDP Checksum has not been calculated */
	if (!(status & (E1000_RXD_STAT_TCPCS | E1000_RXD_STAT_UDPCS)))
		return;

	/* It must be a TCP or UDP packet with a valid checksum */
	skb->ip_summed = CHECKSUM_UNNECESSARY;
	adapter->hw_csum_good++;
}

static void e1000e_update_rdt_wa(struct e1000_ring *rx_ring, unsigned int i)
{
	struct e1000_adapter *adapter = rx_ring->adapter;
	struct e1000_hw *hw = &adapter->hw;
	s32 ret_val = __ew32_prepare(hw);

	writel(i, rx_ring->tail);

	if (unlikely(!ret_val && (i != readl(rx_ring->tail)))) {
		u32 rctl = er32(RCTL);
		ew32(RCTL, rctl & ~E1000_RCTL_EN);
		e_err("ME firmware caused invalid RDT - resetting\n");
		schedule_work(&adapter->reset_task);
	}
}

static void e1000e_update_tdt_wa(struct e1000_ring *tx_ring, unsigned int i)
{
	struct e1000_adapter *adapter = tx_ring->adapter;
	struct e1000_hw *hw = &adapter->hw;
	s32 ret_val = __ew32_prepare(hw);

	writel(i, tx_ring->tail);

	if (unlikely(!ret_val && (i != readl(tx_ring->tail)))) {
		u32 tctl = er32(TCTL);
		ew32(TCTL, tctl & ~E1000_TCTL_EN);
		e_err("ME firmware caused invalid TDT - resetting\n");
		schedule_work(&adapter->reset_task);
	}
}

/**
 * e1000_alloc_rx_buffers - Replace used receive buffers
 * @rx_ring: Rx descriptor ring
 **/
static void e1000_alloc_rx_buffers(struct e1000_ring *rx_ring,
				   int cleaned_count, gfp_t gfp)
{
	struct e1000_adapter *adapter = rx_ring->adapter;
	struct net_device *netdev = adapter->netdev;
	struct pci_dev *pdev = adapter->pdev;
	union e1000_rx_desc_extended *rx_desc;
	struct e1000_buffer *buffer_info;
	struct sk_buff *skb;
	unsigned int i;
	unsigned int bufsz = adapter->rx_buffer_len;

	i = rx_ring->next_to_use;
	buffer_info = &rx_ring->buffer_info[i];

	while (cleaned_count--) {
		skb = buffer_info->skb;
		if (skb) {
			skb_trim(skb, 0);
			goto map_skb;
		}

		skb = __netdev_alloc_skb_ip_align(netdev, bufsz, gfp);
		if (!skb) {
			/* Better luck next round */
			adapter->alloc_rx_buff_failed++;
			break;
		}

		buffer_info->skb = skb;
map_skb:
		buffer_info->dma = dma_map_single(&pdev->dev, skb->data,
						  adapter->rx_buffer_len,
						  DMA_FROM_DEVICE);
		if (dma_mapping_error(&pdev->dev, buffer_info->dma)) {
			dev_err(&pdev->dev, "Rx DMA map failed\n");
			adapter->rx_dma_failed++;
			break;
		}

		rx_desc = E1000_RX_DESC_EXT(*rx_ring, i);
		rx_desc->read.buffer_addr = cpu_to_le64(buffer_info->dma);

		if (unlikely(!(i & (E1000_RX_BUFFER_WRITE - 1)))) {
			/* Force memory writes to complete before letting h/w
			 * know there are new descriptors to fetch.  (Only
			 * applicable for weak-ordered memory model archs,
			 * such as IA-64).
			 */
			wmb();
			if (adapter->flags2 & FLAG2_PCIM2PCI_ARBITER_WA)
				e1000e_update_rdt_wa(rx_ring, i);
			else
				writel(i, rx_ring->tail);
		}
		i++;
		if (i == rx_ring->count)
			i = 0;
		buffer_info = &rx_ring->buffer_info[i];
	}

	rx_ring->next_to_use = i;
}

/**
 * e1000_alloc_rx_buffers_ps - Replace used receive buffers; packet split
 * @rx_ring: Rx descriptor ring
 **/
static void e1000_alloc_rx_buffers_ps(struct e1000_ring *rx_ring,
				      int cleaned_count, gfp_t gfp)
{
	struct e1000_adapter *adapter = rx_ring->adapter;
	struct net_device *netdev = adapter->netdev;
	struct pci_dev *pdev = adapter->pdev;
	union e1000_rx_desc_packet_split *rx_desc;
	struct e1000_buffer *buffer_info;
	struct e1000_ps_page *ps_page;
	struct sk_buff *skb;
	unsigned int i, j;

	i = rx_ring->next_to_use;
	buffer_info = &rx_ring->buffer_info[i];

	while (cleaned_count--) {
		rx_desc = E1000_RX_DESC_PS(*rx_ring, i);

		for (j = 0; j < PS_PAGE_BUFFERS; j++) {
			ps_page = &buffer_info->ps_pages[j];
			if (j >= adapter->rx_ps_pages) {
				/* all unused desc entries get hw null ptr */
				rx_desc->read.buffer_addr[j + 1] =
				    ~cpu_to_le64(0);
				continue;
			}
			if (!ps_page->page) {
				ps_page->page = alloc_page(gfp);
				if (!ps_page->page) {
					adapter->alloc_rx_buff_failed++;
					goto no_buffers;
				}
				ps_page->dma = dma_map_page(&pdev->dev,
							    ps_page->page,
							    0, PAGE_SIZE,
							    DMA_FROM_DEVICE);
				if (dma_mapping_error(&pdev->dev,
						      ps_page->dma)) {
					dev_err(&adapter->pdev->dev,
						"Rx DMA page map failed\n");
					adapter->rx_dma_failed++;
					goto no_buffers;
				}
			}
			/* Refresh the desc even if buffer_addrs
			 * didn't change because each write-back
			 * erases this info.
			 */
			rx_desc->read.buffer_addr[j + 1] =
			    cpu_to_le64(ps_page->dma);
		}

		skb = __netdev_alloc_skb_ip_align(netdev, adapter->rx_ps_bsize0,
						  gfp);

		if (!skb) {
			adapter->alloc_rx_buff_failed++;
			break;
		}

		buffer_info->skb = skb;
		buffer_info->dma = dma_map_single(&pdev->dev, skb->data,
						  adapter->rx_ps_bsize0,
						  DMA_FROM_DEVICE);
		if (dma_mapping_error(&pdev->dev, buffer_info->dma)) {
			dev_err(&pdev->dev, "Rx DMA map failed\n");
			adapter->rx_dma_failed++;
			/* cleanup skb */
			dev_kfree_skb_any(skb);
			buffer_info->skb = NULL;
			break;
		}

		rx_desc->read.buffer_addr[0] = cpu_to_le64(buffer_info->dma);

		if (unlikely(!(i & (E1000_RX_BUFFER_WRITE - 1)))) {
			/* Force memory writes to complete before letting h/w
			 * know there are new descriptors to fetch.  (Only
			 * applicable for weak-ordered memory model archs,
			 * such as IA-64).
			 */
			wmb();
			if (adapter->flags2 & FLAG2_PCIM2PCI_ARBITER_WA)
				e1000e_update_rdt_wa(rx_ring, i << 1);
			else
				writel(i << 1, rx_ring->tail);
		}

		i++;
		if (i == rx_ring->count)
			i = 0;
		buffer_info = &rx_ring->buffer_info[i];
	}

no_buffers:
	rx_ring->next_to_use = i;
}

/**
 * e1000_alloc_jumbo_rx_buffers - Replace used jumbo receive buffers
 * @rx_ring: Rx descriptor ring
 * @cleaned_count: number of buffers to allocate this pass
 **/

static void e1000_alloc_jumbo_rx_buffers(struct e1000_ring *rx_ring,
					 int cleaned_count, gfp_t gfp)
{
	struct e1000_adapter *adapter = rx_ring->adapter;
	struct net_device *netdev = adapter->netdev;
	struct pci_dev *pdev = adapter->pdev;
	union e1000_rx_desc_extended *rx_desc;
	struct e1000_buffer *buffer_info;
	struct sk_buff *skb;
	unsigned int i;
	unsigned int bufsz = 256 - 16;	/* for skb_reserve */

	i = rx_ring->next_to_use;
	buffer_info = &rx_ring->buffer_info[i];

	while (cleaned_count--) {
		skb = buffer_info->skb;
		if (skb) {
			skb_trim(skb, 0);
			goto check_page;
		}

		skb = __netdev_alloc_skb_ip_align(netdev, bufsz, gfp);
		if (unlikely(!skb)) {
			/* Better luck next round */
			adapter->alloc_rx_buff_failed++;
			break;
		}

		buffer_info->skb = skb;
check_page:
		/* allocate a new page if necessary */
		if (!buffer_info->page) {
			buffer_info->page = alloc_page(gfp);
			if (unlikely(!buffer_info->page)) {
				adapter->alloc_rx_buff_failed++;
				break;
			}
		}

		if (!buffer_info->dma)
			buffer_info->dma = dma_map_page(&pdev->dev,
							buffer_info->page, 0,
							PAGE_SIZE,
							DMA_FROM_DEVICE);

		rx_desc = E1000_RX_DESC_EXT(*rx_ring, i);
		rx_desc->read.buffer_addr = cpu_to_le64(buffer_info->dma);

		if (unlikely(++i == rx_ring->count))
			i = 0;
		buffer_info = &rx_ring->buffer_info[i];
	}

	if (likely(rx_ring->next_to_use != i)) {
		rx_ring->next_to_use = i;
		if (unlikely(i-- == 0))
			i = (rx_ring->count - 1);

		/* Force memory writes to complete before letting h/w
		 * know there are new descriptors to fetch.  (Only
		 * applicable for weak-ordered memory model archs,
		 * such as IA-64).
		 */
		wmb();
		if (adapter->flags2 & FLAG2_PCIM2PCI_ARBITER_WA)
			e1000e_update_rdt_wa(rx_ring, i);
		else
			writel(i, rx_ring->tail);
	}
}

static inline void e1000_rx_hash(struct net_device *netdev, __le32 rss,
				 struct sk_buff *skb)
{
	if (netdev->features & NETIF_F_RXHASH)
		skb->rxhash = le32_to_cpu(rss);
}

/**
 * e1000_clean_rx_irq - Send received data up the network stack
 * @rx_ring: Rx descriptor ring
 *
 * the return value indicates whether actual cleaning was done, there
 * is no guarantee that everything was cleaned
 **/
static bool e1000_clean_rx_irq(struct e1000_ring *rx_ring, int *work_done,
			       int work_to_do)
{
	struct e1000_adapter *adapter = rx_ring->adapter;
	struct net_device *netdev = adapter->netdev;
	struct pci_dev *pdev = adapter->pdev;
	struct e1000_hw *hw = &adapter->hw;
	union e1000_rx_desc_extended *rx_desc, *next_rxd;
	struct e1000_buffer *buffer_info, *next_buffer;
	u32 length, staterr;
	unsigned int i;
	int cleaned_count = 0;
	bool cleaned = false;
	unsigned int total_rx_bytes = 0, total_rx_packets = 0;

	i = rx_ring->next_to_clean;
	rx_desc = E1000_RX_DESC_EXT(*rx_ring, i);
	staterr = le32_to_cpu(rx_desc->wb.upper.status_error);
	buffer_info = &rx_ring->buffer_info[i];

	while (staterr & E1000_RXD_STAT_DD) {
		struct sk_buff *skb;

		if (*work_done >= work_to_do)
			break;
		(*work_done)++;
		rmb();	/* read descriptor and rx_buffer_info after status DD */

		skb = buffer_info->skb;
		buffer_info->skb = NULL;

		prefetch(skb->data - NET_IP_ALIGN);

		i++;
		if (i == rx_ring->count)
			i = 0;
		next_rxd = E1000_RX_DESC_EXT(*rx_ring, i);
		prefetch(next_rxd);

		next_buffer = &rx_ring->buffer_info[i];

		cleaned = true;
		cleaned_count++;
		dma_unmap_single(&pdev->dev, buffer_info->dma,
				 adapter->rx_buffer_len, DMA_FROM_DEVICE);
		buffer_info->dma = 0;

		length = le16_to_cpu(rx_desc->wb.upper.length);

		/* !EOP means multiple descriptors were used to store a single
		 * packet, if that's the case we need to toss it.  In fact, we
		 * need to toss every packet with the EOP bit clear and the
		 * next frame that _does_ have the EOP bit set, as it is by
		 * definition only a frame fragment
		 */
		if (unlikely(!(staterr & E1000_RXD_STAT_EOP)))
			adapter->flags2 |= FLAG2_IS_DISCARDING;

		if (adapter->flags2 & FLAG2_IS_DISCARDING) {
			/* All receives must fit into a single buffer */
			e_dbg("Receive packet consumed multiple buffers\n");
			/* recycle */
			buffer_info->skb = skb;
			if (staterr & E1000_RXD_STAT_EOP)
				adapter->flags2 &= ~FLAG2_IS_DISCARDING;
			goto next_desc;
		}

		if (unlikely((staterr & E1000_RXDEXT_ERR_FRAME_ERR_MASK) &&
			     !(netdev->features & NETIF_F_RXALL))) {
			/* recycle */
			buffer_info->skb = skb;
			goto next_desc;
		}

		/* adjust length to remove Ethernet CRC */
		if (!(adapter->flags2 & FLAG2_CRC_STRIPPING)) {
			/* If configured to store CRC, don't subtract FCS,
			 * but keep the FCS bytes out of the total_rx_bytes
			 * counter
			 */
			if (netdev->features & NETIF_F_RXFCS)
				total_rx_bytes -= 4;
			else
				length -= 4;
		}

		total_rx_bytes += length;
		total_rx_packets++;

		/* code added for copybreak, this should improve
		 * performance for small packets with large amounts
		 * of reassembly being done in the stack
		 */
		if (length < copybreak) {
			struct sk_buff *new_skb =
			    netdev_alloc_skb_ip_align(netdev, length);
			if (new_skb) {
				skb_copy_to_linear_data_offset(new_skb,
							       -NET_IP_ALIGN,
							       (skb->data -
								NET_IP_ALIGN),
							       (length +
								NET_IP_ALIGN));
				/* save the skb in buffer_info as good */
				buffer_info->skb = skb;
				skb = new_skb;
			}
			/* else just continue with the old one */
		}
		/* end copybreak code */
		skb_put(skb, length);

		/* Receive Checksum Offload */
		e1000_rx_checksum(adapter, staterr, skb);

		e1000_rx_hash(netdev, rx_desc->wb.lower.hi_dword.rss, skb);

		e1000_receive_skb(adapter, netdev, skb, staterr,
				  rx_desc->wb.upper.vlan);

next_desc:
		rx_desc->wb.upper.status_error &= cpu_to_le32(~0xFF);

		/* return some buffers to hardware, one at a time is too slow */
		if (cleaned_count >= E1000_RX_BUFFER_WRITE) {
			adapter->alloc_rx_buf(rx_ring, cleaned_count,
					      GFP_ATOMIC);
			cleaned_count = 0;
		}

		/* use prefetched values */
		rx_desc = next_rxd;
		buffer_info = next_buffer;

		staterr = le32_to_cpu(rx_desc->wb.upper.status_error);
	}
	rx_ring->next_to_clean = i;

	cleaned_count = e1000_desc_unused(rx_ring);
	if (cleaned_count)
		adapter->alloc_rx_buf(rx_ring, cleaned_count, GFP_ATOMIC);

	adapter->total_rx_bytes += total_rx_bytes;
	adapter->total_rx_packets += total_rx_packets;
	return cleaned;
}

static void e1000_put_txbuf(struct e1000_ring *tx_ring,
			    struct e1000_buffer *buffer_info)
{
	struct e1000_adapter *adapter = tx_ring->adapter;

	if (buffer_info->dma) {
		if (buffer_info->mapped_as_page)
			dma_unmap_page(&adapter->pdev->dev, buffer_info->dma,
				       buffer_info->length, DMA_TO_DEVICE);
		else
			dma_unmap_single(&adapter->pdev->dev, buffer_info->dma,
					 buffer_info->length, DMA_TO_DEVICE);
		buffer_info->dma = 0;
	}
	if (buffer_info->skb) {
		dev_kfree_skb_any(buffer_info->skb);
		buffer_info->skb = NULL;
	}
	buffer_info->time_stamp = 0;
}

static void e1000_print_hw_hang(struct work_struct *work)
{
	struct e1000_adapter *adapter = container_of(work,
						     struct e1000_adapter,
						     print_hang_task);
	struct net_device *netdev = adapter->netdev;
	struct e1000_ring *tx_ring = adapter->tx_ring;
	unsigned int i = tx_ring->next_to_clean;
	unsigned int eop = tx_ring->buffer_info[i].next_to_watch;
	struct e1000_tx_desc *eop_desc = E1000_TX_DESC(*tx_ring, eop);
	struct e1000_hw *hw = &adapter->hw;
	u16 phy_status, phy_1000t_status, phy_ext_status;
	u16 pci_status;

	if (test_bit(__E1000_DOWN, &adapter->state))
		return;

	if (!adapter->tx_hang_recheck && (adapter->flags2 & FLAG2_DMA_BURST)) {
		/* May be block on write-back, flush and detect again
		 * flush pending descriptor writebacks to memory
		 */
		ew32(TIDV, adapter->tx_int_delay | E1000_TIDV_FPD);
		/* execute the writes immediately */
		e1e_flush();
		/* Due to rare timing issues, write to TIDV again to ensure
		 * the write is successful
		 */
		ew32(TIDV, adapter->tx_int_delay | E1000_TIDV_FPD);
		/* execute the writes immediately */
		e1e_flush();
		adapter->tx_hang_recheck = true;
		return;
	}
	/* Real hang detected */
	adapter->tx_hang_recheck = false;
	netif_stop_queue(netdev);

	e1e_rphy(hw, MII_BMSR, &phy_status);
	e1e_rphy(hw, MII_STAT1000, &phy_1000t_status);
	e1e_rphy(hw, MII_ESTATUS, &phy_ext_status);

	pci_read_config_word(adapter->pdev, PCI_STATUS, &pci_status);

	/* detected Hardware unit hang */
	e_err("Detected Hardware Unit Hang:\n"
	      "  TDH                  <%x>\n"
	      "  TDT                  <%x>\n"
	      "  next_to_use          <%x>\n"
	      "  next_to_clean        <%x>\n"
	      "buffer_info[next_to_clean]:\n"
	      "  time_stamp           <%lx>\n"
	      "  next_to_watch        <%x>\n"
	      "  jiffies              <%lx>\n"
	      "  next_to_watch.status <%x>\n"
	      "MAC Status             <%x>\n"
	      "PHY Status             <%x>\n"
	      "PHY 1000BASE-T Status  <%x>\n"
	      "PHY Extended Status    <%x>\n"
	      "PCI Status             <%x>\n",
	      readl(tx_ring->head), readl(tx_ring->tail), tx_ring->next_to_use,
	      tx_ring->next_to_clean, tx_ring->buffer_info[eop].time_stamp,
	      eop, jiffies, eop_desc->upper.fields.status, er32(STATUS),
	      phy_status, phy_1000t_status, phy_ext_status, pci_status);

	/* Suggest workaround for known h/w issue */
	if ((hw->mac.type == e1000_pchlan) && (er32(CTRL) & E1000_CTRL_TFCE))
		e_err("Try turning off Tx pause (flow control) via ethtool\n");
}

/**
 * e1000e_tx_hwtstamp_work - check for Tx time stamp
 * @work: pointer to work struct
 *
 * This work function polls the TSYNCTXCTL valid bit to determine when a
 * timestamp has been taken for the current stored skb.  The timestamp must
 * be for this skb because only one such packet is allowed in the queue.
 */
static void e1000e_tx_hwtstamp_work(struct work_struct *work)
{
	struct e1000_adapter *adapter = container_of(work, struct e1000_adapter,
						     tx_hwtstamp_work);
	struct e1000_hw *hw = &adapter->hw;

	if (!adapter->tx_hwtstamp_skb)
		return;

	if (er32(TSYNCTXCTL) & E1000_TSYNCTXCTL_VALID) {
		struct skb_shared_hwtstamps shhwtstamps;
		u64 txstmp;

		txstmp = er32(TXSTMPL);
		txstmp |= (u64)er32(TXSTMPH) << 32;

		e1000e_systim_to_hwtstamp(adapter, &shhwtstamps, txstmp);

		skb_tstamp_tx(adapter->tx_hwtstamp_skb, &shhwtstamps);
		dev_kfree_skb_any(adapter->tx_hwtstamp_skb);
		adapter->tx_hwtstamp_skb = NULL;
	} else {
		/* reschedule to check later */
		schedule_work(&adapter->tx_hwtstamp_work);
	}
}

/**
 * e1000_clean_tx_irq - Reclaim resources after transmit completes
 * @tx_ring: Tx descriptor ring
 *
 * the return value indicates whether actual cleaning was done, there
 * is no guarantee that everything was cleaned
 **/
static bool e1000_clean_tx_irq(struct e1000_ring *tx_ring)
{
	struct e1000_adapter *adapter = tx_ring->adapter;
	struct net_device *netdev = adapter->netdev;
	struct e1000_hw *hw = &adapter->hw;
	struct e1000_tx_desc *tx_desc, *eop_desc;
	struct e1000_buffer *buffer_info;
	unsigned int i, eop;
	unsigned int count = 0;
	unsigned int total_tx_bytes = 0, total_tx_packets = 0;
	unsigned int bytes_compl = 0, pkts_compl = 0;

	i = tx_ring->next_to_clean;
	eop = tx_ring->buffer_info[i].next_to_watch;
	eop_desc = E1000_TX_DESC(*tx_ring, eop);

	while ((eop_desc->upper.data & cpu_to_le32(E1000_TXD_STAT_DD)) &&
	       (count < tx_ring->count)) {
		bool cleaned = false;
		rmb(); /* read buffer_info after eop_desc */
		for (; !cleaned; count++) {
			tx_desc = E1000_TX_DESC(*tx_ring, i);
			buffer_info = &tx_ring->buffer_info[i];
			cleaned = (i == eop);

			if (cleaned) {
				total_tx_packets += buffer_info->segs;
				total_tx_bytes += buffer_info->bytecount;
				if (buffer_info->skb) {
					bytes_compl += buffer_info->skb->len;
					pkts_compl++;
				}
			}

			e1000_put_txbuf(tx_ring, buffer_info);
			tx_desc->upper.data = 0;

			i++;
			if (i == tx_ring->count)
				i = 0;
		}

		if (i == tx_ring->next_to_use)
			break;
		eop = tx_ring->buffer_info[i].next_to_watch;
		eop_desc = E1000_TX_DESC(*tx_ring, eop);
	}

	tx_ring->next_to_clean = i;

	netdev_completed_queue(netdev, pkts_compl, bytes_compl);

#define TX_WAKE_THRESHOLD 32
	if (count && netif_carrier_ok(netdev) &&
	    e1000_desc_unused(tx_ring) >= TX_WAKE_THRESHOLD) {
		/* Make sure that anybody stopping the queue after this
		 * sees the new next_to_clean.
		 */
		smp_mb();

		if (netif_queue_stopped(netdev) &&
		    !(test_bit(__E1000_DOWN, &adapter->state))) {
			netif_wake_queue(netdev);
			++adapter->restart_queue;
		}
	}

	if (adapter->detect_tx_hung) {
		/* Detect a transmit hang in hardware, this serializes the
		 * check with the clearing of time_stamp and movement of i
		 */
		adapter->detect_tx_hung = false;
		if (tx_ring->buffer_info[i].time_stamp &&
		    time_after(jiffies, tx_ring->buffer_info[i].time_stamp
			       + (adapter->tx_timeout_factor * HZ)) &&
		    !(er32(STATUS) & E1000_STATUS_TXOFF))
			schedule_work(&adapter->print_hang_task);
		else
			adapter->tx_hang_recheck = false;
	}
	adapter->total_tx_bytes += total_tx_bytes;
	adapter->total_tx_packets += total_tx_packets;
	return count < tx_ring->count;
}

/**
 * e1000_clean_rx_irq_ps - Send received data up the network stack; packet split
 * @rx_ring: Rx descriptor ring
 *
 * the return value indicates whether actual cleaning was done, there
 * is no guarantee that everything was cleaned
 **/
static bool e1000_clean_rx_irq_ps(struct e1000_ring *rx_ring, int *work_done,
				  int work_to_do)
{
	struct e1000_adapter *adapter = rx_ring->adapter;
	struct e1000_hw *hw = &adapter->hw;
	union e1000_rx_desc_packet_split *rx_desc, *next_rxd;
	struct net_device *netdev = adapter->netdev;
	struct pci_dev *pdev = adapter->pdev;
	struct e1000_buffer *buffer_info, *next_buffer;
	struct e1000_ps_page *ps_page;
	struct sk_buff *skb;
	unsigned int i, j;
	u32 length, staterr;
	int cleaned_count = 0;
	bool cleaned = false;
	unsigned int total_rx_bytes = 0, total_rx_packets = 0;

	i = rx_ring->next_to_clean;
	rx_desc = E1000_RX_DESC_PS(*rx_ring, i);
	staterr = le32_to_cpu(rx_desc->wb.middle.status_error);
	buffer_info = &rx_ring->buffer_info[i];

	while (staterr & E1000_RXD_STAT_DD) {
		if (*work_done >= work_to_do)
			break;
		(*work_done)++;
		skb = buffer_info->skb;
		rmb();	/* read descriptor and rx_buffer_info after status DD */

		/* in the packet split case this is header only */
		prefetch(skb->data - NET_IP_ALIGN);

		i++;
		if (i == rx_ring->count)
			i = 0;
		next_rxd = E1000_RX_DESC_PS(*rx_ring, i);
		prefetch(next_rxd);

		next_buffer = &rx_ring->buffer_info[i];

		cleaned = true;
		cleaned_count++;
		dma_unmap_single(&pdev->dev, buffer_info->dma,
				 adapter->rx_ps_bsize0, DMA_FROM_DEVICE);
		buffer_info->dma = 0;

		/* see !EOP comment in other Rx routine */
		if (!(staterr & E1000_RXD_STAT_EOP))
			adapter->flags2 |= FLAG2_IS_DISCARDING;

		if (adapter->flags2 & FLAG2_IS_DISCARDING) {
			e_dbg("Packet Split buffers didn't pick up the full packet\n");
			dev_kfree_skb_irq(skb);
			if (staterr & E1000_RXD_STAT_EOP)
				adapter->flags2 &= ~FLAG2_IS_DISCARDING;
			goto next_desc;
		}

		if (unlikely((staterr & E1000_RXDEXT_ERR_FRAME_ERR_MASK) &&
			     !(netdev->features & NETIF_F_RXALL))) {
			dev_kfree_skb_irq(skb);
			goto next_desc;
		}

		length = le16_to_cpu(rx_desc->wb.middle.length0);

		if (!length) {
			e_dbg("Last part of the packet spanning multiple descriptors\n");
			dev_kfree_skb_irq(skb);
			goto next_desc;
		}

		/* Good Receive */
		skb_put(skb, length);

		{
			/* this looks ugly, but it seems compiler issues make
			 * it more efficient than reusing j
			 */
			int l1 = le16_to_cpu(rx_desc->wb.upper.length[0]);

			/* page alloc/put takes too long and effects small
			 * packet throughput, so unsplit small packets and
			 * save the alloc/put only valid in softirq (napi)
			 * context to call kmap_*
			 */
			if (l1 && (l1 <= copybreak) &&
			    ((length + l1) <= adapter->rx_ps_bsize0)) {
				u8 *vaddr;

				ps_page = &buffer_info->ps_pages[0];

				/* there is no documentation about how to call
				 * kmap_atomic, so we can't hold the mapping
				 * very long
				 */
				dma_sync_single_for_cpu(&pdev->dev,
							ps_page->dma,
							PAGE_SIZE,
							DMA_FROM_DEVICE);
				vaddr = kmap_atomic(ps_page->page);
				memcpy(skb_tail_pointer(skb), vaddr, l1);
				kunmap_atomic(vaddr);
				dma_sync_single_for_device(&pdev->dev,
							   ps_page->dma,
							   PAGE_SIZE,
							   DMA_FROM_DEVICE);

				/* remove the CRC */
				if (!(adapter->flags2 & FLAG2_CRC_STRIPPING)) {
					if (!(netdev->features & NETIF_F_RXFCS))
						l1 -= 4;
				}

				skb_put(skb, l1);
				goto copydone;
			} /* if */
		}

		for (j = 0; j < PS_PAGE_BUFFERS; j++) {
			length = le16_to_cpu(rx_desc->wb.upper.length[j]);
			if (!length)
				break;

			ps_page = &buffer_info->ps_pages[j];
			dma_unmap_page(&pdev->dev, ps_page->dma, PAGE_SIZE,
				       DMA_FROM_DEVICE);
			ps_page->dma = 0;
			skb_fill_page_desc(skb, j, ps_page->page, 0, length);
			ps_page->page = NULL;
			skb->len += length;
			skb->data_len += length;
			skb->truesize += PAGE_SIZE;
		}

		/* strip the ethernet crc, problem is we're using pages now so
		 * this whole operation can get a little cpu intensive
		 */
		if (!(adapter->flags2 & FLAG2_CRC_STRIPPING)) {
			if (!(netdev->features & NETIF_F_RXFCS))
				pskb_trim(skb, skb->len - 4);
		}

copydone:
		total_rx_bytes += skb->len;
		total_rx_packets++;

		e1000_rx_checksum(adapter, staterr, skb);

		e1000_rx_hash(netdev, rx_desc->wb.lower.hi_dword.rss, skb);

		if (rx_desc->wb.upper.header_status &
		    cpu_to_le16(E1000_RXDPS_HDRSTAT_HDRSP))
			adapter->rx_hdr_split++;

		e1000_receive_skb(adapter, netdev, skb, staterr,
				  rx_desc->wb.middle.vlan);

next_desc:
		rx_desc->wb.middle.status_error &= cpu_to_le32(~0xFF);
		buffer_info->skb = NULL;

		/* return some buffers to hardware, one at a time is too slow */
		if (cleaned_count >= E1000_RX_BUFFER_WRITE) {
			adapter->alloc_rx_buf(rx_ring, cleaned_count,
					      GFP_ATOMIC);
			cleaned_count = 0;
		}

		/* use prefetched values */
		rx_desc = next_rxd;
		buffer_info = next_buffer;

		staterr = le32_to_cpu(rx_desc->wb.middle.status_error);
	}
	rx_ring->next_to_clean = i;

	cleaned_count = e1000_desc_unused(rx_ring);
	if (cleaned_count)
		adapter->alloc_rx_buf(rx_ring, cleaned_count, GFP_ATOMIC);

	adapter->total_rx_bytes += total_rx_bytes;
	adapter->total_rx_packets += total_rx_packets;
	return cleaned;
}

/**
 * e1000_consume_page - helper function
 **/
static void e1000_consume_page(struct e1000_buffer *bi, struct sk_buff *skb,
			       u16 length)
{
	bi->page = NULL;
	skb->len += length;
	skb->data_len += length;
	skb->truesize += PAGE_SIZE;
}

/**
 * e1000_clean_jumbo_rx_irq - Send received data up the network stack; legacy
 * @adapter: board private structure
 *
 * the return value indicates whether actual cleaning was done, there
 * is no guarantee that everything was cleaned
 **/
static bool e1000_clean_jumbo_rx_irq(struct e1000_ring *rx_ring, int *work_done,
				     int work_to_do)
{
	struct e1000_adapter *adapter = rx_ring->adapter;
	struct net_device *netdev = adapter->netdev;
	struct pci_dev *pdev = adapter->pdev;
	union e1000_rx_desc_extended *rx_desc, *next_rxd;
	struct e1000_buffer *buffer_info, *next_buffer;
	u32 length, staterr;
	unsigned int i;
	int cleaned_count = 0;
	bool cleaned = false;
	unsigned int total_rx_bytes = 0, total_rx_packets = 0;
	struct skb_shared_info *shinfo;

	i = rx_ring->next_to_clean;
	rx_desc = E1000_RX_DESC_EXT(*rx_ring, i);
	staterr = le32_to_cpu(rx_desc->wb.upper.status_error);
	buffer_info = &rx_ring->buffer_info[i];

	while (staterr & E1000_RXD_STAT_DD) {
		struct sk_buff *skb;

		if (*work_done >= work_to_do)
			break;
		(*work_done)++;
		rmb();	/* read descriptor and rx_buffer_info after status DD */

		skb = buffer_info->skb;
		buffer_info->skb = NULL;

		++i;
		if (i == rx_ring->count)
			i = 0;
		next_rxd = E1000_RX_DESC_EXT(*rx_ring, i);
		prefetch(next_rxd);

		next_buffer = &rx_ring->buffer_info[i];

		cleaned = true;
		cleaned_count++;
		dma_unmap_page(&pdev->dev, buffer_info->dma, PAGE_SIZE,
			       DMA_FROM_DEVICE);
		buffer_info->dma = 0;

		length = le16_to_cpu(rx_desc->wb.upper.length);

		/* errors is only valid for DD + EOP descriptors */
		if (unlikely((staterr & E1000_RXD_STAT_EOP) &&
			     ((staterr & E1000_RXDEXT_ERR_FRAME_ERR_MASK) &&
			      !(netdev->features & NETIF_F_RXALL)))) {
			/* recycle both page and skb */
			buffer_info->skb = skb;
			/* an error means any chain goes out the window too */
			if (rx_ring->rx_skb_top)
				dev_kfree_skb_irq(rx_ring->rx_skb_top);
			rx_ring->rx_skb_top = NULL;
			goto next_desc;
		}
#define rxtop (rx_ring->rx_skb_top)
		if (!(staterr & E1000_RXD_STAT_EOP)) {
			/* this descriptor is only the beginning (or middle) */
			if (!rxtop) {
				/* this is the beginning of a chain */
				rxtop = skb;
				skb_fill_page_desc(rxtop, 0, buffer_info->page,
						   0, length);
			} else {
				/* this is the middle of a chain */
				shinfo = skb_shinfo(rxtop);
				skb_fill_page_desc(rxtop, shinfo->nr_frags,
						   buffer_info->page, 0,
						   length);
				/* re-use the skb, only consumed the page */
				buffer_info->skb = skb;
			}
			e1000_consume_page(buffer_info, rxtop, length);
			goto next_desc;
		} else {
			if (rxtop) {
				/* end of the chain */
				shinfo = skb_shinfo(rxtop);
				skb_fill_page_desc(rxtop, shinfo->nr_frags,
						   buffer_info->page, 0,
						   length);
				/* re-use the current skb, we only consumed the
				 * page
				 */
				buffer_info->skb = skb;
				skb = rxtop;
				rxtop = NULL;
				e1000_consume_page(buffer_info, skb, length);
			} else {
				/* no chain, got EOP, this buf is the packet
				 * copybreak to save the put_page/alloc_page
				 */
				if (length <= copybreak &&
				    skb_tailroom(skb) >= length) {
					u8 *vaddr;
					vaddr = kmap_atomic(buffer_info->page);
					memcpy(skb_tail_pointer(skb), vaddr,
					       length);
					kunmap_atomic(vaddr);
					/* re-use the page, so don't erase
					 * buffer_info->page
					 */
					skb_put(skb, length);
				} else {
					skb_fill_page_desc(skb, 0,
							   buffer_info->page, 0,
							   length);
					e1000_consume_page(buffer_info, skb,
							   length);
				}
			}
		}

		/* Receive Checksum Offload */
		e1000_rx_checksum(adapter, staterr, skb);

		e1000_rx_hash(netdev, rx_desc->wb.lower.hi_dword.rss, skb);

		/* probably a little skewed due to removing CRC */
		total_rx_bytes += skb->len;
		total_rx_packets++;

		/* eth type trans needs skb->data to point to something */
		if (!pskb_may_pull(skb, ETH_HLEN)) {
			e_err("pskb_may_pull failed.\n");
			dev_kfree_skb_irq(skb);
			goto next_desc;
		}

		e1000_receive_skb(adapter, netdev, skb, staterr,
				  rx_desc->wb.upper.vlan);

next_desc:
		rx_desc->wb.upper.status_error &= cpu_to_le32(~0xFF);

		/* return some buffers to hardware, one at a time is too slow */
		if (unlikely(cleaned_count >= E1000_RX_BUFFER_WRITE)) {
			adapter->alloc_rx_buf(rx_ring, cleaned_count,
					      GFP_ATOMIC);
			cleaned_count = 0;
		}

		/* use prefetched values */
		rx_desc = next_rxd;
		buffer_info = next_buffer;

		staterr = le32_to_cpu(rx_desc->wb.upper.status_error);
	}
	rx_ring->next_to_clean = i;

	cleaned_count = e1000_desc_unused(rx_ring);
	if (cleaned_count)
		adapter->alloc_rx_buf(rx_ring, cleaned_count, GFP_ATOMIC);

	adapter->total_rx_bytes += total_rx_bytes;
	adapter->total_rx_packets += total_rx_packets;
	return cleaned;
}

/**
 * e1000_clean_rx_ring - Free Rx Buffers per Queue
 * @rx_ring: Rx descriptor ring
 **/
static void e1000_clean_rx_ring(struct e1000_ring *rx_ring)
{
	struct e1000_adapter *adapter = rx_ring->adapter;
	struct e1000_buffer *buffer_info;
	struct e1000_ps_page *ps_page;
	struct pci_dev *pdev = adapter->pdev;
	unsigned int i, j;

	/* Free all the Rx ring sk_buffs */
	for (i = 0; i < rx_ring->count; i++) {
		buffer_info = &rx_ring->buffer_info[i];
		if (buffer_info->dma) {
			if (adapter->clean_rx == e1000_clean_rx_irq)
				dma_unmap_single(&pdev->dev, buffer_info->dma,
						 adapter->rx_buffer_len,
						 DMA_FROM_DEVICE);
			else if (adapter->clean_rx == e1000_clean_jumbo_rx_irq)
				dma_unmap_page(&pdev->dev, buffer_info->dma,
					       PAGE_SIZE, DMA_FROM_DEVICE);
			else if (adapter->clean_rx == e1000_clean_rx_irq_ps)
				dma_unmap_single(&pdev->dev, buffer_info->dma,
						 adapter->rx_ps_bsize0,
						 DMA_FROM_DEVICE);
			buffer_info->dma = 0;
		}

		if (buffer_info->page) {
			put_page(buffer_info->page);
			buffer_info->page = NULL;
		}

		if (buffer_info->skb) {
			dev_kfree_skb(buffer_info->skb);
			buffer_info->skb = NULL;
		}

		for (j = 0; j < PS_PAGE_BUFFERS; j++) {
			ps_page = &buffer_info->ps_pages[j];
			if (!ps_page->page)
				break;
			dma_unmap_page(&pdev->dev, ps_page->dma, PAGE_SIZE,
				       DMA_FROM_DEVICE);
			ps_page->dma = 0;
			put_page(ps_page->page);
			ps_page->page = NULL;
		}
	}

	/* there also may be some cached data from a chained receive */
	if (rx_ring->rx_skb_top) {
		dev_kfree_skb(rx_ring->rx_skb_top);
		rx_ring->rx_skb_top = NULL;
	}

	/* Zero out the descriptor ring */
	memset(rx_ring->desc, 0, rx_ring->size);

	rx_ring->next_to_clean = 0;
	rx_ring->next_to_use = 0;
	adapter->flags2 &= ~FLAG2_IS_DISCARDING;

	writel(0, rx_ring->head);
	if (rx_ring->adapter->flags2 & FLAG2_PCIM2PCI_ARBITER_WA)
		e1000e_update_rdt_wa(rx_ring, 0);
	else
		writel(0, rx_ring->tail);
}

static void e1000e_downshift_workaround(struct work_struct *work)
{
	struct e1000_adapter *adapter = container_of(work,
						     struct e1000_adapter,
						     downshift_task);

	if (test_bit(__E1000_DOWN, &adapter->state))
		return;

	e1000e_gig_downshift_workaround_ich8lan(&adapter->hw);
}

/**
 * e1000_intr_msi - Interrupt Handler
 * @irq: interrupt number
 * @data: pointer to a network interface device structure
 **/
static irqreturn_t e1000_intr_msi(int __always_unused irq, void *data)
{
	struct net_device *netdev = data;
	struct e1000_adapter *adapter = netdev_priv(netdev);
	struct e1000_hw *hw = &adapter->hw;
	u32 icr = er32(ICR);

	/* read ICR disables interrupts using IAM */
	if (icr & E1000_ICR_LSC) {
		hw->mac.get_link_status = true;
		/* ICH8 workaround-- Call gig speed drop workaround on cable
		 * disconnect (LSC) before accessing any PHY registers
		 */
		if ((adapter->flags & FLAG_LSC_GIG_SPEED_DROP) &&
		    (!(er32(STATUS) & E1000_STATUS_LU)))
			schedule_work(&adapter->downshift_task);

		/* 80003ES2LAN workaround-- For packet buffer work-around on
		 * link down event; disable receives here in the ISR and reset
		 * adapter in watchdog
		 */
		if (netif_carrier_ok(netdev) &&
		    adapter->flags & FLAG_RX_NEEDS_RESTART) {
			/* disable receives */
			u32 rctl = er32(RCTL);
			ew32(RCTL, rctl & ~E1000_RCTL_EN);
			adapter->flags |= FLAG_RESTART_NOW;
		}
		/* guard against interrupt when we're going down */
		if (!test_bit(__E1000_DOWN, &adapter->state))
			mod_timer(&adapter->watchdog_timer, jiffies + 1);
	}

	/* Reset on uncorrectable ECC error */
	if ((icr & E1000_ICR_ECCER) && (hw->mac.type == e1000_pch_lpt)) {
		u32 pbeccsts = er32(PBECCSTS);

		adapter->corr_errors +=
		    pbeccsts & E1000_PBECCSTS_CORR_ERR_CNT_MASK;
		adapter->uncorr_errors +=
		    (pbeccsts & E1000_PBECCSTS_UNCORR_ERR_CNT_MASK) >>
		    E1000_PBECCSTS_UNCORR_ERR_CNT_SHIFT;

		/* Do the reset outside of interrupt context */
		schedule_work(&adapter->reset_task);

		/* return immediately since reset is imminent */
		return IRQ_HANDLED;
	}

	if (napi_schedule_prep(&adapter->napi)) {
		adapter->total_tx_bytes = 0;
		adapter->total_tx_packets = 0;
		adapter->total_rx_bytes = 0;
		adapter->total_rx_packets = 0;
		__napi_schedule(&adapter->napi);
	}

	return IRQ_HANDLED;
}

/**
 * e1000_intr - Interrupt Handler
 * @irq: interrupt number
 * @data: pointer to a network interface device structure
 **/
static irqreturn_t e1000_intr(int __always_unused irq, void *data)
{
	struct net_device *netdev = data;
	struct e1000_adapter *adapter = netdev_priv(netdev);
	struct e1000_hw *hw = &adapter->hw;
	u32 rctl, icr = er32(ICR);

	if (!icr || test_bit(__E1000_DOWN, &adapter->state))
		return IRQ_NONE;  /* Not our interrupt */

	/* IMS will not auto-mask if INT_ASSERTED is not set, and if it is
	 * not set, then the adapter didn't send an interrupt
	 */
	if (!(icr & E1000_ICR_INT_ASSERTED))
		return IRQ_NONE;

	/* Interrupt Auto-Mask...upon reading ICR,
	 * interrupts are masked.  No need for the
	 * IMC write
	 */

	if (icr & E1000_ICR_LSC) {
		hw->mac.get_link_status = true;
		/* ICH8 workaround-- Call gig speed drop workaround on cable
		 * disconnect (LSC) before accessing any PHY registers
		 */
		if ((adapter->flags & FLAG_LSC_GIG_SPEED_DROP) &&
		    (!(er32(STATUS) & E1000_STATUS_LU)))
			schedule_work(&adapter->downshift_task);

		/* 80003ES2LAN workaround--
		 * For packet buffer work-around on link down event;
		 * disable receives here in the ISR and
		 * reset adapter in watchdog
		 */
		if (netif_carrier_ok(netdev) &&
		    (adapter->flags & FLAG_RX_NEEDS_RESTART)) {
			/* disable receives */
			rctl = er32(RCTL);
			ew32(RCTL, rctl & ~E1000_RCTL_EN);
			adapter->flags |= FLAG_RESTART_NOW;
		}
		/* guard against interrupt when we're going down */
		if (!test_bit(__E1000_DOWN, &adapter->state))
			mod_timer(&adapter->watchdog_timer, jiffies + 1);
	}

	/* Reset on uncorrectable ECC error */
	if ((icr & E1000_ICR_ECCER) && (hw->mac.type == e1000_pch_lpt)) {
		u32 pbeccsts = er32(PBECCSTS);

		adapter->corr_errors +=
		    pbeccsts & E1000_PBECCSTS_CORR_ERR_CNT_MASK;
		adapter->uncorr_errors +=
		    (pbeccsts & E1000_PBECCSTS_UNCORR_ERR_CNT_MASK) >>
		    E1000_PBECCSTS_UNCORR_ERR_CNT_SHIFT;

		/* Do the reset outside of interrupt context */
		schedule_work(&adapter->reset_task);

		/* return immediately since reset is imminent */
		return IRQ_HANDLED;
	}

	if (napi_schedule_prep(&adapter->napi)) {
		adapter->total_tx_bytes = 0;
		adapter->total_tx_packets = 0;
		adapter->total_rx_bytes = 0;
		adapter->total_rx_packets = 0;
		__napi_schedule(&adapter->napi);
	}

	return IRQ_HANDLED;
}

static irqreturn_t e1000_msix_other(int __always_unused irq, void *data)
{
	struct net_device *netdev = data;
	struct e1000_adapter *adapter = netdev_priv(netdev);
	struct e1000_hw *hw = &adapter->hw;
	u32 icr = er32(ICR);

	if (!(icr & E1000_ICR_INT_ASSERTED)) {
		if (!test_bit(__E1000_DOWN, &adapter->state))
			ew32(IMS, E1000_IMS_OTHER);
		return IRQ_NONE;
	}

	if (icr & adapter->eiac_mask)
		ew32(ICS, (icr & adapter->eiac_mask));

	if (icr & E1000_ICR_OTHER) {
		if (!(icr & E1000_ICR_LSC))
			goto no_link_interrupt;
		hw->mac.get_link_status = true;
		/* guard against interrupt when we're going down */
		if (!test_bit(__E1000_DOWN, &adapter->state))
			mod_timer(&adapter->watchdog_timer, jiffies + 1);
	}

no_link_interrupt:
	if (!test_bit(__E1000_DOWN, &adapter->state))
		ew32(IMS, E1000_IMS_LSC | E1000_IMS_OTHER);

	return IRQ_HANDLED;
}

static irqreturn_t e1000_intr_msix_tx(int __always_unused irq, void *data)
{
	struct net_device *netdev = data;
	struct e1000_adapter *adapter = netdev_priv(netdev);
	struct e1000_hw *hw = &adapter->hw;
	struct e1000_ring *tx_ring = adapter->tx_ring;

	adapter->total_tx_bytes = 0;
	adapter->total_tx_packets = 0;

	if (!e1000_clean_tx_irq(tx_ring))
		/* Ring was not completely cleaned, so fire another interrupt */
		ew32(ICS, tx_ring->ims_val);

	return IRQ_HANDLED;
}

static irqreturn_t e1000_intr_msix_rx(int __always_unused irq, void *data)
{
	struct net_device *netdev = data;
	struct e1000_adapter *adapter = netdev_priv(netdev);
	struct e1000_ring *rx_ring = adapter->rx_ring;

	/* Write the ITR value calculated at the end of the
	 * previous interrupt.
	 */
	if (rx_ring->set_itr) {
		writel(1000000000 / (rx_ring->itr_val * 256),
		       rx_ring->itr_register);
		rx_ring->set_itr = 0;
	}

	if (napi_schedule_prep(&adapter->napi)) {
		adapter->total_rx_bytes = 0;
		adapter->total_rx_packets = 0;
		__napi_schedule(&adapter->napi);
	}
	return IRQ_HANDLED;
}

/**
 * e1000_configure_msix - Configure MSI-X hardware
 *
 * e1000_configure_msix sets up the hardware to properly
 * generate MSI-X interrupts.
 **/
static void e1000_configure_msix(struct e1000_adapter *adapter)
{
	struct e1000_hw *hw = &adapter->hw;
	struct e1000_ring *rx_ring = adapter->rx_ring;
	struct e1000_ring *tx_ring = adapter->tx_ring;
	int vector = 0;
	u32 ctrl_ext, ivar = 0;

	adapter->eiac_mask = 0;

	/* Workaround issue with spurious interrupts on 82574 in MSI-X mode */
	if (hw->mac.type == e1000_82574) {
		u32 rfctl = er32(RFCTL);
		rfctl |= E1000_RFCTL_ACK_DIS;
		ew32(RFCTL, rfctl);
	}

	/* Configure Rx vector */
	rx_ring->ims_val = E1000_IMS_RXQ0;
	adapter->eiac_mask |= rx_ring->ims_val;
	if (rx_ring->itr_val)
		writel(1000000000 / (rx_ring->itr_val * 256),
		       rx_ring->itr_register);
	else
		writel(1, rx_ring->itr_register);
	ivar = E1000_IVAR_INT_ALLOC_VALID | vector;

	/* Configure Tx vector */
	tx_ring->ims_val = E1000_IMS_TXQ0;
	vector++;
	if (tx_ring->itr_val)
		writel(1000000000 / (tx_ring->itr_val * 256),
		       tx_ring->itr_register);
	else
		writel(1, tx_ring->itr_register);
	adapter->eiac_mask |= tx_ring->ims_val;
	ivar |= ((E1000_IVAR_INT_ALLOC_VALID | vector) << 8);

	/* set vector for Other Causes, e.g. link changes */
	vector++;
	ivar |= ((E1000_IVAR_INT_ALLOC_VALID | vector) << 16);
	if (rx_ring->itr_val)
		writel(1000000000 / (rx_ring->itr_val * 256),
		       hw->hw_addr + E1000_EITR_82574(vector));
	else
		writel(1, hw->hw_addr + E1000_EITR_82574(vector));

	/* Cause Tx interrupts on every write back */
	ivar |= (1 << 31);

	ew32(IVAR, ivar);

	/* enable MSI-X PBA support */
	ctrl_ext = er32(CTRL_EXT);
	ctrl_ext |= E1000_CTRL_EXT_PBA_CLR;

	/* Auto-Mask Other interrupts upon ICR read */
	ew32(IAM, ~E1000_EIAC_MASK_82574 | E1000_IMS_OTHER);
	ctrl_ext |= E1000_CTRL_EXT_EIAME;
	ew32(CTRL_EXT, ctrl_ext);
	e1e_flush();
}

void e1000e_reset_interrupt_capability(struct e1000_adapter *adapter)
{
	if (adapter->msix_entries) {
		pci_disable_msix(adapter->pdev);
		kfree(adapter->msix_entries);
		adapter->msix_entries = NULL;
	} else if (adapter->flags & FLAG_MSI_ENABLED) {
		pci_disable_msi(adapter->pdev);
		adapter->flags &= ~FLAG_MSI_ENABLED;
	}
}

/**
 * e1000e_set_interrupt_capability - set MSI or MSI-X if supported
 *
 * Attempt to configure interrupts using the best available
 * capabilities of the hardware and kernel.
 **/
void e1000e_set_interrupt_capability(struct e1000_adapter *adapter)
{
	int err;
	int i;

	switch (adapter->int_mode) {
	case E1000E_INT_MODE_MSIX:
		if (adapter->flags & FLAG_HAS_MSIX) {
			adapter->num_vectors = 3; /* RxQ0, TxQ0 and other */
			adapter->msix_entries = kcalloc(adapter->num_vectors,
							sizeof(struct
							       msix_entry),
							GFP_KERNEL);
			if (adapter->msix_entries) {
				for (i = 0; i < adapter->num_vectors; i++)
					adapter->msix_entries[i].entry = i;

				err = pci_enable_msix(adapter->pdev,
						      adapter->msix_entries,
						      adapter->num_vectors);
				if (err == 0)
					return;
			}
			/* MSI-X failed, so fall through and try MSI */
			e_err("Failed to initialize MSI-X interrupts.  Falling back to MSI interrupts.\n");
			e1000e_reset_interrupt_capability(adapter);
		}
		adapter->int_mode = E1000E_INT_MODE_MSI;
		/* Fall through */
	case E1000E_INT_MODE_MSI:
		if (!pci_enable_msi(adapter->pdev)) {
			adapter->flags |= FLAG_MSI_ENABLED;
		} else {
			adapter->int_mode = E1000E_INT_MODE_LEGACY;
			e_err("Failed to initialize MSI interrupts.  Falling back to legacy interrupts.\n");
		}
		/* Fall through */
	case E1000E_INT_MODE_LEGACY:
		/* Don't do anything; this is the system default */
		break;
	}

	/* store the number of vectors being used */
	adapter->num_vectors = 1;
}

/**
 * e1000_request_msix - Initialize MSI-X interrupts
 *
 * e1000_request_msix allocates MSI-X vectors and requests interrupts from the
 * kernel.
 **/
static int e1000_request_msix(struct e1000_adapter *adapter)
{
	struct net_device *netdev = adapter->netdev;
	int err = 0, vector = 0;

	if (strlen(netdev->name) < (IFNAMSIZ - 5))
		snprintf(adapter->rx_ring->name,
			 sizeof(adapter->rx_ring->name) - 1,
			 "%s-rx-0", netdev->name);
	else
		memcpy(adapter->rx_ring->name, netdev->name, IFNAMSIZ);
	err = request_irq(adapter->msix_entries[vector].vector,
			  e1000_intr_msix_rx, 0, adapter->rx_ring->name,
			  netdev);
	if (err)
		return err;
	adapter->rx_ring->itr_register = adapter->hw.hw_addr +
	    E1000_EITR_82574(vector);
	adapter->rx_ring->itr_val = adapter->itr;
	vector++;

	if (strlen(netdev->name) < (IFNAMSIZ - 5))
		snprintf(adapter->tx_ring->name,
			 sizeof(adapter->tx_ring->name) - 1,
			 "%s-tx-0", netdev->name);
	else
		memcpy(adapter->tx_ring->name, netdev->name, IFNAMSIZ);
	err = request_irq(adapter->msix_entries[vector].vector,
			  e1000_intr_msix_tx, 0, adapter->tx_ring->name,
			  netdev);
	if (err)
		return err;
	adapter->tx_ring->itr_register = adapter->hw.hw_addr +
	    E1000_EITR_82574(vector);
	adapter->tx_ring->itr_val = adapter->itr;
	vector++;

	err = request_irq(adapter->msix_entries[vector].vector,
			  e1000_msix_other, 0, netdev->name, netdev);
	if (err)
		return err;

	e1000_configure_msix(adapter);

	return 0;
}

/**
 * e1000_request_irq - initialize interrupts
 *
 * Attempts to configure interrupts using the best available
 * capabilities of the hardware and kernel.
 **/
static int e1000_request_irq(struct e1000_adapter *adapter)
{
	struct net_device *netdev = adapter->netdev;
	int err;

	if (adapter->msix_entries) {
		err = e1000_request_msix(adapter);
		if (!err)
			return err;
		/* fall back to MSI */
		e1000e_reset_interrupt_capability(adapter);
		adapter->int_mode = E1000E_INT_MODE_MSI;
		e1000e_set_interrupt_capability(adapter);
	}
	if (adapter->flags & FLAG_MSI_ENABLED) {
		err = request_irq(adapter->pdev->irq, e1000_intr_msi, 0,
				  netdev->name, netdev);
		if (!err)
			return err;

		/* fall back to legacy interrupt */
		e1000e_reset_interrupt_capability(adapter);
		adapter->int_mode = E1000E_INT_MODE_LEGACY;
	}

	err = request_irq(adapter->pdev->irq, e1000_intr, IRQF_SHARED,
			  netdev->name, netdev);
	if (err)
		e_err("Unable to allocate interrupt, Error: %d\n", err);

	return err;
}

static void e1000_free_irq(struct e1000_adapter *adapter)
{
	struct net_device *netdev = adapter->netdev;

	if (adapter->msix_entries) {
		int vector = 0;

		free_irq(adapter->msix_entries[vector].vector, netdev);
		vector++;

		free_irq(adapter->msix_entries[vector].vector, netdev);
		vector++;

		/* Other Causes interrupt vector */
		free_irq(adapter->msix_entries[vector].vector, netdev);
		return;
	}

	free_irq(adapter->pdev->irq, netdev);
}

/**
 * e1000_irq_disable - Mask off interrupt generation on the NIC
 **/
static void e1000_irq_disable(struct e1000_adapter *adapter)
{
	struct e1000_hw *hw = &adapter->hw;

	ew32(IMC, ~0);
	if (adapter->msix_entries)
		ew32(EIAC_82574, 0);
	e1e_flush();

	if (adapter->msix_entries) {
		int i;
		for (i = 0; i < adapter->num_vectors; i++)
			synchronize_irq(adapter->msix_entries[i].vector);
	} else {
		synchronize_irq(adapter->pdev->irq);
	}
}

/**
 * e1000_irq_enable - Enable default interrupt generation settings
 **/
static void e1000_irq_enable(struct e1000_adapter *adapter)
{
	struct e1000_hw *hw = &adapter->hw;

	if (adapter->msix_entries) {
		ew32(EIAC_82574, adapter->eiac_mask & E1000_EIAC_MASK_82574);
		ew32(IMS, adapter->eiac_mask | E1000_IMS_OTHER | E1000_IMS_LSC);
	} else if (hw->mac.type == e1000_pch_lpt) {
		ew32(IMS, IMS_ENABLE_MASK | E1000_IMS_ECCER);
	} else {
		ew32(IMS, IMS_ENABLE_MASK);
	}
	e1e_flush();
}

/**
 * e1000e_get_hw_control - get control of the h/w from f/w
 * @adapter: address of board private structure
 *
 * e1000e_get_hw_control sets {CTRL_EXT|SWSM}:DRV_LOAD bit.
 * For ASF and Pass Through versions of f/w this means that
 * the driver is loaded. For AMT version (only with 82573)
 * of the f/w this means that the network i/f is open.
 **/
void e1000e_get_hw_control(struct e1000_adapter *adapter)
{
	struct e1000_hw *hw = &adapter->hw;
	u32 ctrl_ext;
	u32 swsm;

	/* Let firmware know the driver has taken over */
	if (adapter->flags & FLAG_HAS_SWSM_ON_LOAD) {
		swsm = er32(SWSM);
		ew32(SWSM, swsm | E1000_SWSM_DRV_LOAD);
	} else if (adapter->flags & FLAG_HAS_CTRLEXT_ON_LOAD) {
		ctrl_ext = er32(CTRL_EXT);
		ew32(CTRL_EXT, ctrl_ext | E1000_CTRL_EXT_DRV_LOAD);
	}
}

/**
 * e1000e_release_hw_control - release control of the h/w to f/w
 * @adapter: address of board private structure
 *
 * e1000e_release_hw_control resets {CTRL_EXT|SWSM}:DRV_LOAD bit.
 * For ASF and Pass Through versions of f/w this means that the
 * driver is no longer loaded. For AMT version (only with 82573) i
 * of the f/w this means that the network i/f is closed.
 *
 **/
void e1000e_release_hw_control(struct e1000_adapter *adapter)
{
	struct e1000_hw *hw = &adapter->hw;
	u32 ctrl_ext;
	u32 swsm;

	/* Let firmware taken over control of h/w */
	if (adapter->flags & FLAG_HAS_SWSM_ON_LOAD) {
		swsm = er32(SWSM);
		ew32(SWSM, swsm & ~E1000_SWSM_DRV_LOAD);
	} else if (adapter->flags & FLAG_HAS_CTRLEXT_ON_LOAD) {
		ctrl_ext = er32(CTRL_EXT);
		ew32(CTRL_EXT, ctrl_ext & ~E1000_CTRL_EXT_DRV_LOAD);
	}
}

/**
 * e1000_alloc_ring_dma - allocate memory for a ring structure
 **/
static int e1000_alloc_ring_dma(struct e1000_adapter *adapter,
				struct e1000_ring *ring)
{
	struct pci_dev *pdev = adapter->pdev;

	ring->desc = dma_alloc_coherent(&pdev->dev, ring->size, &ring->dma,
					GFP_KERNEL);
	if (!ring->desc)
		return -ENOMEM;

	return 0;
}

/**
 * e1000e_setup_tx_resources - allocate Tx resources (Descriptors)
 * @tx_ring: Tx descriptor ring
 *
 * Return 0 on success, negative on failure
 **/
int e1000e_setup_tx_resources(struct e1000_ring *tx_ring)
{
	struct e1000_adapter *adapter = tx_ring->adapter;
	int err = -ENOMEM, size;

	size = sizeof(struct e1000_buffer) * tx_ring->count;
	tx_ring->buffer_info = vzalloc(size);
	if (!tx_ring->buffer_info)
		goto err;

	/* round up to nearest 4K */
	tx_ring->size = tx_ring->count * sizeof(struct e1000_tx_desc);
	tx_ring->size = ALIGN(tx_ring->size, 4096);

	err = e1000_alloc_ring_dma(adapter, tx_ring);
	if (err)
		goto err;

	tx_ring->next_to_use = 0;
	tx_ring->next_to_clean = 0;

	return 0;
err:
	vfree(tx_ring->buffer_info);
	e_err("Unable to allocate memory for the transmit descriptor ring\n");
	return err;
}

/**
 * e1000e_setup_rx_resources - allocate Rx resources (Descriptors)
 * @rx_ring: Rx descriptor ring
 *
 * Returns 0 on success, negative on failure
 **/
int e1000e_setup_rx_resources(struct e1000_ring *rx_ring)
{
	struct e1000_adapter *adapter = rx_ring->adapter;
	struct e1000_buffer *buffer_info;
	int i, size, desc_len, err = -ENOMEM;

	size = sizeof(struct e1000_buffer) * rx_ring->count;
	rx_ring->buffer_info = vzalloc(size);
	if (!rx_ring->buffer_info)
		goto err;

	for (i = 0; i < rx_ring->count; i++) {
		buffer_info = &rx_ring->buffer_info[i];
		buffer_info->ps_pages = kcalloc(PS_PAGE_BUFFERS,
						sizeof(struct e1000_ps_page),
						GFP_KERNEL);
		if (!buffer_info->ps_pages)
			goto err_pages;
	}

	desc_len = sizeof(union e1000_rx_desc_packet_split);

	/* Round up to nearest 4K */
	rx_ring->size = rx_ring->count * desc_len;
	rx_ring->size = ALIGN(rx_ring->size, 4096);

	err = e1000_alloc_ring_dma(adapter, rx_ring);
	if (err)
		goto err_pages;

	rx_ring->next_to_clean = 0;
	rx_ring->next_to_use = 0;
	rx_ring->rx_skb_top = NULL;

	return 0;

err_pages:
	for (i = 0; i < rx_ring->count; i++) {
		buffer_info = &rx_ring->buffer_info[i];
		kfree(buffer_info->ps_pages);
	}
err:
	vfree(rx_ring->buffer_info);
	e_err("Unable to allocate memory for the receive descriptor ring\n");
	return err;
}

/**
 * e1000_clean_tx_ring - Free Tx Buffers
 * @tx_ring: Tx descriptor ring
 **/
static void e1000_clean_tx_ring(struct e1000_ring *tx_ring)
{
	struct e1000_adapter *adapter = tx_ring->adapter;
	struct e1000_buffer *buffer_info;
	unsigned long size;
	unsigned int i;

	for (i = 0; i < tx_ring->count; i++) {
		buffer_info = &tx_ring->buffer_info[i];
		e1000_put_txbuf(tx_ring, buffer_info);
	}

	netdev_reset_queue(adapter->netdev);
	size = sizeof(struct e1000_buffer) * tx_ring->count;
	memset(tx_ring->buffer_info, 0, size);

	memset(tx_ring->desc, 0, tx_ring->size);

	tx_ring->next_to_use = 0;
	tx_ring->next_to_clean = 0;

	writel(0, tx_ring->head);
	if (tx_ring->adapter->flags2 & FLAG2_PCIM2PCI_ARBITER_WA)
		e1000e_update_tdt_wa(tx_ring, 0);
	else
		writel(0, tx_ring->tail);
}

/**
 * e1000e_free_tx_resources - Free Tx Resources per Queue
 * @tx_ring: Tx descriptor ring
 *
 * Free all transmit software resources
 **/
void e1000e_free_tx_resources(struct e1000_ring *tx_ring)
{
	struct e1000_adapter *adapter = tx_ring->adapter;
	struct pci_dev *pdev = adapter->pdev;

	e1000_clean_tx_ring(tx_ring);

	vfree(tx_ring->buffer_info);
	tx_ring->buffer_info = NULL;

	dma_free_coherent(&pdev->dev, tx_ring->size, tx_ring->desc,
			  tx_ring->dma);
	tx_ring->desc = NULL;
}

/**
 * e1000e_free_rx_resources - Free Rx Resources
 * @rx_ring: Rx descriptor ring
 *
 * Free all receive software resources
 **/
void e1000e_free_rx_resources(struct e1000_ring *rx_ring)
{
	struct e1000_adapter *adapter = rx_ring->adapter;
	struct pci_dev *pdev = adapter->pdev;
	int i;

	e1000_clean_rx_ring(rx_ring);

	for (i = 0; i < rx_ring->count; i++)
		kfree(rx_ring->buffer_info[i].ps_pages);

	vfree(rx_ring->buffer_info);
	rx_ring->buffer_info = NULL;

	dma_free_coherent(&pdev->dev, rx_ring->size, rx_ring->desc,
			  rx_ring->dma);
	rx_ring->desc = NULL;
}

/**
 * e1000_update_itr - update the dynamic ITR value based on statistics
 * @adapter: pointer to adapter
 * @itr_setting: current adapter->itr
 * @packets: the number of packets during this measurement interval
 * @bytes: the number of bytes during this measurement interval
 *
 *      Stores a new ITR value based on packets and byte
 *      counts during the last interrupt.  The advantage of per interrupt
 *      computation is faster updates and more accurate ITR for the current
 *      traffic pattern.  Constants in this function were computed
 *      based on theoretical maximum wire speed and thresholds were set based
 *      on testing data as well as attempting to minimize response time
 *      while increasing bulk throughput.  This functionality is controlled
 *      by the InterruptThrottleRate module parameter.
 **/
static unsigned int e1000_update_itr(u16 itr_setting, int packets, int bytes)
{
	unsigned int retval = itr_setting;

	if (packets == 0)
		return itr_setting;

	switch (itr_setting) {
	case lowest_latency:
		/* handle TSO and jumbo frames */
		if (bytes / packets > 8000)
			retval = bulk_latency;
		else if ((packets < 5) && (bytes > 512))
			retval = low_latency;
		break;
	case low_latency:  /* 50 usec aka 20000 ints/s */
		if (bytes > 10000) {
			/* this if handles the TSO accounting */
			if (bytes / packets > 8000)
				retval = bulk_latency;
			else if ((packets < 10) || ((bytes / packets) > 1200))
				retval = bulk_latency;
			else if ((packets > 35))
				retval = lowest_latency;
		} else if (bytes / packets > 2000) {
			retval = bulk_latency;
		} else if (packets <= 2 && bytes < 512) {
			retval = lowest_latency;
		}
		break;
	case bulk_latency: /* 250 usec aka 4000 ints/s */
		if (bytes > 25000) {
			if (packets > 35)
				retval = low_latency;
		} else if (bytes < 6000) {
			retval = low_latency;
		}
		break;
	}

	return retval;
}

static void e1000_set_itr(struct e1000_adapter *adapter)
{
	u16 current_itr;
	u32 new_itr = adapter->itr;

	/* for non-gigabit speeds, just fix the interrupt rate at 4000 */
	if (adapter->link_speed != SPEED_1000) {
		current_itr = 0;
		new_itr = 4000;
		goto set_itr_now;
	}

	if (adapter->flags2 & FLAG2_DISABLE_AIM) {
		new_itr = 0;
		goto set_itr_now;
	}

	adapter->tx_itr = e1000_update_itr(adapter->tx_itr,
					   adapter->total_tx_packets,
					   adapter->total_tx_bytes);
	/* conservative mode (itr 3) eliminates the lowest_latency setting */
	if (adapter->itr_setting == 3 && adapter->tx_itr == lowest_latency)
		adapter->tx_itr = low_latency;

	adapter->rx_itr = e1000_update_itr(adapter->rx_itr,
					   adapter->total_rx_packets,
					   adapter->total_rx_bytes);
	/* conservative mode (itr 3) eliminates the lowest_latency setting */
	if (adapter->itr_setting == 3 && adapter->rx_itr == lowest_latency)
		adapter->rx_itr = low_latency;

	current_itr = max(adapter->rx_itr, adapter->tx_itr);

	/* counts and packets in update_itr are dependent on these numbers */
	switch (current_itr) {
	case lowest_latency:
		new_itr = 70000;
		break;
	case low_latency:
		new_itr = 20000; /* aka hwitr = ~200 */
		break;
	case bulk_latency:
		new_itr = 4000;
		break;
	default:
		break;
	}

set_itr_now:
	if (new_itr != adapter->itr) {
		/* this attempts to bias the interrupt rate towards Bulk
		 * by adding intermediate steps when interrupt rate is
		 * increasing
		 */
		new_itr = new_itr > adapter->itr ?
		    min(adapter->itr + (new_itr >> 2), new_itr) : new_itr;
		adapter->itr = new_itr;
		adapter->rx_ring->itr_val = new_itr;
		if (adapter->msix_entries)
			adapter->rx_ring->set_itr = 1;
		else
			e1000e_write_itr(adapter, new_itr);
	}
}

/**
 * e1000e_write_itr - write the ITR value to the appropriate registers
 * @adapter: address of board private structure
 * @itr: new ITR value to program
 *
 * e1000e_write_itr determines if the adapter is in MSI-X mode
 * and, if so, writes the EITR registers with the ITR value.
 * Otherwise, it writes the ITR value into the ITR register.
 **/
void e1000e_write_itr(struct e1000_adapter *adapter, u32 itr)
{
	struct e1000_hw *hw = &adapter->hw;
	u32 new_itr = itr ? 1000000000 / (itr * 256) : 0;

	if (adapter->msix_entries) {
		int vector;

		for (vector = 0; vector < adapter->num_vectors; vector++)
			writel(new_itr, hw->hw_addr + E1000_EITR_82574(vector));
	} else {
		ew32(ITR, new_itr);
	}
}

/**
 * e1000_alloc_queues - Allocate memory for all rings
 * @adapter: board private structure to initialize
 **/
static int e1000_alloc_queues(struct e1000_adapter *adapter)
{
	int size = sizeof(struct e1000_ring);

	adapter->tx_ring = kzalloc(size, GFP_KERNEL);
	if (!adapter->tx_ring)
		goto err;
	adapter->tx_ring->count = adapter->tx_ring_count;
	adapter->tx_ring->adapter = adapter;

	adapter->rx_ring = kzalloc(size, GFP_KERNEL);
	if (!adapter->rx_ring)
		goto err;
	adapter->rx_ring->count = adapter->rx_ring_count;
	adapter->rx_ring->adapter = adapter;

	return 0;
err:
	e_err("Unable to allocate memory for queues\n");
	kfree(adapter->rx_ring);
	kfree(adapter->tx_ring);
	return -ENOMEM;
}

/**
 * e1000e_poll - NAPI Rx polling callback
 * @napi: struct associated with this polling callback
 * @weight: number of packets driver is allowed to process this poll
 **/
static int e1000e_poll(struct napi_struct *napi, int weight)
{
	struct e1000_adapter *adapter = container_of(napi, struct e1000_adapter,
						     napi);
	struct e1000_hw *hw = &adapter->hw;
	struct net_device *poll_dev = adapter->netdev;
	int tx_cleaned = 1, work_done = 0;

	adapter = netdev_priv(poll_dev);

	if (!adapter->msix_entries ||
	    (adapter->rx_ring->ims_val & adapter->tx_ring->ims_val))
		tx_cleaned = e1000_clean_tx_irq(adapter->tx_ring);

	adapter->clean_rx(adapter->rx_ring, &work_done, weight);

	if (!tx_cleaned)
		work_done = weight;

	/* If weight not fully consumed, exit the polling mode */
	if (work_done < weight) {
		if (adapter->itr_setting & 3)
			e1000_set_itr(adapter);
		napi_complete(napi);
		if (!test_bit(__E1000_DOWN, &adapter->state)) {
			if (adapter->msix_entries)
				ew32(IMS, adapter->rx_ring->ims_val);
			else
				e1000_irq_enable(adapter);
		}
	}

	return work_done;
}

static int e1000_vlan_rx_add_vid(struct net_device *netdev, u16 vid)
{
	struct e1000_adapter *adapter = netdev_priv(netdev);
	struct e1000_hw *hw = &adapter->hw;
	u32 vfta, index;

	/* don't update vlan cookie if already programmed */
	if ((adapter->hw.mng_cookie.status &
	     E1000_MNG_DHCP_COOKIE_STATUS_VLAN) &&
	    (vid == adapter->mng_vlan_id))
		return 0;

	/* add VID to filter table */
	if (adapter->flags & FLAG_HAS_HW_VLAN_FILTER) {
		index = (vid >> 5) & 0x7F;
		vfta = E1000_READ_REG_ARRAY(hw, E1000_VFTA, index);
		vfta |= (1 << (vid & 0x1F));
		hw->mac.ops.write_vfta(hw, index, vfta);
	}

	set_bit(vid, adapter->active_vlans);

	return 0;
}

static int e1000_vlan_rx_kill_vid(struct net_device *netdev, u16 vid)
{
	struct e1000_adapter *adapter = netdev_priv(netdev);
	struct e1000_hw *hw = &adapter->hw;
	u32 vfta, index;

	if ((adapter->hw.mng_cookie.status &
	     E1000_MNG_DHCP_COOKIE_STATUS_VLAN) &&
	    (vid == adapter->mng_vlan_id)) {
		/* release control to f/w */
		e1000e_release_hw_control(adapter);
		return 0;
	}

	/* remove VID from filter table */
	if (adapter->flags & FLAG_HAS_HW_VLAN_FILTER) {
		index = (vid >> 5) & 0x7F;
		vfta = E1000_READ_REG_ARRAY(hw, E1000_VFTA, index);
		vfta &= ~(1 << (vid & 0x1F));
		hw->mac.ops.write_vfta(hw, index, vfta);
	}

	clear_bit(vid, adapter->active_vlans);

	return 0;
}

/**
 * e1000e_vlan_filter_disable - helper to disable hw VLAN filtering
 * @adapter: board private structure to initialize
 **/
static void e1000e_vlan_filter_disable(struct e1000_adapter *adapter)
{
	struct net_device *netdev = adapter->netdev;
	struct e1000_hw *hw = &adapter->hw;
	u32 rctl;

	if (adapter->flags & FLAG_HAS_HW_VLAN_FILTER) {
		/* disable VLAN receive filtering */
		rctl = er32(RCTL);
		rctl &= ~(E1000_RCTL_VFE | E1000_RCTL_CFIEN);
		ew32(RCTL, rctl);

		if (adapter->mng_vlan_id != (u16)E1000_MNG_VLAN_NONE) {
			e1000_vlan_rx_kill_vid(netdev, adapter->mng_vlan_id);
			adapter->mng_vlan_id = E1000_MNG_VLAN_NONE;
		}
	}
}

/**
 * e1000e_vlan_filter_enable - helper to enable HW VLAN filtering
 * @adapter: board private structure to initialize
 **/
static void e1000e_vlan_filter_enable(struct e1000_adapter *adapter)
{
	struct e1000_hw *hw = &adapter->hw;
	u32 rctl;

	if (adapter->flags & FLAG_HAS_HW_VLAN_FILTER) {
		/* enable VLAN receive filtering */
		rctl = er32(RCTL);
		rctl |= E1000_RCTL_VFE;
		rctl &= ~E1000_RCTL_CFIEN;
		ew32(RCTL, rctl);
	}
}

/**
 * e1000e_vlan_strip_enable - helper to disable HW VLAN stripping
 * @adapter: board private structure to initialize
 **/
static void e1000e_vlan_strip_disable(struct e1000_adapter *adapter)
{
	struct e1000_hw *hw = &adapter->hw;
	u32 ctrl;

	/* disable VLAN tag insert/strip */
	ctrl = er32(CTRL);
	ctrl &= ~E1000_CTRL_VME;
	ew32(CTRL, ctrl);
}

/**
 * e1000e_vlan_strip_enable - helper to enable HW VLAN stripping
 * @adapter: board private structure to initialize
 **/
static void e1000e_vlan_strip_enable(struct e1000_adapter *adapter)
{
	struct e1000_hw *hw = &adapter->hw;
	u32 ctrl;

	/* enable VLAN tag insert/strip */
	ctrl = er32(CTRL);
	ctrl |= E1000_CTRL_VME;
	ew32(CTRL, ctrl);
}

static void e1000_update_mng_vlan(struct e1000_adapter *adapter)
{
	struct net_device *netdev = adapter->netdev;
	u16 vid = adapter->hw.mng_cookie.vlan_id;
	u16 old_vid = adapter->mng_vlan_id;

	if (adapter->hw.mng_cookie.status & E1000_MNG_DHCP_COOKIE_STATUS_VLAN) {
		e1000_vlan_rx_add_vid(netdev, vid);
		adapter->mng_vlan_id = vid;
	}

	if ((old_vid != (u16)E1000_MNG_VLAN_NONE) && (vid != old_vid))
		e1000_vlan_rx_kill_vid(netdev, old_vid);
}

static void e1000_restore_vlan(struct e1000_adapter *adapter)
{
	u16 vid;

	e1000_vlan_rx_add_vid(adapter->netdev, 0);

	for_each_set_bit(vid, adapter->active_vlans, VLAN_N_VID)
	    e1000_vlan_rx_add_vid(adapter->netdev, vid);
}

static void e1000_init_manageability_pt(struct e1000_adapter *adapter)
{
	struct e1000_hw *hw = &adapter->hw;
	u32 manc, manc2h, mdef, i, j;

	if (!(adapter->flags & FLAG_MNG_PT_ENABLED))
		return;

	manc = er32(MANC);

	/* enable receiving management packets to the host. this will probably
	 * generate destination unreachable messages from the host OS, but
	 * the packets will be handled on SMBUS
	 */
	manc |= E1000_MANC_EN_MNG2HOST;
	manc2h = er32(MANC2H);

	switch (hw->mac.type) {
	default:
		manc2h |= (E1000_MANC2H_PORT_623 | E1000_MANC2H_PORT_664);
		break;
	case e1000_82574:
	case e1000_82583:
		/* Check if IPMI pass-through decision filter already exists;
		 * if so, enable it.
		 */
		for (i = 0, j = 0; i < 8; i++) {
			mdef = er32(MDEF(i));

			/* Ignore filters with anything other than IPMI ports */
			if (mdef & ~(E1000_MDEF_PORT_623 | E1000_MDEF_PORT_664))
				continue;

			/* Enable this decision filter in MANC2H */
			if (mdef)
				manc2h |= (1 << i);

			j |= mdef;
		}

		if (j == (E1000_MDEF_PORT_623 | E1000_MDEF_PORT_664))
			break;

		/* Create new decision filter in an empty filter */
		for (i = 0, j = 0; i < 8; i++)
			if (er32(MDEF(i)) == 0) {
				ew32(MDEF(i), (E1000_MDEF_PORT_623 |
					       E1000_MDEF_PORT_664));
				manc2h |= (1 << 1);
				j++;
				break;
			}

		if (!j)
			e_warn("Unable to create IPMI pass-through filter\n");
		break;
	}

	ew32(MANC2H, manc2h);
	ew32(MANC, manc);
}

/**
 * e1000_configure_tx - Configure Transmit Unit after Reset
 * @adapter: board private structure
 *
 * Configure the Tx unit of the MAC after a reset.
 **/
static void e1000_configure_tx(struct e1000_adapter *adapter)
{
	struct e1000_hw *hw = &adapter->hw;
	struct e1000_ring *tx_ring = adapter->tx_ring;
	u64 tdba;
	u32 tdlen, tarc;

	/* Setup the HW Tx Head and Tail descriptor pointers */
	tdba = tx_ring->dma;
	tdlen = tx_ring->count * sizeof(struct e1000_tx_desc);
	ew32(TDBAL(0), (tdba & DMA_BIT_MASK(32)));
	ew32(TDBAH(0), (tdba >> 32));
	ew32(TDLEN(0), tdlen);
	ew32(TDH(0), 0);
	ew32(TDT(0), 0);
	tx_ring->head = adapter->hw.hw_addr + E1000_TDH(0);
	tx_ring->tail = adapter->hw.hw_addr + E1000_TDT(0);

	/* Set the Tx Interrupt Delay register */
	ew32(TIDV, adapter->tx_int_delay);
	/* Tx irq moderation */
	ew32(TADV, adapter->tx_abs_int_delay);

	if (adapter->flags2 & FLAG2_DMA_BURST) {
		u32 txdctl = er32(TXDCTL(0));
		txdctl &= ~(E1000_TXDCTL_PTHRESH | E1000_TXDCTL_HTHRESH |
			    E1000_TXDCTL_WTHRESH);
		/* set up some performance related parameters to encourage the
		 * hardware to use the bus more efficiently in bursts, depends
		 * on the tx_int_delay to be enabled,
		 * wthresh = 1 ==> burst write is disabled to avoid Tx stalls
		 * hthresh = 1 ==> prefetch when one or more available
		 * pthresh = 0x1f ==> prefetch if internal cache 31 or less
		 * BEWARE: this seems to work but should be considered first if
		 * there are Tx hangs or other Tx related bugs
		 */
		txdctl |= E1000_TXDCTL_DMA_BURST_ENABLE;
		ew32(TXDCTL(0), txdctl);
	}
	/* erratum work around: set txdctl the same for both queues */
	ew32(TXDCTL(1), er32(TXDCTL(0)));

	if (adapter->flags & FLAG_TARC_SPEED_MODE_BIT) {
		tarc = er32(TARC(0));
		/* set the speed mode bit, we'll clear it if we're not at
		 * gigabit link later
		 */
#define SPEED_MODE_BIT (1 << 21)
		tarc |= SPEED_MODE_BIT;
		ew32(TARC(0), tarc);
	}

	/* errata: program both queues to unweighted RR */
	if (adapter->flags & FLAG_TARC_SET_BIT_ZERO) {
		tarc = er32(TARC(0));
		tarc |= 1;
		ew32(TARC(0), tarc);
		tarc = er32(TARC(1));
		tarc |= 1;
		ew32(TARC(1), tarc);
	}

	/* Setup Transmit Descriptor Settings for eop descriptor */
	adapter->txd_cmd = E1000_TXD_CMD_EOP | E1000_TXD_CMD_IFCS;

	/* only set IDE if we are delaying interrupts using the timers */
	if (adapter->tx_int_delay)
		adapter->txd_cmd |= E1000_TXD_CMD_IDE;

	/* enable Report Status bit */
	adapter->txd_cmd |= E1000_TXD_CMD_RS;

	hw->mac.ops.config_collision_dist(hw);
}

/**
 * e1000_setup_rctl - configure the receive control registers
 * @adapter: Board private structure
 **/
#define PAGE_USE_COUNT(S) (((S) >> PAGE_SHIFT) + \
			   (((S) & (PAGE_SIZE - 1)) ? 1 : 0))
static void e1000_setup_rctl(struct e1000_adapter *adapter)
{
	struct e1000_hw *hw = &adapter->hw;
	u32 rctl, rfctl;
	u32 pages = 0;

	/* Workaround Si errata on PCHx - configure jumbo frame flow */
	if (hw->mac.type >= e1000_pch2lan) {
		s32 ret_val;

		if (adapter->netdev->mtu > ETH_DATA_LEN)
			ret_val = e1000_lv_jumbo_workaround_ich8lan(hw, true);
		else
			ret_val = e1000_lv_jumbo_workaround_ich8lan(hw, false);

		if (ret_val)
			e_dbg("failed to enable jumbo frame workaround mode\n");
	}

	/* Program MC offset vector base */
	rctl = er32(RCTL);
	rctl &= ~(3 << E1000_RCTL_MO_SHIFT);
	rctl |= E1000_RCTL_EN | E1000_RCTL_BAM |
	    E1000_RCTL_LBM_NO | E1000_RCTL_RDMTS_HALF |
	    (adapter->hw.mac.mc_filter_type << E1000_RCTL_MO_SHIFT);

	/* Do not Store bad packets */
	rctl &= ~E1000_RCTL_SBP;

	/* Enable Long Packet receive */
	if (adapter->netdev->mtu <= ETH_DATA_LEN)
		rctl &= ~E1000_RCTL_LPE;
	else
		rctl |= E1000_RCTL_LPE;

	/* Some systems expect that the CRC is included in SMBUS traffic. The
	 * hardware strips the CRC before sending to both SMBUS (BMC) and to
	 * host memory when this is enabled
	 */
	if (adapter->flags2 & FLAG2_CRC_STRIPPING)
		rctl |= E1000_RCTL_SECRC;

	/* Workaround Si errata on 82577 PHY - configure IPG for jumbos */
	if ((hw->phy.type == e1000_phy_82577) && (rctl & E1000_RCTL_LPE)) {
		u16 phy_data;

		e1e_rphy(hw, PHY_REG(770, 26), &phy_data);
		phy_data &= 0xfff8;
		phy_data |= (1 << 2);
		e1e_wphy(hw, PHY_REG(770, 26), phy_data);

		e1e_rphy(hw, 22, &phy_data);
		phy_data &= 0x0fff;
		phy_data |= (1 << 14);
		e1e_wphy(hw, 0x10, 0x2823);
		e1e_wphy(hw, 0x11, 0x0003);
		e1e_wphy(hw, 22, phy_data);
	}

	/* Setup buffer sizes */
	rctl &= ~E1000_RCTL_SZ_4096;
	rctl |= E1000_RCTL_BSEX;
	switch (adapter->rx_buffer_len) {
	case 2048:
	default:
		rctl |= E1000_RCTL_SZ_2048;
		rctl &= ~E1000_RCTL_BSEX;
		break;
	case 4096:
		rctl |= E1000_RCTL_SZ_4096;
		break;
	case 8192:
		rctl |= E1000_RCTL_SZ_8192;
		break;
	case 16384:
		rctl |= E1000_RCTL_SZ_16384;
		break;
	}

	/* Enable Extended Status in all Receive Descriptors */
	rfctl = er32(RFCTL);
	rfctl |= E1000_RFCTL_EXTEN;
	ew32(RFCTL, rfctl);

	/* 82571 and greater support packet-split where the protocol
	 * header is placed in skb->data and the packet data is
	 * placed in pages hanging off of skb_shinfo(skb)->nr_frags.
	 * In the case of a non-split, skb->data is linearly filled,
	 * followed by the page buffers.  Therefore, skb->data is
	 * sized to hold the largest protocol header.
	 *
	 * allocations using alloc_page take too long for regular MTU
	 * so only enable packet split for jumbo frames
	 *
	 * Using pages when the page size is greater than 16k wastes
	 * a lot of memory, since we allocate 3 pages at all times
	 * per packet.
	 */
	pages = PAGE_USE_COUNT(adapter->netdev->mtu);
	if ((pages <= 3) && (PAGE_SIZE <= 16384) && (rctl & E1000_RCTL_LPE))
		adapter->rx_ps_pages = pages;
	else
		adapter->rx_ps_pages = 0;

	if (adapter->rx_ps_pages) {
		u32 psrctl = 0;

		/* Enable Packet split descriptors */
		rctl |= E1000_RCTL_DTYP_PS;

		psrctl |= adapter->rx_ps_bsize0 >> E1000_PSRCTL_BSIZE0_SHIFT;

		switch (adapter->rx_ps_pages) {
		case 3:
			psrctl |= PAGE_SIZE << E1000_PSRCTL_BSIZE3_SHIFT;
			/* fall-through */
		case 2:
			psrctl |= PAGE_SIZE << E1000_PSRCTL_BSIZE2_SHIFT;
			/* fall-through */
		case 1:
			psrctl |= PAGE_SIZE >> E1000_PSRCTL_BSIZE1_SHIFT;
			break;
		}

		ew32(PSRCTL, psrctl);
	}

	/* This is useful for sniffing bad packets. */
	if (adapter->netdev->features & NETIF_F_RXALL) {
		/* UPE and MPE will be handled by normal PROMISC logic
		 * in e1000e_set_rx_mode
		 */
		rctl |= (E1000_RCTL_SBP | /* Receive bad packets */
			 E1000_RCTL_BAM | /* RX All Bcast Pkts */
			 E1000_RCTL_PMCF); /* RX All MAC Ctrl Pkts */

		rctl &= ~(E1000_RCTL_VFE | /* Disable VLAN filter */
			  E1000_RCTL_DPF | /* Allow filtered pause */
			  E1000_RCTL_CFIEN); /* Dis VLAN CFIEN Filter */
		/* Do not mess with E1000_CTRL_VME, it affects transmit as well,
		 * and that breaks VLANs.
		 */
	}

	ew32(RCTL, rctl);
	/* just started the receive unit, no need to restart */
	adapter->flags &= ~FLAG_RESTART_NOW;
}

/**
 * e1000_configure_rx - Configure Receive Unit after Reset
 * @adapter: board private structure
 *
 * Configure the Rx unit of the MAC after a reset.
 **/
static void e1000_configure_rx(struct e1000_adapter *adapter)
{
	struct e1000_hw *hw = &adapter->hw;
	struct e1000_ring *rx_ring = adapter->rx_ring;
	u64 rdba;
	u32 rdlen, rctl, rxcsum, ctrl_ext;

	if (adapter->rx_ps_pages) {
		/* this is a 32 byte descriptor */
		rdlen = rx_ring->count *
		    sizeof(union e1000_rx_desc_packet_split);
		adapter->clean_rx = e1000_clean_rx_irq_ps;
		adapter->alloc_rx_buf = e1000_alloc_rx_buffers_ps;
	} else if (adapter->netdev->mtu > ETH_FRAME_LEN + ETH_FCS_LEN) {
		rdlen = rx_ring->count * sizeof(union e1000_rx_desc_extended);
		adapter->clean_rx = e1000_clean_jumbo_rx_irq;
		adapter->alloc_rx_buf = e1000_alloc_jumbo_rx_buffers;
	} else {
		rdlen = rx_ring->count * sizeof(union e1000_rx_desc_extended);
		adapter->clean_rx = e1000_clean_rx_irq;
		adapter->alloc_rx_buf = e1000_alloc_rx_buffers;
	}

	/* disable receives while setting up the descriptors */
	rctl = er32(RCTL);
	if (!(adapter->flags2 & FLAG2_NO_DISABLE_RX))
		ew32(RCTL, rctl & ~E1000_RCTL_EN);
	e1e_flush();
	usleep_range(10000, 20000);

	if (adapter->flags2 & FLAG2_DMA_BURST) {
		/* set the writeback threshold (only takes effect if the RDTR
		 * is set). set GRAN=1 and write back up to 0x4 worth, and
		 * enable prefetching of 0x20 Rx descriptors
		 * granularity = 01
		 * wthresh = 04,
		 * hthresh = 04,
		 * pthresh = 0x20
		 */
		ew32(RXDCTL(0), E1000_RXDCTL_DMA_BURST_ENABLE);
		ew32(RXDCTL(1), E1000_RXDCTL_DMA_BURST_ENABLE);

		/* override the delay timers for enabling bursting, only if
		 * the value was not set by the user via module options
		 */
		if (adapter->rx_int_delay == DEFAULT_RDTR)
			adapter->rx_int_delay = BURST_RDTR;
		if (adapter->rx_abs_int_delay == DEFAULT_RADV)
			adapter->rx_abs_int_delay = BURST_RADV;
	}

	/* set the Receive Delay Timer Register */
	ew32(RDTR, adapter->rx_int_delay);

	/* irq moderation */
	ew32(RADV, adapter->rx_abs_int_delay);
	if ((adapter->itr_setting != 0) && (adapter->itr != 0))
		e1000e_write_itr(adapter, adapter->itr);

	ctrl_ext = er32(CTRL_EXT);
	/* Auto-Mask interrupts upon ICR access */
	ctrl_ext |= E1000_CTRL_EXT_IAME;
	ew32(IAM, 0xffffffff);
	ew32(CTRL_EXT, ctrl_ext);
	e1e_flush();

	/* Setup the HW Rx Head and Tail Descriptor Pointers and
	 * the Base and Length of the Rx Descriptor Ring
	 */
	rdba = rx_ring->dma;
	ew32(RDBAL(0), (rdba & DMA_BIT_MASK(32)));
	ew32(RDBAH(0), (rdba >> 32));
	ew32(RDLEN(0), rdlen);
	ew32(RDH(0), 0);
	ew32(RDT(0), 0);
	rx_ring->head = adapter->hw.hw_addr + E1000_RDH(0);
	rx_ring->tail = adapter->hw.hw_addr + E1000_RDT(0);

	/* Enable Receive Checksum Offload for TCP and UDP */
	rxcsum = er32(RXCSUM);
	if (adapter->netdev->features & NETIF_F_RXCSUM)
		rxcsum |= E1000_RXCSUM_TUOFL;
	else
		rxcsum &= ~E1000_RXCSUM_TUOFL;
	ew32(RXCSUM, rxcsum);

	/* With jumbo frames, excessive C-state transition latencies result
	 * in dropped transactions.
	 */
	if (adapter->netdev->mtu > ETH_DATA_LEN) {
		u32 lat =
		    ((er32(PBA) & E1000_PBA_RXA_MASK) * 1024 -
		     adapter->max_frame_size) * 8 / 1000;

		if (adapter->flags & FLAG_IS_ICH) {
			u32 rxdctl = er32(RXDCTL(0));
			ew32(RXDCTL(0), rxdctl | 0x3);
		}

		pm_qos_update_request(&adapter->netdev->pm_qos_req, lat);
	} else {
		pm_qos_update_request(&adapter->netdev->pm_qos_req,
				      PM_QOS_DEFAULT_VALUE);
	}

	/* Enable Receives */
	ew32(RCTL, rctl);
}

/**
 * e1000e_write_mc_addr_list - write multicast addresses to MTA
 * @netdev: network interface device structure
 *
 * Writes multicast address list to the MTA hash table.
 * Returns: -ENOMEM on failure
 *                0 on no addresses written
 *                X on writing X addresses to MTA
 */
static int e1000e_write_mc_addr_list(struct net_device *netdev)
{
	struct e1000_adapter *adapter = netdev_priv(netdev);
	struct e1000_hw *hw = &adapter->hw;
	struct netdev_hw_addr *ha;
	u8 *mta_list;
	int i;

	if (netdev_mc_empty(netdev)) {
		/* nothing to program, so clear mc list */
		hw->mac.ops.update_mc_addr_list(hw, NULL, 0);
		return 0;
	}

	mta_list = kzalloc(netdev_mc_count(netdev) * ETH_ALEN, GFP_ATOMIC);
	if (!mta_list)
		return -ENOMEM;

	/* update_mc_addr_list expects a packed array of only addresses. */
	i = 0;
	netdev_for_each_mc_addr(ha, netdev)
	    memcpy(mta_list + (i++ * ETH_ALEN), ha->addr, ETH_ALEN);

	hw->mac.ops.update_mc_addr_list(hw, mta_list, i);
	kfree(mta_list);

	return netdev_mc_count(netdev);
}

/**
 * e1000e_write_uc_addr_list - write unicast addresses to RAR table
 * @netdev: network interface device structure
 *
 * Writes unicast address list to the RAR table.
 * Returns: -ENOMEM on failure/insufficient address space
 *                0 on no addresses written
 *                X on writing X addresses to the RAR table
 **/
static int e1000e_write_uc_addr_list(struct net_device *netdev)
{
	struct e1000_adapter *adapter = netdev_priv(netdev);
	struct e1000_hw *hw = &adapter->hw;
	unsigned int rar_entries = hw->mac.rar_entry_count;
	int count = 0;

	/* save a rar entry for our hardware address */
	rar_entries--;

	/* save a rar entry for the LAA workaround */
	if (adapter->flags & FLAG_RESET_OVERWRITES_LAA)
		rar_entries--;

	/* return ENOMEM indicating insufficient memory for addresses */
	if (netdev_uc_count(netdev) > rar_entries)
		return -ENOMEM;

	if (!netdev_uc_empty(netdev) && rar_entries) {
		struct netdev_hw_addr *ha;

		/* write the addresses in reverse order to avoid write
		 * combining
		 */
		netdev_for_each_uc_addr(ha, netdev) {
			if (!rar_entries)
				break;
			hw->mac.ops.rar_set(hw, ha->addr, rar_entries--);
			count++;
		}
	}

	/* zero out the remaining RAR entries not used above */
	for (; rar_entries > 0; rar_entries--) {
		ew32(RAH(rar_entries), 0);
		ew32(RAL(rar_entries), 0);
	}
	e1e_flush();

	return count;
}

/**
 * e1000e_set_rx_mode - secondary unicast, Multicast and Promiscuous mode set
 * @netdev: network interface device structure
 *
 * The ndo_set_rx_mode entry point is called whenever the unicast or multicast
 * address list or the network interface flags are updated.  This routine is
 * responsible for configuring the hardware for proper unicast, multicast,
 * promiscuous mode, and all-multi behavior.
 **/
static void e1000e_set_rx_mode(struct net_device *netdev)
{
	struct e1000_adapter *adapter = netdev_priv(netdev);
	struct e1000_hw *hw = &adapter->hw;
	u32 rctl;

	/* Check for Promiscuous and All Multicast modes */
	rctl = er32(RCTL);

	/* clear the affected bits */
	rctl &= ~(E1000_RCTL_UPE | E1000_RCTL_MPE);

	if (netdev->flags & IFF_PROMISC) {
		rctl |= (E1000_RCTL_UPE | E1000_RCTL_MPE);
		/* Do not hardware filter VLANs in promisc mode */
		e1000e_vlan_filter_disable(adapter);
	} else {
		int count;

		if (netdev->flags & IFF_ALLMULTI) {
			rctl |= E1000_RCTL_MPE;
		} else {
			/* Write addresses to the MTA, if the attempt fails
			 * then we should just turn on promiscuous mode so
			 * that we can at least receive multicast traffic
			 */
			count = e1000e_write_mc_addr_list(netdev);
			if (count < 0)
				rctl |= E1000_RCTL_MPE;
		}
		e1000e_vlan_filter_enable(adapter);
		/* Write addresses to available RAR registers, if there is not
		 * sufficient space to store all the addresses then enable
		 * unicast promiscuous mode
		 */
		count = e1000e_write_uc_addr_list(netdev);
		if (count < 0)
			rctl |= E1000_RCTL_UPE;
	}

	ew32(RCTL, rctl);

	if (netdev->features & NETIF_F_HW_VLAN_RX)
		e1000e_vlan_strip_enable(adapter);
	else
		e1000e_vlan_strip_disable(adapter);
}

static void e1000e_setup_rss_hash(struct e1000_adapter *adapter)
{
	struct e1000_hw *hw = &adapter->hw;
	u32 mrqc, rxcsum;
	int i;
	static const u32 rsskey[10] = {
		0xda565a6d, 0xc20e5b25, 0x3d256741, 0xb08fa343, 0xcb2bcad0,
		0xb4307bae, 0xa32dcb77, 0x0cf23080, 0x3bb7426a, 0xfa01acbe
	};

	/* Fill out hash function seed */
	for (i = 0; i < 10; i++)
		ew32(RSSRK(i), rsskey[i]);

	/* Direct all traffic to queue 0 */
	for (i = 0; i < 32; i++)
		ew32(RETA(i), 0);

	/* Disable raw packet checksumming so that RSS hash is placed in
	 * descriptor on writeback.
	 */
	rxcsum = er32(RXCSUM);
	rxcsum |= E1000_RXCSUM_PCSD;

	ew32(RXCSUM, rxcsum);

	mrqc = (E1000_MRQC_RSS_FIELD_IPV4 |
		E1000_MRQC_RSS_FIELD_IPV4_TCP |
		E1000_MRQC_RSS_FIELD_IPV6 |
		E1000_MRQC_RSS_FIELD_IPV6_TCP |
		E1000_MRQC_RSS_FIELD_IPV6_TCP_EX);

	ew32(MRQC, mrqc);
}

/**
 * e1000e_get_base_timinca - get default SYSTIM time increment attributes
 * @adapter: board private structure
 * @timinca: pointer to returned time increment attributes
 *
 * Get attributes for incrementing the System Time Register SYSTIML/H at
 * the default base frequency, and set the cyclecounter shift value.
 **/
s32 e1000e_get_base_timinca(struct e1000_adapter *adapter, u32 *timinca)
{
	struct e1000_hw *hw = &adapter->hw;
	u32 incvalue, incperiod, shift;

	/* Make sure clock is enabled on I217 before checking the frequency */
	if ((hw->mac.type == e1000_pch_lpt) &&
	    !(er32(TSYNCTXCTL) & E1000_TSYNCTXCTL_ENABLED) &&
	    !(er32(TSYNCRXCTL) & E1000_TSYNCRXCTL_ENABLED)) {
		u32 fextnvm7 = er32(FEXTNVM7);

		if (!(fextnvm7 & (1 << 0))) {
			ew32(FEXTNVM7, fextnvm7 | (1 << 0));
			e1e_flush();
		}
	}

	switch (hw->mac.type) {
	case e1000_pch2lan:
	case e1000_pch_lpt:
		/* On I217, the clock frequency is 25MHz or 96MHz as
		 * indicated by the System Clock Frequency Indication
		 */
		if ((hw->mac.type != e1000_pch_lpt) ||
		    (er32(TSYNCRXCTL) & E1000_TSYNCRXCTL_SYSCFI)) {
			/* Stable 96MHz frequency */
			incperiod = INCPERIOD_96MHz;
			incvalue = INCVALUE_96MHz;
			shift = INCVALUE_SHIFT_96MHz;
			adapter->cc.shift = shift + INCPERIOD_SHIFT_96MHz;
			break;
		}
		/* fall-through */
	case e1000_82574:
	case e1000_82583:
		/* Stable 25MHz frequency */
		incperiod = INCPERIOD_25MHz;
		incvalue = INCVALUE_25MHz;
		shift = INCVALUE_SHIFT_25MHz;
		adapter->cc.shift = shift;
		break;
	default:
		return -EINVAL;
	}

	*timinca = ((incperiod << E1000_TIMINCA_INCPERIOD_SHIFT) |
		    ((incvalue << shift) & E1000_TIMINCA_INCVALUE_MASK));

	return 0;
}

/**
 * e1000e_config_hwtstamp - configure the hwtstamp registers and enable/disable
 * @adapter: board private structure
 *
 * Outgoing time stamping can be enabled and disabled. Play nice and
 * disable it when requested, although it shouldn't cause any overhead
 * when no packet needs it. At most one packet in the queue may be
 * marked for time stamping, otherwise it would be impossible to tell
 * for sure to which packet the hardware time stamp belongs.
 *
 * Incoming time stamping has to be configured via the hardware filters.
 * Not all combinations are supported, in particular event type has to be
 * specified. Matching the kind of event packet is not supported, with the
 * exception of "all V2 events regardless of level 2 or 4".
 **/
static int e1000e_config_hwtstamp(struct e1000_adapter *adapter)
{
	struct e1000_hw *hw = &adapter->hw;
	struct hwtstamp_config *config = &adapter->hwtstamp_config;
	u32 tsync_tx_ctl = E1000_TSYNCTXCTL_ENABLED;
	u32 tsync_rx_ctl = E1000_TSYNCRXCTL_ENABLED;
	u32 rxmtrl = 0;
	u16 rxudp = 0;
	bool is_l4 = false;
	bool is_l2 = false;
	u32 regval;
	s32 ret_val;

	if (!(adapter->flags & FLAG_HAS_HW_TIMESTAMP))
		return -EINVAL;

	/* flags reserved for future extensions - must be zero */
	if (config->flags)
		return -EINVAL;

	switch (config->tx_type) {
	case HWTSTAMP_TX_OFF:
		tsync_tx_ctl = 0;
		break;
	case HWTSTAMP_TX_ON:
		break;
	default:
		return -ERANGE;
	}

	switch (config->rx_filter) {
	case HWTSTAMP_FILTER_NONE:
		tsync_rx_ctl = 0;
		break;
	case HWTSTAMP_FILTER_PTP_V1_L4_SYNC:
		tsync_rx_ctl |= E1000_TSYNCRXCTL_TYPE_L4_V1;
		rxmtrl = E1000_RXMTRL_PTP_V1_SYNC_MESSAGE;
		is_l4 = true;
		break;
	case HWTSTAMP_FILTER_PTP_V1_L4_DELAY_REQ:
		tsync_rx_ctl |= E1000_TSYNCRXCTL_TYPE_L4_V1;
		rxmtrl = E1000_RXMTRL_PTP_V1_DELAY_REQ_MESSAGE;
		is_l4 = true;
		break;
	case HWTSTAMP_FILTER_PTP_V2_L2_SYNC:
		/* Also time stamps V2 L2 Path Delay Request/Response */
		tsync_rx_ctl |= E1000_TSYNCRXCTL_TYPE_L2_V2;
		rxmtrl = E1000_RXMTRL_PTP_V2_SYNC_MESSAGE;
		is_l2 = true;
		break;
	case HWTSTAMP_FILTER_PTP_V2_L2_DELAY_REQ:
		/* Also time stamps V2 L2 Path Delay Request/Response. */
		tsync_rx_ctl |= E1000_TSYNCRXCTL_TYPE_L2_V2;
		rxmtrl = E1000_RXMTRL_PTP_V2_DELAY_REQ_MESSAGE;
		is_l2 = true;
		break;
	case HWTSTAMP_FILTER_PTP_V2_L4_SYNC:
		/* Hardware cannot filter just V2 L4 Sync messages;
		 * fall-through to V2 (both L2 and L4) Sync.
		 */
	case HWTSTAMP_FILTER_PTP_V2_SYNC:
		/* Also time stamps V2 Path Delay Request/Response. */
		tsync_rx_ctl |= E1000_TSYNCRXCTL_TYPE_L2_L4_V2;
		rxmtrl = E1000_RXMTRL_PTP_V2_SYNC_MESSAGE;
		is_l2 = true;
		is_l4 = true;
		break;
	case HWTSTAMP_FILTER_PTP_V2_L4_DELAY_REQ:
		/* Hardware cannot filter just V2 L4 Delay Request messages;
		 * fall-through to V2 (both L2 and L4) Delay Request.
		 */
	case HWTSTAMP_FILTER_PTP_V2_DELAY_REQ:
		/* Also time stamps V2 Path Delay Request/Response. */
		tsync_rx_ctl |= E1000_TSYNCRXCTL_TYPE_L2_L4_V2;
		rxmtrl = E1000_RXMTRL_PTP_V2_DELAY_REQ_MESSAGE;
		is_l2 = true;
		is_l4 = true;
		break;
	case HWTSTAMP_FILTER_PTP_V2_L4_EVENT:
	case HWTSTAMP_FILTER_PTP_V2_L2_EVENT:
		/* Hardware cannot filter just V2 L4 or L2 Event messages;
		 * fall-through to all V2 (both L2 and L4) Events.
		 */
	case HWTSTAMP_FILTER_PTP_V2_EVENT:
		tsync_rx_ctl |= E1000_TSYNCRXCTL_TYPE_EVENT_V2;
		config->rx_filter = HWTSTAMP_FILTER_PTP_V2_EVENT;
		is_l2 = true;
		is_l4 = true;
		break;
	case HWTSTAMP_FILTER_PTP_V1_L4_EVENT:
		/* For V1, the hardware can only filter Sync messages or
		 * Delay Request messages but not both so fall-through to
		 * time stamp all packets.
		 */
	case HWTSTAMP_FILTER_ALL:
		is_l2 = true;
		is_l4 = true;
		tsync_rx_ctl |= E1000_TSYNCRXCTL_TYPE_ALL;
		config->rx_filter = HWTSTAMP_FILTER_ALL;
		break;
	default:
		return -ERANGE;
	}

	/* enable/disable Tx h/w time stamping */
	regval = er32(TSYNCTXCTL);
	regval &= ~E1000_TSYNCTXCTL_ENABLED;
	regval |= tsync_tx_ctl;
	ew32(TSYNCTXCTL, regval);
	if ((er32(TSYNCTXCTL) & E1000_TSYNCTXCTL_ENABLED) !=
	    (regval & E1000_TSYNCTXCTL_ENABLED)) {
		e_err("Timesync Tx Control register not set as expected\n");
		return -EAGAIN;
	}

	/* enable/disable Rx h/w time stamping */
	regval = er32(TSYNCRXCTL);
	regval &= ~(E1000_TSYNCRXCTL_ENABLED | E1000_TSYNCRXCTL_TYPE_MASK);
	regval |= tsync_rx_ctl;
	ew32(TSYNCRXCTL, regval);
	if ((er32(TSYNCRXCTL) & (E1000_TSYNCRXCTL_ENABLED |
				 E1000_TSYNCRXCTL_TYPE_MASK)) !=
	    (regval & (E1000_TSYNCRXCTL_ENABLED |
		       E1000_TSYNCRXCTL_TYPE_MASK))) {
		e_err("Timesync Rx Control register not set as expected\n");
		return -EAGAIN;
	}

	/* L2: define ethertype filter for time stamped packets */
	if (is_l2)
		rxmtrl |= ETH_P_1588;

	/* define which PTP packets get time stamped */
	ew32(RXMTRL, rxmtrl);

	/* Filter by destination port */
	if (is_l4) {
		rxudp = PTP_EV_PORT;
		cpu_to_be16s(&rxudp);
	}
	ew32(RXUDP, rxudp);

	e1e_flush();

	/* Clear TSYNCRXCTL_VALID & TSYNCTXCTL_VALID bit */
	er32(RXSTMPH);
	er32(TXSTMPH);

	/* Get and set the System Time Register SYSTIM base frequency */
	ret_val = e1000e_get_base_timinca(adapter, &regval);
	if (ret_val)
		return ret_val;
	ew32(TIMINCA, regval);

	/* reset the ns time counter */
	timecounter_init(&adapter->tc, &adapter->cc,
			 ktime_to_ns(ktime_get_real()));

	return 0;
}

/**
 * e1000_configure - configure the hardware for Rx and Tx
 * @adapter: private board structure
 **/
static void e1000_configure(struct e1000_adapter *adapter)
{
	struct e1000_ring *rx_ring = adapter->rx_ring;

	e1000e_set_rx_mode(adapter->netdev);

	e1000_restore_vlan(adapter);
	e1000_init_manageability_pt(adapter);

	e1000_configure_tx(adapter);

	if (adapter->netdev->features & NETIF_F_RXHASH)
		e1000e_setup_rss_hash(adapter);
	e1000_setup_rctl(adapter);
	e1000_configure_rx(adapter);
	adapter->alloc_rx_buf(rx_ring, e1000_desc_unused(rx_ring), GFP_KERNEL);
}

/**
 * e1000e_power_up_phy - restore link in case the phy was powered down
 * @adapter: address of board private structure
 *
 * The phy may be powered down to save power and turn off link when the
 * driver is unloaded and wake on lan is not enabled (among others)
 * *** this routine MUST be followed by a call to e1000e_reset ***
 **/
void e1000e_power_up_phy(struct e1000_adapter *adapter)
{
	if (adapter->hw.phy.ops.power_up)
		adapter->hw.phy.ops.power_up(&adapter->hw);

	adapter->hw.mac.ops.setup_link(&adapter->hw);
}

/**
 * e1000_power_down_phy - Power down the PHY
 *
 * Power down the PHY so no link is implied when interface is down.
 * The PHY cannot be powered down if management or WoL is active.
 */
static void e1000_power_down_phy(struct e1000_adapter *adapter)
{
	/* WoL is enabled */
	if (adapter->wol)
		return;

	if (adapter->hw.phy.ops.power_down)
		adapter->hw.phy.ops.power_down(&adapter->hw);
}

/**
 * e1000e_reset - bring the hardware into a known good state
 *
 * This function boots the hardware and enables some settings that
 * require a configuration cycle of the hardware - those cannot be
 * set/changed during runtime. After reset the device needs to be
 * properly configured for Rx, Tx etc.
 */
void e1000e_reset(struct e1000_adapter *adapter)
{
	struct e1000_mac_info *mac = &adapter->hw.mac;
	struct e1000_fc_info *fc = &adapter->hw.fc;
	struct e1000_hw *hw = &adapter->hw;
	u32 tx_space, min_tx_space, min_rx_space;
	u32 pba = adapter->pba;
	u16 hwm;

	/* reset Packet Buffer Allocation to default */
	ew32(PBA, pba);

	if (adapter->max_frame_size > ETH_FRAME_LEN + ETH_FCS_LEN) {
		/* To maintain wire speed transmits, the Tx FIFO should be
		 * large enough to accommodate two full transmit packets,
		 * rounded up to the next 1KB and expressed in KB.  Likewise,
		 * the Rx FIFO should be large enough to accommodate at least
		 * one full receive packet and is similarly rounded up and
		 * expressed in KB.
		 */
		pba = er32(PBA);
		/* upper 16 bits has Tx packet buffer allocation size in KB */
		tx_space = pba >> 16;
		/* lower 16 bits has Rx packet buffer allocation size in KB */
		pba &= 0xffff;
		/* the Tx fifo also stores 16 bytes of information about the Tx
		 * but don't include ethernet FCS because hardware appends it
		 */
		min_tx_space = (adapter->max_frame_size +
				sizeof(struct e1000_tx_desc) - ETH_FCS_LEN) * 2;
		min_tx_space = ALIGN(min_tx_space, 1024);
		min_tx_space >>= 10;
		/* software strips receive CRC, so leave room for it */
		min_rx_space = adapter->max_frame_size;
		min_rx_space = ALIGN(min_rx_space, 1024);
		min_rx_space >>= 10;

		/* If current Tx allocation is less than the min Tx FIFO size,
		 * and the min Tx FIFO size is less than the current Rx FIFO
		 * allocation, take space away from current Rx allocation
		 */
		if ((tx_space < min_tx_space) &&
		    ((min_tx_space - tx_space) < pba)) {
			pba -= min_tx_space - tx_space;

			/* if short on Rx space, Rx wins and must trump Tx
			 * adjustment
			 */
			if (pba < min_rx_space)
				pba = min_rx_space;
		}

		ew32(PBA, pba);
	}

	/* flow control settings
	 *
	 * The high water mark must be low enough to fit one full frame
	 * (or the size used for early receive) above it in the Rx FIFO.
	 * Set it to the lower of:
	 * - 90% of the Rx FIFO size, and
	 * - the full Rx FIFO size minus one full frame
	 */
	if (adapter->flags & FLAG_DISABLE_FC_PAUSE_TIME)
		fc->pause_time = 0xFFFF;
	else
		fc->pause_time = E1000_FC_PAUSE_TIME;
	fc->send_xon = true;
	fc->current_mode = fc->requested_mode;

	switch (hw->mac.type) {
	case e1000_ich9lan:
	case e1000_ich10lan:
		if (adapter->netdev->mtu > ETH_DATA_LEN) {
			pba = 14;
			ew32(PBA, pba);
			fc->high_water = 0x2800;
			fc->low_water = fc->high_water - 8;
			break;
		}
		/* fall-through */
	default:
		hwm = min(((pba << 10) * 9 / 10),
			  ((pba << 10) - adapter->max_frame_size));

		fc->high_water = hwm & E1000_FCRTH_RTH; /* 8-byte granularity */
		fc->low_water = fc->high_water - 8;
		break;
	case e1000_pchlan:
		/* Workaround PCH LOM adapter hangs with certain network
		 * loads.  If hangs persist, try disabling Tx flow control.
		 */
		if (adapter->netdev->mtu > ETH_DATA_LEN) {
			fc->high_water = 0x3500;
			fc->low_water  = 0x1500;
		} else {
			fc->high_water = 0x5000;
			fc->low_water  = 0x3000;
		}
		fc->refresh_time = 0x1000;
		break;
	case e1000_pch2lan:
	case e1000_pch_lpt:
		fc->refresh_time = 0x0400;

		if (adapter->netdev->mtu <= ETH_DATA_LEN) {
			fc->high_water = 0x05C20;
			fc->low_water = 0x05048;
			fc->pause_time = 0x0650;
			break;
		}

		fc->high_water = ((pba << 10) * 9 / 10) & E1000_FCRTH_RTH;
		fc->low_water = ((pba << 10) * 8 / 10) & E1000_FCRTL_RTL;
		break;
	}

	/* Alignment of Tx data is on an arbitrary byte boundary with the
	 * maximum size per Tx descriptor limited only to the transmit
	 * allocation of the packet buffer minus 96 bytes with an upper
	 * limit of 24KB due to receive synchronization limitations.
	 */
	adapter->tx_fifo_limit = min_t(u32, ((er32(PBA) >> 16) << 10) - 96,
				       24 << 10);

	/* Disable Adaptive Interrupt Moderation if 2 full packets cannot
	 * fit in receive buffer.
	 */
	if (adapter->itr_setting & 0x3) {
		if ((adapter->max_frame_size * 2) > (pba << 10)) {
			if (!(adapter->flags2 & FLAG2_DISABLE_AIM)) {
				dev_info(&adapter->pdev->dev,
					 "Interrupt Throttle Rate off\n");
				adapter->flags2 |= FLAG2_DISABLE_AIM;
				e1000e_write_itr(adapter, 0);
			}
		} else if (adapter->flags2 & FLAG2_DISABLE_AIM) {
			dev_info(&adapter->pdev->dev,
				 "Interrupt Throttle Rate on\n");
			adapter->flags2 &= ~FLAG2_DISABLE_AIM;
			adapter->itr = 20000;
			e1000e_write_itr(adapter, adapter->itr);
		}
	}

	/* Allow time for pending master requests to run */
	mac->ops.reset_hw(hw);

	/* For parts with AMT enabled, let the firmware know
	 * that the network interface is in control
	 */
	if (adapter->flags & FLAG_HAS_AMT)
		e1000e_get_hw_control(adapter);

	ew32(WUC, 0);

	if (mac->ops.init_hw(hw))
		e_err("Hardware Error\n");

	e1000_update_mng_vlan(adapter);

	/* Enable h/w to recognize an 802.1Q VLAN Ethernet packet */
	ew32(VET, ETH_P_8021Q);

	e1000e_reset_adaptive(hw);

	/* initialize systim and reset the ns time counter */
	e1000e_config_hwtstamp(adapter);

	if (!netif_running(adapter->netdev) &&
	    !test_bit(__E1000_TESTING, &adapter->state)) {
		e1000_power_down_phy(adapter);
		return;
	}

	e1000_get_phy_info(hw);

	if ((adapter->flags & FLAG_HAS_SMART_POWER_DOWN) &&
	    !(adapter->flags & FLAG_SMART_POWER_DOWN)) {
		u16 phy_data = 0;
		/* speed up time to link by disabling smart power down, ignore
		 * the return value of this function because there is nothing
		 * different we would do if it failed
		 */
		e1e_rphy(hw, IGP02E1000_PHY_POWER_MGMT, &phy_data);
		phy_data &= ~IGP02E1000_PM_SPD;
		e1e_wphy(hw, IGP02E1000_PHY_POWER_MGMT, phy_data);
	}
}

int e1000e_up(struct e1000_adapter *adapter)
{
	struct e1000_hw *hw = &adapter->hw;

	/* hardware has been reset, we need to reload some things */
	e1000_configure(adapter);

	clear_bit(__E1000_DOWN, &adapter->state);

	if (adapter->msix_entries)
		e1000_configure_msix(adapter);
	e1000_irq_enable(adapter);

	netif_start_queue(adapter->netdev);

	/* fire a link change interrupt to start the watchdog */
	if (adapter->msix_entries)
		ew32(ICS, E1000_ICS_LSC | E1000_ICR_OTHER);
	else
		ew32(ICS, E1000_ICS_LSC);

	return 0;
}

static void e1000e_flush_descriptors(struct e1000_adapter *adapter)
{
	struct e1000_hw *hw = &adapter->hw;

	if (!(adapter->flags2 & FLAG2_DMA_BURST))
		return;

	/* flush pending descriptor writebacks to memory */
	ew32(TIDV, adapter->tx_int_delay | E1000_TIDV_FPD);
	ew32(RDTR, adapter->rx_int_delay | E1000_RDTR_FPD);

	/* execute the writes immediately */
	e1e_flush();

	/* due to rare timing issues, write to TIDV/RDTR again to ensure the
	 * write is successful
	 */
	ew32(TIDV, adapter->tx_int_delay | E1000_TIDV_FPD);
	ew32(RDTR, adapter->rx_int_delay | E1000_RDTR_FPD);

	/* execute the writes immediately */
	e1e_flush();
}

static void e1000e_update_stats(struct e1000_adapter *adapter);

void e1000e_down(struct e1000_adapter *adapter)
{
	struct net_device *netdev = adapter->netdev;
	struct e1000_hw *hw = &adapter->hw;
	u32 tctl, rctl;

	/* signal that we're down so the interrupt handler does not
	 * reschedule our watchdog timer
	 */
	set_bit(__E1000_DOWN, &adapter->state);

	/* disable receives in the hardware */
	rctl = er32(RCTL);
	if (!(adapter->flags2 & FLAG2_NO_DISABLE_RX))
		ew32(RCTL, rctl & ~E1000_RCTL_EN);
	/* flush and sleep below */

	netif_stop_queue(netdev);

	/* disable transmits in the hardware */
	tctl = er32(TCTL);
	tctl &= ~E1000_TCTL_EN;
	ew32(TCTL, tctl);

	/* flush both disables and wait for them to finish */
	e1e_flush();
	usleep_range(10000, 20000);

	e1000_irq_disable(adapter);

	del_timer_sync(&adapter->watchdog_timer);
	del_timer_sync(&adapter->phy_info_timer);

	netif_carrier_off(netdev);

	spin_lock(&adapter->stats64_lock);
	e1000e_update_stats(adapter);
	spin_unlock(&adapter->stats64_lock);

	e1000e_flush_descriptors(adapter);
	e1000_clean_tx_ring(adapter->tx_ring);
	e1000_clean_rx_ring(adapter->rx_ring);

	adapter->link_speed = 0;
	adapter->link_duplex = 0;

	if (!pci_channel_offline(adapter->pdev))
		e1000e_reset(adapter);

	/* TODO: for power management, we could drop the link and
	 * pci_disable_device here.
	 */
}

void e1000e_reinit_locked(struct e1000_adapter *adapter)
{
	might_sleep();
	while (test_and_set_bit(__E1000_RESETTING, &adapter->state))
		usleep_range(1000, 2000);
	e1000e_down(adapter);
	e1000e_up(adapter);
	clear_bit(__E1000_RESETTING, &adapter->state);
}

/**
 * e1000e_cyclecounter_read - read raw cycle counter (used by time counter)
 * @cc: cyclecounter structure
 **/
static cycle_t e1000e_cyclecounter_read(const struct cyclecounter *cc)
{
	struct e1000_adapter *adapter = container_of(cc, struct e1000_adapter,
						     cc);
	struct e1000_hw *hw = &adapter->hw;
	cycle_t systim;

	/* latch SYSTIMH on read of SYSTIML */
	systim = (cycle_t)er32(SYSTIML);
	systim |= (cycle_t)er32(SYSTIMH) << 32;

	return systim;
}

/**
 * e1000_sw_init - Initialize general software structures (struct e1000_adapter)
 * @adapter: board private structure to initialize
 *
 * e1000_sw_init initializes the Adapter private data structure.
 * Fields are initialized based on PCI device information and
 * OS network device settings (MTU size).
 **/
static int e1000_sw_init(struct e1000_adapter *adapter)
{
	struct net_device *netdev = adapter->netdev;

	adapter->rx_buffer_len = ETH_FRAME_LEN + VLAN_HLEN + ETH_FCS_LEN;
	adapter->rx_ps_bsize0 = 128;
	adapter->max_frame_size = netdev->mtu + ETH_HLEN + ETH_FCS_LEN;
	adapter->min_frame_size = ETH_ZLEN + ETH_FCS_LEN;
	adapter->tx_ring_count = E1000_DEFAULT_TXD;
	adapter->rx_ring_count = E1000_DEFAULT_RXD;

	spin_lock_init(&adapter->stats64_lock);

	e1000e_set_interrupt_capability(adapter);

	if (e1000_alloc_queues(adapter))
		return -ENOMEM;

	/* Setup hardware time stamping cyclecounter */
	if (adapter->flags & FLAG_HAS_HW_TIMESTAMP) {
		adapter->cc.read = e1000e_cyclecounter_read;
		adapter->cc.mask = CLOCKSOURCE_MASK(64);
		adapter->cc.mult = 1;
		/* cc.shift set in e1000e_get_base_tininca() */

		spin_lock_init(&adapter->systim_lock);
		INIT_WORK(&adapter->tx_hwtstamp_work, e1000e_tx_hwtstamp_work);
	}

	/* Explicitly disable IRQ since the NIC can be in any state. */
	e1000_irq_disable(adapter);

	set_bit(__E1000_DOWN, &adapter->state);
	return 0;
}

/**
 * e1000_intr_msi_test - Interrupt Handler
 * @irq: interrupt number
 * @data: pointer to a network interface device structure
 **/
static irqreturn_t e1000_intr_msi_test(int __always_unused irq, void *data)
{
	struct net_device *netdev = data;
	struct e1000_adapter *adapter = netdev_priv(netdev);
	struct e1000_hw *hw = &adapter->hw;
	u32 icr = er32(ICR);

	e_dbg("icr is %08X\n", icr);
	if (icr & E1000_ICR_RXSEQ) {
		adapter->flags &= ~FLAG_MSI_TEST_FAILED;
		/* Force memory writes to complete before acknowledging the
		 * interrupt is handled.
		 */
		wmb();
	}

	return IRQ_HANDLED;
}

/**
 * e1000_test_msi_interrupt - Returns 0 for successful test
 * @adapter: board private struct
 *
 * code flow taken from tg3.c
 **/
static int e1000_test_msi_interrupt(struct e1000_adapter *adapter)
{
	struct net_device *netdev = adapter->netdev;
	struct e1000_hw *hw = &adapter->hw;
	int err;

	/* poll_enable hasn't been called yet, so don't need disable */
	/* clear any pending events */
	er32(ICR);

	/* free the real vector and request a test handler */
	e1000_free_irq(adapter);
	e1000e_reset_interrupt_capability(adapter);

	/* Assume that the test fails, if it succeeds then the test
	 * MSI irq handler will unset this flag
	 */
	adapter->flags |= FLAG_MSI_TEST_FAILED;

	err = pci_enable_msi(adapter->pdev);
	if (err)
		goto msi_test_failed;

	err = request_irq(adapter->pdev->irq, e1000_intr_msi_test, 0,
			  netdev->name, netdev);
	if (err) {
		pci_disable_msi(adapter->pdev);
		goto msi_test_failed;
	}

	/* Force memory writes to complete before enabling and firing an
	 * interrupt.
	 */
	wmb();

	e1000_irq_enable(adapter);

	/* fire an unusual interrupt on the test handler */
	ew32(ICS, E1000_ICS_RXSEQ);
	e1e_flush();
	msleep(100);

	e1000_irq_disable(adapter);

	rmb();			/* read flags after interrupt has been fired */

	if (adapter->flags & FLAG_MSI_TEST_FAILED) {
		adapter->int_mode = E1000E_INT_MODE_LEGACY;
		e_info("MSI interrupt test failed, using legacy interrupt.\n");
	} else {
		e_dbg("MSI interrupt test succeeded!\n");
	}

	free_irq(adapter->pdev->irq, netdev);
	pci_disable_msi(adapter->pdev);

msi_test_failed:
	e1000e_set_interrupt_capability(adapter);
	return e1000_request_irq(adapter);
}

/**
 * e1000_test_msi - Returns 0 if MSI test succeeds or INTx mode is restored
 * @adapter: board private struct
 *
 * code flow taken from tg3.c, called with e1000 interrupts disabled.
 **/
static int e1000_test_msi(struct e1000_adapter *adapter)
{
	int err;
	u16 pci_cmd;

	if (!(adapter->flags & FLAG_MSI_ENABLED))
		return 0;

	/* disable SERR in case the MSI write causes a master abort */
	pci_read_config_word(adapter->pdev, PCI_COMMAND, &pci_cmd);
	if (pci_cmd & PCI_COMMAND_SERR)
		pci_write_config_word(adapter->pdev, PCI_COMMAND,
				      pci_cmd & ~PCI_COMMAND_SERR);

	err = e1000_test_msi_interrupt(adapter);

	/* re-enable SERR */
	if (pci_cmd & PCI_COMMAND_SERR) {
		pci_read_config_word(adapter->pdev, PCI_COMMAND, &pci_cmd);
		pci_cmd |= PCI_COMMAND_SERR;
		pci_write_config_word(adapter->pdev, PCI_COMMAND, pci_cmd);
	}

	return err;
}

/**
 * e1000_open - Called when a network interface is made active
 * @netdev: network interface device structure
 *
 * Returns 0 on success, negative value on failure
 *
 * The open entry point is called when a network interface is made
 * active by the system (IFF_UP).  At this point all resources needed
 * for transmit and receive operations are allocated, the interrupt
 * handler is registered with the OS, the watchdog timer is started,
 * and the stack is notified that the interface is ready.
 **/
static int e1000_open(struct net_device *netdev)
{
	struct e1000_adapter *adapter = netdev_priv(netdev);
	struct e1000_hw *hw = &adapter->hw;
	struct pci_dev *pdev = adapter->pdev;
	int err;

	/* disallow open during test */
	if (test_bit(__E1000_TESTING, &adapter->state))
		return -EBUSY;

	pm_runtime_get_sync(&pdev->dev);

	netif_carrier_off(netdev);

	/* allocate transmit descriptors */
	err = e1000e_setup_tx_resources(adapter->tx_ring);
	if (err)
		goto err_setup_tx;

	/* allocate receive descriptors */
	err = e1000e_setup_rx_resources(adapter->rx_ring);
	if (err)
		goto err_setup_rx;

	/* If AMT is enabled, let the firmware know that the network
	 * interface is now open and reset the part to a known state.
	 */
	if (adapter->flags & FLAG_HAS_AMT) {
		e1000e_get_hw_control(adapter);
		e1000e_reset(adapter);
	}

	e1000e_power_up_phy(adapter);

	adapter->mng_vlan_id = E1000_MNG_VLAN_NONE;
	if ((adapter->hw.mng_cookie.status & E1000_MNG_DHCP_COOKIE_STATUS_VLAN))
		e1000_update_mng_vlan(adapter);

	/* DMA latency requirement to workaround jumbo issue */
	pm_qos_add_request(&adapter->netdev->pm_qos_req, PM_QOS_CPU_DMA_LATENCY,
			   PM_QOS_DEFAULT_VALUE);

	/* before we allocate an interrupt, we must be ready to handle it.
	 * Setting DEBUG_SHIRQ in the kernel makes it fire an interrupt
	 * as soon as we call pci_request_irq, so we have to setup our
	 * clean_rx handler before we do so.
	 */
	e1000_configure(adapter);

	err = e1000_request_irq(adapter);
	if (err)
		goto err_req_irq;

	/* Work around PCIe errata with MSI interrupts causing some chipsets to
	 * ignore e1000e MSI messages, which means we need to test our MSI
	 * interrupt now
	 */
	if (adapter->int_mode != E1000E_INT_MODE_LEGACY) {
		err = e1000_test_msi(adapter);
		if (err) {
			e_err("Interrupt allocation failed\n");
			goto err_req_irq;
		}
	}

	/* From here on the code is the same as e1000e_up() */
	clear_bit(__E1000_DOWN, &adapter->state);

	napi_enable(&adapter->napi);

	e1000_irq_enable(adapter);

	adapter->tx_hang_recheck = false;
	netif_start_queue(netdev);

	adapter->idle_check = true;
	hw->mac.get_link_status = true;
	pm_runtime_put(&pdev->dev);

	/* fire a link status change interrupt to start the watchdog */
	if (adapter->msix_entries)
		ew32(ICS, E1000_ICS_LSC | E1000_ICR_OTHER);
	else
		ew32(ICS, E1000_ICS_LSC);

	return 0;

err_req_irq:
	e1000e_release_hw_control(adapter);
	e1000_power_down_phy(adapter);
	e1000e_free_rx_resources(adapter->rx_ring);
err_setup_rx:
	e1000e_free_tx_resources(adapter->tx_ring);
err_setup_tx:
	e1000e_reset(adapter);
	pm_runtime_put_sync(&pdev->dev);

	return err;
}

/**
 * e1000_close - Disables a network interface
 * @netdev: network interface device structure
 *
 * Returns 0, this is not allowed to fail
 *
 * The close entry point is called when an interface is de-activated
 * by the OS.  The hardware is still under the drivers control, but
 * needs to be disabled.  A global MAC reset is issued to stop the
 * hardware, and all transmit and receive resources are freed.
 **/
static int e1000_close(struct net_device *netdev)
{
	struct e1000_adapter *adapter = netdev_priv(netdev);
	struct pci_dev *pdev = adapter->pdev;
	int count = E1000_CHECK_RESET_COUNT;

	while (test_bit(__E1000_RESETTING, &adapter->state) && count--)
		usleep_range(10000, 20000);

	WARN_ON(test_bit(__E1000_RESETTING, &adapter->state));

	pm_runtime_get_sync(&pdev->dev);

	napi_disable(&adapter->napi);

	if (!test_bit(__E1000_DOWN, &adapter->state)) {
		e1000e_down(adapter);
		e1000_free_irq(adapter);
	}
	e1000_power_down_phy(adapter);

	e1000e_free_tx_resources(adapter->tx_ring);
	e1000e_free_rx_resources(adapter->rx_ring);

	/* kill manageability vlan ID if supported, but not if a vlan with
	 * the same ID is registered on the host OS (let 8021q kill it)
	 */
	if (adapter->hw.mng_cookie.status & E1000_MNG_DHCP_COOKIE_STATUS_VLAN)
		e1000_vlan_rx_kill_vid(netdev, adapter->mng_vlan_id);

	/* If AMT is enabled, let the firmware know that the network
	 * interface is now closed
	 */
	if ((adapter->flags & FLAG_HAS_AMT) &&
	    !test_bit(__E1000_TESTING, &adapter->state))
		e1000e_release_hw_control(adapter);

	pm_qos_remove_request(&adapter->netdev->pm_qos_req);

	pm_runtime_put_sync(&pdev->dev);

	return 0;
}

/**
 * e1000_set_mac - Change the Ethernet Address of the NIC
 * @netdev: network interface device structure
 * @p: pointer to an address structure
 *
 * Returns 0 on success, negative on failure
 **/
static int e1000_set_mac(struct net_device *netdev, void *p)
{
	struct e1000_adapter *adapter = netdev_priv(netdev);
	struct e1000_hw *hw = &adapter->hw;
	struct sockaddr *addr = p;

	if (!is_valid_ether_addr(addr->sa_data))
		return -EADDRNOTAVAIL;

	memcpy(netdev->dev_addr, addr->sa_data, netdev->addr_len);
	memcpy(adapter->hw.mac.addr, addr->sa_data, netdev->addr_len);

	hw->mac.ops.rar_set(&adapter->hw, adapter->hw.mac.addr, 0);

	if (adapter->flags & FLAG_RESET_OVERWRITES_LAA) {
		/* activate the work around */
		e1000e_set_laa_state_82571(&adapter->hw, 1);

		/* Hold a copy of the LAA in RAR[14] This is done so that
		 * between the time RAR[0] gets clobbered  and the time it
		 * gets fixed (in e1000_watchdog), the actual LAA is in one
		 * of the RARs and no incoming packets directed to this port
		 * are dropped. Eventually the LAA will be in RAR[0] and
		 * RAR[14]
		 */
		hw->mac.ops.rar_set(&adapter->hw, adapter->hw.mac.addr,
				    adapter->hw.mac.rar_entry_count - 1);
	}

	return 0;
}

/**
 * e1000e_update_phy_task - work thread to update phy
 * @work: pointer to our work struct
 *
 * this worker thread exists because we must acquire a
 * semaphore to read the phy, which we could msleep while
 * waiting for it, and we can't msleep in a timer.
 **/
static void e1000e_update_phy_task(struct work_struct *work)
{
	struct e1000_adapter *adapter = container_of(work,
						     struct e1000_adapter,
						     update_phy_task);

	if (test_bit(__E1000_DOWN, &adapter->state))
		return;

	e1000_get_phy_info(&adapter->hw);
}

/**
 * e1000_update_phy_info - timre call-back to update PHY info
 * @data: pointer to adapter cast into an unsigned long
 *
 * Need to wait a few seconds after link up to get diagnostic information from
 * the phy
 **/
static void e1000_update_phy_info(unsigned long data)
{
	struct e1000_adapter *adapter = (struct e1000_adapter *)data;

	if (test_bit(__E1000_DOWN, &adapter->state))
		return;

	schedule_work(&adapter->update_phy_task);
}

/**
 * e1000e_update_phy_stats - Update the PHY statistics counters
 * @adapter: board private structure
 *
 * Read/clear the upper 16-bit PHY registers and read/accumulate lower
 **/
static void e1000e_update_phy_stats(struct e1000_adapter *adapter)
{
	struct e1000_hw *hw = &adapter->hw;
	s32 ret_val;
	u16 phy_data;

	ret_val = hw->phy.ops.acquire(hw);
	if (ret_val)
		return;

	/* A page set is expensive so check if already on desired page.
	 * If not, set to the page with the PHY status registers.
	 */
	hw->phy.addr = 1;
	ret_val = e1000e_read_phy_reg_mdic(hw, IGP01E1000_PHY_PAGE_SELECT,
					   &phy_data);
	if (ret_val)
		goto release;
	if (phy_data != (HV_STATS_PAGE << IGP_PAGE_SHIFT)) {
		ret_val = hw->phy.ops.set_page(hw,
					       HV_STATS_PAGE << IGP_PAGE_SHIFT);
		if (ret_val)
			goto release;
	}

	/* Single Collision Count */
	hw->phy.ops.read_reg_page(hw, HV_SCC_UPPER, &phy_data);
	ret_val = hw->phy.ops.read_reg_page(hw, HV_SCC_LOWER, &phy_data);
	if (!ret_val)
		adapter->stats.scc += phy_data;

	/* Excessive Collision Count */
	hw->phy.ops.read_reg_page(hw, HV_ECOL_UPPER, &phy_data);
	ret_val = hw->phy.ops.read_reg_page(hw, HV_ECOL_LOWER, &phy_data);
	if (!ret_val)
		adapter->stats.ecol += phy_data;

	/* Multiple Collision Count */
	hw->phy.ops.read_reg_page(hw, HV_MCC_UPPER, &phy_data);
	ret_val = hw->phy.ops.read_reg_page(hw, HV_MCC_LOWER, &phy_data);
	if (!ret_val)
		adapter->stats.mcc += phy_data;

	/* Late Collision Count */
	hw->phy.ops.read_reg_page(hw, HV_LATECOL_UPPER, &phy_data);
	ret_val = hw->phy.ops.read_reg_page(hw, HV_LATECOL_LOWER, &phy_data);
	if (!ret_val)
		adapter->stats.latecol += phy_data;

	/* Collision Count - also used for adaptive IFS */
	hw->phy.ops.read_reg_page(hw, HV_COLC_UPPER, &phy_data);
	ret_val = hw->phy.ops.read_reg_page(hw, HV_COLC_LOWER, &phy_data);
	if (!ret_val)
		hw->mac.collision_delta = phy_data;

	/* Defer Count */
	hw->phy.ops.read_reg_page(hw, HV_DC_UPPER, &phy_data);
	ret_val = hw->phy.ops.read_reg_page(hw, HV_DC_LOWER, &phy_data);
	if (!ret_val)
		adapter->stats.dc += phy_data;

	/* Transmit with no CRS */
	hw->phy.ops.read_reg_page(hw, HV_TNCRS_UPPER, &phy_data);
	ret_val = hw->phy.ops.read_reg_page(hw, HV_TNCRS_LOWER, &phy_data);
	if (!ret_val)
		adapter->stats.tncrs += phy_data;

release:
	hw->phy.ops.release(hw);
}

/**
 * e1000e_update_stats - Update the board statistics counters
 * @adapter: board private structure
 **/
static void e1000e_update_stats(struct e1000_adapter *adapter)
{
	struct net_device *netdev = adapter->netdev;
	struct e1000_hw *hw = &adapter->hw;
	struct pci_dev *pdev = adapter->pdev;

	/* Prevent stats update while adapter is being reset, or if the pci
	 * connection is down.
	 */
	if (adapter->link_speed == 0)
		return;
	if (pci_channel_offline(pdev))
		return;

	adapter->stats.crcerrs += er32(CRCERRS);
	adapter->stats.gprc += er32(GPRC);
	adapter->stats.gorc += er32(GORCL);
	er32(GORCH); /* Clear gorc */
	adapter->stats.bprc += er32(BPRC);
	adapter->stats.mprc += er32(MPRC);
	adapter->stats.roc += er32(ROC);

	adapter->stats.mpc += er32(MPC);

	/* Half-duplex statistics */
	if (adapter->link_duplex == HALF_DUPLEX) {
		if (adapter->flags2 & FLAG2_HAS_PHY_STATS) {
			e1000e_update_phy_stats(adapter);
		} else {
			adapter->stats.scc += er32(SCC);
			adapter->stats.ecol += er32(ECOL);
			adapter->stats.mcc += er32(MCC);
			adapter->stats.latecol += er32(LATECOL);
			adapter->stats.dc += er32(DC);

			hw->mac.collision_delta = er32(COLC);

			if ((hw->mac.type != e1000_82574) &&
			    (hw->mac.type != e1000_82583))
				adapter->stats.tncrs += er32(TNCRS);
		}
		adapter->stats.colc += hw->mac.collision_delta;
	}

	adapter->stats.xonrxc += er32(XONRXC);
	adapter->stats.xontxc += er32(XONTXC);
	adapter->stats.xoffrxc += er32(XOFFRXC);
	adapter->stats.xofftxc += er32(XOFFTXC);
	adapter->stats.gptc += er32(GPTC);
	adapter->stats.gotc += er32(GOTCL);
	er32(GOTCH); /* Clear gotc */
	adapter->stats.rnbc += er32(RNBC);
	adapter->stats.ruc += er32(RUC);

	adapter->stats.mptc += er32(MPTC);
	adapter->stats.bptc += er32(BPTC);

	/* used for adaptive IFS */

	hw->mac.tx_packet_delta = er32(TPT);
	adapter->stats.tpt += hw->mac.tx_packet_delta;

	adapter->stats.algnerrc += er32(ALGNERRC);
	adapter->stats.rxerrc += er32(RXERRC);
	adapter->stats.cexterr += er32(CEXTERR);
	adapter->stats.tsctc += er32(TSCTC);
	adapter->stats.tsctfc += er32(TSCTFC);

	/* Fill out the OS statistics structure */
	netdev->stats.multicast = adapter->stats.mprc;
	netdev->stats.collisions = adapter->stats.colc;

	/* Rx Errors */

	/* RLEC on some newer hardware can be incorrect so build
	 * our own version based on RUC and ROC
	 */
	netdev->stats.rx_errors = adapter->stats.rxerrc +
	    adapter->stats.crcerrs + adapter->stats.algnerrc +
	    adapter->stats.ruc + adapter->stats.roc + adapter->stats.cexterr;
	netdev->stats.rx_length_errors = adapter->stats.ruc +
	    adapter->stats.roc;
	netdev->stats.rx_crc_errors = adapter->stats.crcerrs;
	netdev->stats.rx_frame_errors = adapter->stats.algnerrc;
	netdev->stats.rx_missed_errors = adapter->stats.mpc;

	/* Tx Errors */
	netdev->stats.tx_errors = adapter->stats.ecol + adapter->stats.latecol;
	netdev->stats.tx_aborted_errors = adapter->stats.ecol;
	netdev->stats.tx_window_errors = adapter->stats.latecol;
	netdev->stats.tx_carrier_errors = adapter->stats.tncrs;

	/* Tx Dropped needs to be maintained elsewhere */

	/* Management Stats */
	adapter->stats.mgptc += er32(MGTPTC);
	adapter->stats.mgprc += er32(MGTPRC);
	adapter->stats.mgpdc += er32(MGTPDC);

	/* Correctable ECC Errors */
	if (hw->mac.type == e1000_pch_lpt) {
		u32 pbeccsts = er32(PBECCSTS);
		adapter->corr_errors +=
		    pbeccsts & E1000_PBECCSTS_CORR_ERR_CNT_MASK;
		adapter->uncorr_errors +=
		    (pbeccsts & E1000_PBECCSTS_UNCORR_ERR_CNT_MASK) >>
		    E1000_PBECCSTS_UNCORR_ERR_CNT_SHIFT;
	}
}

/**
 * e1000_phy_read_status - Update the PHY register status snapshot
 * @adapter: board private structure
 **/
static void e1000_phy_read_status(struct e1000_adapter *adapter)
{
	struct e1000_hw *hw = &adapter->hw;
	struct e1000_phy_regs *phy = &adapter->phy_regs;

	if ((er32(STATUS) & E1000_STATUS_LU) &&
	    (adapter->hw.phy.media_type == e1000_media_type_copper)) {
		int ret_val;

		pm_runtime_get_sync(&adapter->pdev->dev);
		ret_val = e1e_rphy(hw, MII_BMCR, &phy->bmcr);
		ret_val |= e1e_rphy(hw, MII_BMSR, &phy->bmsr);
		ret_val |= e1e_rphy(hw, MII_ADVERTISE, &phy->advertise);
		ret_val |= e1e_rphy(hw, MII_LPA, &phy->lpa);
		ret_val |= e1e_rphy(hw, MII_EXPANSION, &phy->expansion);
		ret_val |= e1e_rphy(hw, MII_CTRL1000, &phy->ctrl1000);
		ret_val |= e1e_rphy(hw, MII_STAT1000, &phy->stat1000);
		ret_val |= e1e_rphy(hw, MII_ESTATUS, &phy->estatus);
		if (ret_val)
			e_warn("Error reading PHY register\n");
		pm_runtime_put_sync(&adapter->pdev->dev);
	} else {
		/* Do not read PHY registers if link is not up
		 * Set values to typical power-on defaults
		 */
		phy->bmcr = (BMCR_SPEED1000 | BMCR_ANENABLE | BMCR_FULLDPLX);
		phy->bmsr = (BMSR_100FULL | BMSR_100HALF | BMSR_10FULL |
			     BMSR_10HALF | BMSR_ESTATEN | BMSR_ANEGCAPABLE |
			     BMSR_ERCAP);
		phy->advertise = (ADVERTISE_PAUSE_ASYM | ADVERTISE_PAUSE_CAP |
				  ADVERTISE_ALL | ADVERTISE_CSMA);
		phy->lpa = 0;
		phy->expansion = EXPANSION_ENABLENPAGE;
		phy->ctrl1000 = ADVERTISE_1000FULL;
		phy->stat1000 = 0;
		phy->estatus = (ESTATUS_1000_TFULL | ESTATUS_1000_THALF);
	}
}

static void e1000_print_link_info(struct e1000_adapter *adapter)
{
	struct e1000_hw *hw = &adapter->hw;
	u32 ctrl = er32(CTRL);

	/* Link status message must follow this format for user tools */
	pr_info("%s NIC Link is Up %d Mbps %s Duplex, Flow Control: %s\n",
		adapter->netdev->name, adapter->link_speed,
		adapter->link_duplex == FULL_DUPLEX ? "Full" : "Half",
		(ctrl & E1000_CTRL_TFCE) && (ctrl & E1000_CTRL_RFCE) ? "Rx/Tx" :
		(ctrl & E1000_CTRL_RFCE) ? "Rx" :
		(ctrl & E1000_CTRL_TFCE) ? "Tx" : "None");
}

static bool e1000e_has_link(struct e1000_adapter *adapter)
{
	struct e1000_hw *hw = &adapter->hw;
	bool link_active = false;
	s32 ret_val = 0;

	/* get_link_status is set on LSC (link status) interrupt or
	 * Rx sequence error interrupt.  get_link_status will stay
	 * false until the check_for_link establishes link
	 * for copper adapters ONLY
	 */
	switch (hw->phy.media_type) {
	case e1000_media_type_copper:
		if (hw->mac.get_link_status) {
			ret_val = hw->mac.ops.check_for_link(hw);
			link_active = !hw->mac.get_link_status;
		} else {
			link_active = true;
		}
		break;
	case e1000_media_type_fiber:
		ret_val = hw->mac.ops.check_for_link(hw);
		link_active = !!(er32(STATUS) & E1000_STATUS_LU);
		break;
	case e1000_media_type_internal_serdes:
		ret_val = hw->mac.ops.check_for_link(hw);
		link_active = adapter->hw.mac.serdes_has_link;
		break;
	default:
	case e1000_media_type_unknown:
		break;
	}

	if ((ret_val == E1000_ERR_PHY) && (hw->phy.type == e1000_phy_igp_3) &&
	    (er32(CTRL) & E1000_PHY_CTRL_GBE_DISABLE)) {
		/* See e1000_kmrn_lock_loss_workaround_ich8lan() */
		e_info("Gigabit has been disabled, downgrading speed\n");
	}

	return link_active;
}

static void e1000e_enable_receives(struct e1000_adapter *adapter)
{
	/* make sure the receive unit is started */
	if ((adapter->flags & FLAG_RX_NEEDS_RESTART) &&
	    (adapter->flags & FLAG_RESTART_NOW)) {
		struct e1000_hw *hw = &adapter->hw;
		u32 rctl = er32(RCTL);
		ew32(RCTL, rctl | E1000_RCTL_EN);
		adapter->flags &= ~FLAG_RESTART_NOW;
	}
}

static void e1000e_check_82574_phy_workaround(struct e1000_adapter *adapter)
{
	struct e1000_hw *hw = &adapter->hw;

	/* With 82574 controllers, PHY needs to be checked periodically
	 * for hung state and reset, if two calls return true
	 */
	if (e1000_check_phy_82574(hw))
		adapter->phy_hang_count++;
	else
		adapter->phy_hang_count = 0;

	if (adapter->phy_hang_count > 1) {
		adapter->phy_hang_count = 0;
		schedule_work(&adapter->reset_task);
	}
}

/**
 * e1000_watchdog - Timer Call-back
 * @data: pointer to adapter cast into an unsigned long
 **/
static void e1000_watchdog(unsigned long data)
{
	struct e1000_adapter *adapter = (struct e1000_adapter *)data;

	/* Do the rest outside of interrupt context */
	schedule_work(&adapter->watchdog_task);

	/* TODO: make this use queue_delayed_work() */
}

static void e1000_watchdog_task(struct work_struct *work)
{
	struct e1000_adapter *adapter = container_of(work,
						     struct e1000_adapter,
						     watchdog_task);
	struct net_device *netdev = adapter->netdev;
	struct e1000_mac_info *mac = &adapter->hw.mac;
	struct e1000_phy_info *phy = &adapter->hw.phy;
	struct e1000_ring *tx_ring = adapter->tx_ring;
	struct e1000_hw *hw = &adapter->hw;
	u32 link, tctl;

	if (test_bit(__E1000_DOWN, &adapter->state))
		return;

	link = e1000e_has_link(adapter);
	if ((netif_carrier_ok(netdev)) && link) {
		/* Cancel scheduled suspend requests. */
		pm_runtime_resume(netdev->dev.parent);

		e1000e_enable_receives(adapter);
		goto link_up;
	}

	if ((e1000e_enable_tx_pkt_filtering(hw)) &&
	    (adapter->mng_vlan_id != adapter->hw.mng_cookie.vlan_id))
		e1000_update_mng_vlan(adapter);

	if (link) {
		if (!netif_carrier_ok(netdev)) {
			bool txb2b = true;

			/* Cancel scheduled suspend requests. */
			pm_runtime_resume(netdev->dev.parent);

			/* update snapshot of PHY registers on LSC */
			e1000_phy_read_status(adapter);
			mac->ops.get_link_up_info(&adapter->hw,
						  &adapter->link_speed,
						  &adapter->link_duplex);
			e1000_print_link_info(adapter);

			/* check if SmartSpeed worked */
			e1000e_check_downshift(hw);
			if (phy->speed_downgraded)
				netdev_warn(netdev,
					    "Link Speed was downgraded by SmartSpeed\n");

			/* On supported PHYs, check for duplex mismatch only
			 * if link has autonegotiated at 10/100 half
			 */
			if ((hw->phy.type == e1000_phy_igp_3 ||
			     hw->phy.type == e1000_phy_bm) &&
			    (hw->mac.autoneg == true) &&
			    (adapter->link_speed == SPEED_10 ||
			     adapter->link_speed == SPEED_100) &&
			    (adapter->link_duplex == HALF_DUPLEX)) {
				u16 autoneg_exp;

				e1e_rphy(hw, MII_EXPANSION, &autoneg_exp);

				if (!(autoneg_exp & EXPANSION_NWAY))
					e_info("Autonegotiated half duplex but link partner cannot autoneg.  Try forcing full duplex if link gets many collisions.\n");
			}

			/* adjust timeout factor according to speed/duplex */
			adapter->tx_timeout_factor = 1;
			switch (adapter->link_speed) {
			case SPEED_10:
				txb2b = false;
				adapter->tx_timeout_factor = 16;
				break;
			case SPEED_100:
				txb2b = false;
				adapter->tx_timeout_factor = 10;
				break;
			}

			/* workaround: re-program speed mode bit after
			 * link-up event
			 */
			if ((adapter->flags & FLAG_TARC_SPEED_MODE_BIT) &&
			    !txb2b) {
				u32 tarc0;
				tarc0 = er32(TARC(0));
				tarc0 &= ~SPEED_MODE_BIT;
				ew32(TARC(0), tarc0);
			}

			/* disable TSO for pcie and 10/100 speeds, to avoid
			 * some hardware issues
			 */
			if (!(adapter->flags & FLAG_TSO_FORCE)) {
				switch (adapter->link_speed) {
				case SPEED_10:
				case SPEED_100:
					e_info("10/100 speed: disabling TSO\n");
					netdev->features &= ~NETIF_F_TSO;
					netdev->features &= ~NETIF_F_TSO6;
					break;
				case SPEED_1000:
					netdev->features |= NETIF_F_TSO;
					netdev->features |= NETIF_F_TSO6;
					break;
				default:
					/* oops */
					break;
				}
			}

			/* enable transmits in the hardware, need to do this
			 * after setting TARC(0)
			 */
			tctl = er32(TCTL);
			tctl |= E1000_TCTL_EN;
			ew32(TCTL, tctl);

			/* Perform any post-link-up configuration before
			 * reporting link up.
			 */
			if (phy->ops.cfg_on_link_up)
				phy->ops.cfg_on_link_up(hw);

			netif_carrier_on(netdev);

			if (!test_bit(__E1000_DOWN, &adapter->state))
				mod_timer(&adapter->phy_info_timer,
					  round_jiffies(jiffies + 2 * HZ));
		}
	} else {
		if (netif_carrier_ok(netdev)) {
			adapter->link_speed = 0;
			adapter->link_duplex = 0;
			/* Link status message must follow this format */
			pr_info("%s NIC Link is Down\n", adapter->netdev->name);
			netif_carrier_off(netdev);
			if (!test_bit(__E1000_DOWN, &adapter->state))
				mod_timer(&adapter->phy_info_timer,
					  round_jiffies(jiffies + 2 * HZ));

			/* The link is lost so the controller stops DMA.
			 * If there is queued Tx work that cannot be done
			 * or if on an 8000ES2LAN which requires a Rx packet
			 * buffer work-around on link down event, reset the
			 * controller to flush the Tx/Rx packet buffers.
			 * (Do the reset outside of interrupt context).
			 */
			if ((adapter->flags & FLAG_RX_NEEDS_RESTART) ||
			    (e1000_desc_unused(tx_ring) + 1 < tx_ring->count))
				adapter->flags |= FLAG_RESTART_NOW;
			else
				pm_schedule_suspend(netdev->dev.parent,
						    LINK_TIMEOUT);
		}
	}

link_up:
	spin_lock(&adapter->stats64_lock);
	e1000e_update_stats(adapter);

	mac->tx_packet_delta = adapter->stats.tpt - adapter->tpt_old;
	adapter->tpt_old = adapter->stats.tpt;
	mac->collision_delta = adapter->stats.colc - adapter->colc_old;
	adapter->colc_old = adapter->stats.colc;

	adapter->gorc = adapter->stats.gorc - adapter->gorc_old;
	adapter->gorc_old = adapter->stats.gorc;
	adapter->gotc = adapter->stats.gotc - adapter->gotc_old;
	adapter->gotc_old = adapter->stats.gotc;
	spin_unlock(&adapter->stats64_lock);

	if (adapter->flags & FLAG_RESTART_NOW) {
		schedule_work(&adapter->reset_task);
		/* return immediately since reset is imminent */
		return;
	}

	e1000e_update_adaptive(&adapter->hw);

	/* Simple mode for Interrupt Throttle Rate (ITR) */
	if (adapter->itr_setting == 4) {
		/* Symmetric Tx/Rx gets a reduced ITR=2000;
		 * Total asymmetrical Tx or Rx gets ITR=8000;
		 * everyone else is between 2000-8000.
		 */
		u32 goc = (adapter->gotc + adapter->gorc) / 10000;
		u32 dif = (adapter->gotc > adapter->gorc ?
			   adapter->gotc - adapter->gorc :
			   adapter->gorc - adapter->gotc) / 10000;
		u32 itr = goc > 0 ? (dif * 6000 / goc + 2000) : 8000;

		e1000e_write_itr(adapter, itr);
	}

	/* Cause software interrupt to ensure Rx ring is cleaned */
	if (adapter->msix_entries)
		ew32(ICS, adapter->rx_ring->ims_val);
	else
		ew32(ICS, E1000_ICS_RXDMT0);

	/* flush pending descriptors to memory before detecting Tx hang */
	e1000e_flush_descriptors(adapter);

	/* Force detection of hung controller every watchdog period */
	adapter->detect_tx_hung = true;

	/* With 82571 controllers, LAA may be overwritten due to controller
	 * reset from the other port. Set the appropriate LAA in RAR[0]
	 */
	if (e1000e_get_laa_state_82571(hw))
		hw->mac.ops.rar_set(hw, adapter->hw.mac.addr, 0);

	if (adapter->flags2 & FLAG2_CHECK_PHY_HANG)
		e1000e_check_82574_phy_workaround(adapter);

	/* Clear valid timestamp stuck in RXSTMPL/H due to a Rx error */
	if (adapter->hwtstamp_config.rx_filter != HWTSTAMP_FILTER_NONE) {
		if ((adapter->flags2 & FLAG2_CHECK_RX_HWTSTAMP) &&
		    (er32(TSYNCRXCTL) & E1000_TSYNCRXCTL_VALID)) {
			er32(RXSTMPH);
			adapter->rx_hwtstamp_cleared++;
		} else {
			adapter->flags2 |= FLAG2_CHECK_RX_HWTSTAMP;
		}
	}

	/* Reset the timer */
	if (!test_bit(__E1000_DOWN, &adapter->state))
		mod_timer(&adapter->watchdog_timer,
			  round_jiffies(jiffies + 2 * HZ));
}

#define E1000_TX_FLAGS_CSUM		0x00000001
#define E1000_TX_FLAGS_VLAN		0x00000002
#define E1000_TX_FLAGS_TSO		0x00000004
#define E1000_TX_FLAGS_IPV4		0x00000008
#define E1000_TX_FLAGS_NO_FCS		0x00000010
#define E1000_TX_FLAGS_HWTSTAMP		0x00000020
#define E1000_TX_FLAGS_VLAN_MASK	0xffff0000
#define E1000_TX_FLAGS_VLAN_SHIFT	16

static int e1000_tso(struct e1000_ring *tx_ring, struct sk_buff *skb)
{
	struct e1000_context_desc *context_desc;
	struct e1000_buffer *buffer_info;
	unsigned int i;
	u32 cmd_length = 0;
	u16 ipcse = 0, mss;
	u8 ipcss, ipcso, tucss, tucso, hdr_len;

	if (!skb_is_gso(skb))
		return 0;

	if (skb_header_cloned(skb)) {
		int err = pskb_expand_head(skb, 0, 0, GFP_ATOMIC);

		if (err)
			return err;
	}

	hdr_len = skb_transport_offset(skb) + tcp_hdrlen(skb);
	mss = skb_shinfo(skb)->gso_size;
	if (skb->protocol == htons(ETH_P_IP)) {
		struct iphdr *iph = ip_hdr(skb);
		iph->tot_len = 0;
		iph->check = 0;
		tcp_hdr(skb)->check = ~csum_tcpudp_magic(iph->saddr, iph->daddr,
							 0, IPPROTO_TCP, 0);
		cmd_length = E1000_TXD_CMD_IP;
		ipcse = skb_transport_offset(skb) - 1;
	} else if (skb_is_gso_v6(skb)) {
		ipv6_hdr(skb)->payload_len = 0;
		tcp_hdr(skb)->check = ~csum_ipv6_magic(&ipv6_hdr(skb)->saddr,
						       &ipv6_hdr(skb)->daddr,
						       0, IPPROTO_TCP, 0);
		ipcse = 0;
	}
	ipcss = skb_network_offset(skb);
	ipcso = (void *)&(ip_hdr(skb)->check) - (void *)skb->data;
	tucss = skb_transport_offset(skb);
	tucso = (void *)&(tcp_hdr(skb)->check) - (void *)skb->data;

	cmd_length |= (E1000_TXD_CMD_DEXT | E1000_TXD_CMD_TSE |
		       E1000_TXD_CMD_TCP | (skb->len - (hdr_len)));

	i = tx_ring->next_to_use;
	context_desc = E1000_CONTEXT_DESC(*tx_ring, i);
	buffer_info = &tx_ring->buffer_info[i];

	context_desc->lower_setup.ip_fields.ipcss  = ipcss;
	context_desc->lower_setup.ip_fields.ipcso  = ipcso;
	context_desc->lower_setup.ip_fields.ipcse  = cpu_to_le16(ipcse);
	context_desc->upper_setup.tcp_fields.tucss = tucss;
	context_desc->upper_setup.tcp_fields.tucso = tucso;
	context_desc->upper_setup.tcp_fields.tucse = 0;
	context_desc->tcp_seg_setup.fields.mss     = cpu_to_le16(mss);
	context_desc->tcp_seg_setup.fields.hdr_len = hdr_len;
	context_desc->cmd_and_length = cpu_to_le32(cmd_length);

	buffer_info->time_stamp = jiffies;
	buffer_info->next_to_watch = i;

	i++;
	if (i == tx_ring->count)
		i = 0;
	tx_ring->next_to_use = i;

	return 1;
}

static bool e1000_tx_csum(struct e1000_ring *tx_ring, struct sk_buff *skb)
{
	struct e1000_adapter *adapter = tx_ring->adapter;
	struct e1000_context_desc *context_desc;
	struct e1000_buffer *buffer_info;
	unsigned int i;
	u8 css;
	u32 cmd_len = E1000_TXD_CMD_DEXT;
	__be16 protocol;

	if (skb->ip_summed != CHECKSUM_PARTIAL)
		return 0;

	if (skb->protocol == cpu_to_be16(ETH_P_8021Q))
		protocol = vlan_eth_hdr(skb)->h_vlan_encapsulated_proto;
	else
		protocol = skb->protocol;

	switch (protocol) {
	case cpu_to_be16(ETH_P_IP):
		if (ip_hdr(skb)->protocol == IPPROTO_TCP)
			cmd_len |= E1000_TXD_CMD_TCP;
		break;
	case cpu_to_be16(ETH_P_IPV6):
		/* XXX not handling all IPV6 headers */
		if (ipv6_hdr(skb)->nexthdr == IPPROTO_TCP)
			cmd_len |= E1000_TXD_CMD_TCP;
		break;
	default:
		if (unlikely(net_ratelimit()))
			e_warn("checksum_partial proto=%x!\n",
			       be16_to_cpu(protocol));
		break;
	}

	css = skb_checksum_start_offset(skb);

	i = tx_ring->next_to_use;
	buffer_info = &tx_ring->buffer_info[i];
	context_desc = E1000_CONTEXT_DESC(*tx_ring, i);

	context_desc->lower_setup.ip_config = 0;
	context_desc->upper_setup.tcp_fields.tucss = css;
	context_desc->upper_setup.tcp_fields.tucso = css + skb->csum_offset;
	context_desc->upper_setup.tcp_fields.tucse = 0;
	context_desc->tcp_seg_setup.data = 0;
	context_desc->cmd_and_length = cpu_to_le32(cmd_len);

	buffer_info->time_stamp = jiffies;
	buffer_info->next_to_watch = i;

	i++;
	if (i == tx_ring->count)
		i = 0;
	tx_ring->next_to_use = i;

	return 1;
}

static int e1000_tx_map(struct e1000_ring *tx_ring, struct sk_buff *skb,
			unsigned int first, unsigned int max_per_txd,
			unsigned int nr_frags)
{
	struct e1000_adapter *adapter = tx_ring->adapter;
	struct pci_dev *pdev = adapter->pdev;
	struct e1000_buffer *buffer_info;
	unsigned int len = skb_headlen(skb);
	unsigned int offset = 0, size, count = 0, i;
	unsigned int f, bytecount, segs;

	i = tx_ring->next_to_use;

	while (len) {
		buffer_info = &tx_ring->buffer_info[i];
		size = min(len, max_per_txd);

		buffer_info->length = size;
		buffer_info->time_stamp = jiffies;
		buffer_info->next_to_watch = i;
		buffer_info->dma = dma_map_single(&pdev->dev,
						  skb->data + offset,
						  size, DMA_TO_DEVICE);
		buffer_info->mapped_as_page = false;
		if (dma_mapping_error(&pdev->dev, buffer_info->dma))
			goto dma_error;

		len -= size;
		offset += size;
		count++;

		if (len) {
			i++;
			if (i == tx_ring->count)
				i = 0;
		}
	}

	for (f = 0; f < nr_frags; f++) {
		const struct skb_frag_struct *frag;

		frag = &skb_shinfo(skb)->frags[f];
		len = skb_frag_size(frag);
		offset = 0;

		while (len) {
			i++;
			if (i == tx_ring->count)
				i = 0;

			buffer_info = &tx_ring->buffer_info[i];
			size = min(len, max_per_txd);

			buffer_info->length = size;
			buffer_info->time_stamp = jiffies;
			buffer_info->next_to_watch = i;
			buffer_info->dma = skb_frag_dma_map(&pdev->dev, frag,
							    offset, size,
							    DMA_TO_DEVICE);
			buffer_info->mapped_as_page = true;
			if (dma_mapping_error(&pdev->dev, buffer_info->dma))
				goto dma_error;

			len -= size;
			offset += size;
			count++;
		}
	}

	segs = skb_shinfo(skb)->gso_segs ? : 1;
	/* multiply data chunks by size of headers */
	bytecount = ((segs - 1) * skb_headlen(skb)) + skb->len;

	tx_ring->buffer_info[i].skb = skb;
	tx_ring->buffer_info[i].segs = segs;
	tx_ring->buffer_info[i].bytecount = bytecount;
	tx_ring->buffer_info[first].next_to_watch = i;

	return count;

dma_error:
	dev_err(&pdev->dev, "Tx DMA map failed\n");
	buffer_info->dma = 0;
	if (count)
		count--;

	while (count--) {
		if (i == 0)
			i += tx_ring->count;
		i--;
		buffer_info = &tx_ring->buffer_info[i];
		e1000_put_txbuf(tx_ring, buffer_info);
	}

	return 0;
}

static void e1000_tx_queue(struct e1000_ring *tx_ring, int tx_flags, int count)
{
	struct e1000_adapter *adapter = tx_ring->adapter;
	struct e1000_tx_desc *tx_desc = NULL;
	struct e1000_buffer *buffer_info;
	u32 txd_upper = 0, txd_lower = E1000_TXD_CMD_IFCS;
	unsigned int i;

	if (tx_flags & E1000_TX_FLAGS_TSO) {
		txd_lower |= E1000_TXD_CMD_DEXT | E1000_TXD_DTYP_D |
		    E1000_TXD_CMD_TSE;
		txd_upper |= E1000_TXD_POPTS_TXSM << 8;

		if (tx_flags & E1000_TX_FLAGS_IPV4)
			txd_upper |= E1000_TXD_POPTS_IXSM << 8;
	}

	if (tx_flags & E1000_TX_FLAGS_CSUM) {
		txd_lower |= E1000_TXD_CMD_DEXT | E1000_TXD_DTYP_D;
		txd_upper |= E1000_TXD_POPTS_TXSM << 8;
	}

	if (tx_flags & E1000_TX_FLAGS_VLAN) {
		txd_lower |= E1000_TXD_CMD_VLE;
		txd_upper |= (tx_flags & E1000_TX_FLAGS_VLAN_MASK);
	}

	if (unlikely(tx_flags & E1000_TX_FLAGS_NO_FCS))
		txd_lower &= ~(E1000_TXD_CMD_IFCS);

	if (unlikely(tx_flags & E1000_TX_FLAGS_HWTSTAMP)) {
		txd_lower |= E1000_TXD_CMD_DEXT | E1000_TXD_DTYP_D;
		txd_upper |= E1000_TXD_EXTCMD_TSTAMP;
	}

	i = tx_ring->next_to_use;

	do {
		buffer_info = &tx_ring->buffer_info[i];
		tx_desc = E1000_TX_DESC(*tx_ring, i);
		tx_desc->buffer_addr = cpu_to_le64(buffer_info->dma);
		tx_desc->lower.data = cpu_to_le32(txd_lower |
						  buffer_info->length);
		tx_desc->upper.data = cpu_to_le32(txd_upper);

		i++;
		if (i == tx_ring->count)
			i = 0;
	} while (--count > 0);

	tx_desc->lower.data |= cpu_to_le32(adapter->txd_cmd);

	/* txd_cmd re-enables FCS, so we'll re-disable it here as desired. */
	if (unlikely(tx_flags & E1000_TX_FLAGS_NO_FCS))
		tx_desc->lower.data &= ~(cpu_to_le32(E1000_TXD_CMD_IFCS));

	/* Force memory writes to complete before letting h/w
	 * know there are new descriptors to fetch.  (Only
	 * applicable for weak-ordered memory model archs,
	 * such as IA-64).
	 */
	wmb();

	tx_ring->next_to_use = i;

	if (adapter->flags2 & FLAG2_PCIM2PCI_ARBITER_WA)
		e1000e_update_tdt_wa(tx_ring, i);
	else
		writel(i, tx_ring->tail);

	/* we need this if more than one processor can write to our tail
	 * at a time, it synchronizes IO on IA64/Altix systems
	 */
	mmiowb();
}

#define MINIMUM_DHCP_PACKET_SIZE 282
static int e1000_transfer_dhcp_info(struct e1000_adapter *adapter,
				    struct sk_buff *skb)
{
	struct e1000_hw *hw =  &adapter->hw;
	u16 length, offset;

	if (vlan_tx_tag_present(skb) &&
	    !((vlan_tx_tag_get(skb) == adapter->hw.mng_cookie.vlan_id) &&
	      (adapter->hw.mng_cookie.status &
	       E1000_MNG_DHCP_COOKIE_STATUS_VLAN)))
		return 0;

	if (skb->len <= MINIMUM_DHCP_PACKET_SIZE)
		return 0;

	if (((struct ethhdr *)skb->data)->h_proto != htons(ETH_P_IP))
		return 0;

	{
		const struct iphdr *ip = (struct iphdr *)((u8 *)skb->data + 14);
		struct udphdr *udp;

		if (ip->protocol != IPPROTO_UDP)
			return 0;

		udp = (struct udphdr *)((u8 *)ip + (ip->ihl << 2));
		if (ntohs(udp->dest) != 67)
			return 0;

		offset = (u8 *)udp + 8 - skb->data;
		length = skb->len - offset;
		return e1000e_mng_write_dhcp_info(hw, (u8 *)udp + 8, length);
	}

	return 0;
}

static int __e1000_maybe_stop_tx(struct e1000_ring *tx_ring, int size)
{
	struct e1000_adapter *adapter = tx_ring->adapter;

	netif_stop_queue(adapter->netdev);
	/* Herbert's original patch had:
	 *  smp_mb__after_netif_stop_queue();
	 * but since that doesn't exist yet, just open code it.
	 */
	smp_mb();

	/* We need to check again in a case another CPU has just
	 * made room available.
	 */
	if (e1000_desc_unused(tx_ring) < size)
		return -EBUSY;

	/* A reprieve! */
	netif_start_queue(adapter->netdev);
	++adapter->restart_queue;
	return 0;
}

static int e1000_maybe_stop_tx(struct e1000_ring *tx_ring, int size)
{
	BUG_ON(size > tx_ring->count);

	if (e1000_desc_unused(tx_ring) >= size)
		return 0;
	return __e1000_maybe_stop_tx(tx_ring, size);
}

static netdev_tx_t e1000_xmit_frame(struct sk_buff *skb,
				    struct net_device *netdev)
{
	struct e1000_adapter *adapter = netdev_priv(netdev);
	struct e1000_ring *tx_ring = adapter->tx_ring;
	unsigned int first;
	unsigned int tx_flags = 0;
	unsigned int len = skb_headlen(skb);
	unsigned int nr_frags;
	unsigned int mss;
	int count = 0;
	int tso;
	unsigned int f;

	if (test_bit(__E1000_DOWN, &adapter->state)) {
		dev_kfree_skb_any(skb);
		return NETDEV_TX_OK;
	}

	if (skb->len <= 0) {
		dev_kfree_skb_any(skb);
		return NETDEV_TX_OK;
	}

	/* The minimum packet size with TCTL.PSP set is 17 bytes so
	 * pad skb in order to meet this minimum size requirement
	 */
	if (unlikely(skb->len < 17)) {
		if (skb_pad(skb, 17 - skb->len))
			return NETDEV_TX_OK;
		skb->len = 17;
		skb_set_tail_pointer(skb, 17);
	}

	mss = skb_shinfo(skb)->gso_size;
	if (mss) {
		u8 hdr_len;

		/* TSO Workaround for 82571/2/3 Controllers -- if skb->data
		 * points to just header, pull a few bytes of payload from
		 * frags into skb->data
		 */
		hdr_len = skb_transport_offset(skb) + tcp_hdrlen(skb);
		/* we do this workaround for ES2LAN, but it is un-necessary,
		 * avoiding it could save a lot of cycles
		 */
		if (skb->data_len && (hdr_len == len)) {
			unsigned int pull_size;

			pull_size = min_t(unsigned int, 4, skb->data_len);
			if (!__pskb_pull_tail(skb, pull_size)) {
				e_err("__pskb_pull_tail failed.\n");
				dev_kfree_skb_any(skb);
				return NETDEV_TX_OK;
			}
			len = skb_headlen(skb);
		}
	}

	/* reserve a descriptor for the offload context */
	if ((mss) || (skb->ip_summed == CHECKSUM_PARTIAL))
		count++;
	count++;

	count += DIV_ROUND_UP(len, adapter->tx_fifo_limit);

	nr_frags = skb_shinfo(skb)->nr_frags;
	for (f = 0; f < nr_frags; f++)
		count += DIV_ROUND_UP(skb_frag_size(&skb_shinfo(skb)->frags[f]),
				      adapter->tx_fifo_limit);

	if (adapter->hw.mac.tx_pkt_filtering)
		e1000_transfer_dhcp_info(adapter, skb);

	/* need: count + 2 desc gap to keep tail from touching
	 * head, otherwise try next time
	 */
	if (e1000_maybe_stop_tx(tx_ring, count + 2))
		return NETDEV_TX_BUSY;

	if (vlan_tx_tag_present(skb)) {
		tx_flags |= E1000_TX_FLAGS_VLAN;
		tx_flags |= (vlan_tx_tag_get(skb) << E1000_TX_FLAGS_VLAN_SHIFT);
	}

	first = tx_ring->next_to_use;

	tso = e1000_tso(tx_ring, skb);
	if (tso < 0) {
		dev_kfree_skb_any(skb);
		return NETDEV_TX_OK;
	}

	if (tso)
		tx_flags |= E1000_TX_FLAGS_TSO;
	else if (e1000_tx_csum(tx_ring, skb))
		tx_flags |= E1000_TX_FLAGS_CSUM;

	/* Old method was to assume IPv4 packet by default if TSO was enabled.
	 * 82571 hardware supports TSO capabilities for IPv6 as well...
	 * no longer assume, we must.
	 */
	if (skb->protocol == htons(ETH_P_IP))
		tx_flags |= E1000_TX_FLAGS_IPV4;

	if (unlikely(skb->no_fcs))
		tx_flags |= E1000_TX_FLAGS_NO_FCS;

	/* if count is 0 then mapping error has occurred */
	count = e1000_tx_map(tx_ring, skb, first, adapter->tx_fifo_limit,
			     nr_frags);
	if (count) {
		if (unlikely((skb_shinfo(skb)->tx_flags & SKBTX_HW_TSTAMP) &&
			     !adapter->tx_hwtstamp_skb)) {
			skb_shinfo(skb)->tx_flags |= SKBTX_IN_PROGRESS;
			tx_flags |= E1000_TX_FLAGS_HWTSTAMP;
			adapter->tx_hwtstamp_skb = skb_get(skb);
			schedule_work(&adapter->tx_hwtstamp_work);
		} else {
			skb_tx_timestamp(skb);
		}

		netdev_sent_queue(netdev, skb->len);
		e1000_tx_queue(tx_ring, tx_flags, count);
		/* Make sure there is space in the ring for the next send. */
		e1000_maybe_stop_tx(tx_ring,
				    (MAX_SKB_FRAGS *
				     DIV_ROUND_UP(PAGE_SIZE,
						  adapter->tx_fifo_limit) + 2));
	} else {
		dev_kfree_skb_any(skb);
		tx_ring->buffer_info[first].time_stamp = 0;
		tx_ring->next_to_use = first;
	}

	return NETDEV_TX_OK;
}

/**
 * e1000_tx_timeout - Respond to a Tx Hang
 * @netdev: network interface device structure
 **/
static void e1000_tx_timeout(struct net_device *netdev)
{
	struct e1000_adapter *adapter = netdev_priv(netdev);

	/* Do the reset outside of interrupt context */
	adapter->tx_timeout_count++;
	schedule_work(&adapter->reset_task);
}

static void e1000_reset_task(struct work_struct *work)
{
	struct e1000_adapter *adapter;
	adapter = container_of(work, struct e1000_adapter, reset_task);

	/* don't run the task if already down */
	if (test_bit(__E1000_DOWN, &adapter->state))
		return;

	if (!(adapter->flags & FLAG_RESTART_NOW)) {
		e1000e_dump(adapter);
		e_err("Reset adapter unexpectedly\n");
	}
	e1000e_reinit_locked(adapter);
}

/**
 * e1000_get_stats64 - Get System Network Statistics
 * @netdev: network interface device structure
 * @stats: rtnl_link_stats64 pointer
 *
 * Returns the address of the device statistics structure.
 **/
struct rtnl_link_stats64 *e1000e_get_stats64(struct net_device *netdev,
					     struct rtnl_link_stats64 *stats)
{
	struct e1000_adapter *adapter = netdev_priv(netdev);

	memset(stats, 0, sizeof(struct rtnl_link_stats64));
	spin_lock(&adapter->stats64_lock);
	e1000e_update_stats(adapter);
	/* Fill out the OS statistics structure */
	stats->rx_bytes = adapter->stats.gorc;
	stats->rx_packets = adapter->stats.gprc;
	stats->tx_bytes = adapter->stats.gotc;
	stats->tx_packets = adapter->stats.gptc;
	stats->multicast = adapter->stats.mprc;
	stats->collisions = adapter->stats.colc;

	/* Rx Errors */

	/* RLEC on some newer hardware can be incorrect so build
	 * our own version based on RUC and ROC
	 */
	stats->rx_errors = adapter->stats.rxerrc +
	    adapter->stats.crcerrs + adapter->stats.algnerrc +
	    adapter->stats.ruc + adapter->stats.roc + adapter->stats.cexterr;
	stats->rx_length_errors = adapter->stats.ruc + adapter->stats.roc;
	stats->rx_crc_errors = adapter->stats.crcerrs;
	stats->rx_frame_errors = adapter->stats.algnerrc;
	stats->rx_missed_errors = adapter->stats.mpc;

	/* Tx Errors */
	stats->tx_errors = adapter->stats.ecol + adapter->stats.latecol;
	stats->tx_aborted_errors = adapter->stats.ecol;
	stats->tx_window_errors = adapter->stats.latecol;
	stats->tx_carrier_errors = adapter->stats.tncrs;

	/* Tx Dropped needs to be maintained elsewhere */

	spin_unlock(&adapter->stats64_lock);
	return stats;
}

/**
 * e1000_change_mtu - Change the Maximum Transfer Unit
 * @netdev: network interface device structure
 * @new_mtu: new value for maximum frame size
 *
 * Returns 0 on success, negative on failure
 **/
static int e1000_change_mtu(struct net_device *netdev, int new_mtu)
{
	struct e1000_adapter *adapter = netdev_priv(netdev);
	int max_frame = new_mtu + ETH_HLEN + ETH_FCS_LEN;

	/* Jumbo frame support */
	if ((max_frame > ETH_FRAME_LEN + ETH_FCS_LEN) &&
	    !(adapter->flags & FLAG_HAS_JUMBO_FRAMES)) {
		e_err("Jumbo Frames not supported.\n");
		return -EINVAL;
	}

	/* Supported frame sizes */
	if ((new_mtu < ETH_ZLEN + ETH_FCS_LEN + VLAN_HLEN) ||
	    (max_frame > adapter->max_hw_frame_size)) {
		e_err("Unsupported MTU setting\n");
		return -EINVAL;
	}

	/* Jumbo frame workaround on 82579 and newer requires CRC be stripped */
	if ((adapter->hw.mac.type >= e1000_pch2lan) &&
	    !(adapter->flags2 & FLAG2_CRC_STRIPPING) &&
	    (new_mtu > ETH_DATA_LEN)) {
		e_err("Jumbo Frames not supported on this device when CRC stripping is disabled.\n");
		return -EINVAL;
	}

	while (test_and_set_bit(__E1000_RESETTING, &adapter->state))
		usleep_range(1000, 2000);
	/* e1000e_down -> e1000e_reset dependent on max_frame_size & mtu */
	adapter->max_frame_size = max_frame;
	e_info("changing MTU from %d to %d\n", netdev->mtu, new_mtu);
	netdev->mtu = new_mtu;
	if (netif_running(netdev))
		e1000e_down(adapter);

	/* NOTE: netdev_alloc_skb reserves 16 bytes, and typically NET_IP_ALIGN
	 * means we reserve 2 more, this pushes us to allocate from the next
	 * larger slab size.
	 * i.e. RXBUFFER_2048 --> size-4096 slab
	 * However with the new *_jumbo_rx* routines, jumbo receives will use
	 * fragmented skbs
	 */

	if (max_frame <= 2048)
		adapter->rx_buffer_len = 2048;
	else
		adapter->rx_buffer_len = 4096;

	/* adjust allocation if LPE protects us, and we aren't using SBP */
	if ((max_frame == ETH_FRAME_LEN + ETH_FCS_LEN) ||
	    (max_frame == ETH_FRAME_LEN + VLAN_HLEN + ETH_FCS_LEN))
		adapter->rx_buffer_len = ETH_FRAME_LEN + VLAN_HLEN
		    + ETH_FCS_LEN;

	if (netif_running(netdev))
		e1000e_up(adapter);
	else
		e1000e_reset(adapter);

	clear_bit(__E1000_RESETTING, &adapter->state);

	return 0;
}

static int e1000_mii_ioctl(struct net_device *netdev, struct ifreq *ifr,
			   int cmd)
{
	struct e1000_adapter *adapter = netdev_priv(netdev);
	struct mii_ioctl_data *data = if_mii(ifr);

	if (adapter->hw.phy.media_type != e1000_media_type_copper)
		return -EOPNOTSUPP;

	switch (cmd) {
	case SIOCGMIIPHY:
		data->phy_id = adapter->hw.phy.addr;
		break;
	case SIOCGMIIREG:
		e1000_phy_read_status(adapter);

		switch (data->reg_num & 0x1F) {
		case MII_BMCR:
			data->val_out = adapter->phy_regs.bmcr;
			break;
		case MII_BMSR:
			data->val_out = adapter->phy_regs.bmsr;
			break;
		case MII_PHYSID1:
			data->val_out = (adapter->hw.phy.id >> 16);
			break;
		case MII_PHYSID2:
			data->val_out = (adapter->hw.phy.id & 0xFFFF);
			break;
		case MII_ADVERTISE:
			data->val_out = adapter->phy_regs.advertise;
			break;
		case MII_LPA:
			data->val_out = adapter->phy_regs.lpa;
			break;
		case MII_EXPANSION:
			data->val_out = adapter->phy_regs.expansion;
			break;
		case MII_CTRL1000:
			data->val_out = adapter->phy_regs.ctrl1000;
			break;
		case MII_STAT1000:
			data->val_out = adapter->phy_regs.stat1000;
			break;
		case MII_ESTATUS:
			data->val_out = adapter->phy_regs.estatus;
			break;
		default:
			return -EIO;
		}
		break;
	case SIOCSMIIREG:
	default:
		return -EOPNOTSUPP;
	}
	return 0;
}

/**
 * e1000e_hwtstamp_ioctl - control hardware time stamping
 * @netdev: network interface device structure
 * @ifreq: interface request
 *
 * Outgoing time stamping can be enabled and disabled. Play nice and
 * disable it when requested, although it shouldn't cause any overhead
 * when no packet needs it. At most one packet in the queue may be
 * marked for time stamping, otherwise it would be impossible to tell
 * for sure to which packet the hardware time stamp belongs.
 *
 * Incoming time stamping has to be configured via the hardware filters.
 * Not all combinations are supported, in particular event type has to be
 * specified. Matching the kind of event packet is not supported, with the
 * exception of "all V2 events regardless of level 2 or 4".
 **/
static int e1000e_hwtstamp_ioctl(struct net_device *netdev, struct ifreq *ifr)
{
	struct e1000_adapter *adapter = netdev_priv(netdev);
	struct hwtstamp_config config;
	int ret_val;

	if (copy_from_user(&config, ifr->ifr_data, sizeof(config)))
		return -EFAULT;

	adapter->hwtstamp_config = config;

	ret_val = e1000e_config_hwtstamp(adapter);
	if (ret_val)
		return ret_val;

	config = adapter->hwtstamp_config;

	switch (config.rx_filter) {
	case HWTSTAMP_FILTER_PTP_V2_L4_SYNC:
	case HWTSTAMP_FILTER_PTP_V2_L2_SYNC:
	case HWTSTAMP_FILTER_PTP_V2_SYNC:
	case HWTSTAMP_FILTER_PTP_V2_L4_DELAY_REQ:
	case HWTSTAMP_FILTER_PTP_V2_L2_DELAY_REQ:
	case HWTSTAMP_FILTER_PTP_V2_DELAY_REQ:
		/* With V2 type filters which specify a Sync or Delay Request,
		 * Path Delay Request/Response messages are also time stamped
		 * by hardware so notify the caller the requested packets plus
		 * some others are time stamped.
		 */
		config.rx_filter = HWTSTAMP_FILTER_SOME;
		break;
	default:
		break;
	}

	return copy_to_user(ifr->ifr_data, &config,
			    sizeof(config)) ? -EFAULT : 0;
}

static int e1000_ioctl(struct net_device *netdev, struct ifreq *ifr, int cmd)
{
	switch (cmd) {
	case SIOCGMIIPHY:
	case SIOCGMIIREG:
	case SIOCSMIIREG:
		return e1000_mii_ioctl(netdev, ifr, cmd);
	case SIOCSHWTSTAMP:
		return e1000e_hwtstamp_ioctl(netdev, ifr);
	default:
		return -EOPNOTSUPP;
	}
}

static int e1000_init_phy_wakeup(struct e1000_adapter *adapter, u32 wufc)
{
	struct e1000_hw *hw = &adapter->hw;
	u32 i, mac_reg;
	u16 phy_reg, wuc_enable;
	int retval;

	/* copy MAC RARs to PHY RARs */
	e1000_copy_rx_addrs_to_phy_ich8lan(hw);

	retval = hw->phy.ops.acquire(hw);
	if (retval) {
		e_err("Could not acquire PHY\n");
		return retval;
	}

	/* Enable access to wakeup registers on and set page to BM_WUC_PAGE */
	retval = e1000_enable_phy_wakeup_reg_access_bm(hw, &wuc_enable);
	if (retval)
		goto release;

	/* copy MAC MTA to PHY MTA - only needed for pchlan */
	for (i = 0; i < adapter->hw.mac.mta_reg_count; i++) {
		mac_reg = E1000_READ_REG_ARRAY(hw, E1000_MTA, i);
		hw->phy.ops.write_reg_page(hw, BM_MTA(i),
					   (u16)(mac_reg & 0xFFFF));
		hw->phy.ops.write_reg_page(hw, BM_MTA(i) + 1,
					   (u16)((mac_reg >> 16) & 0xFFFF));
	}

	/* configure PHY Rx Control register */
	hw->phy.ops.read_reg_page(&adapter->hw, BM_RCTL, &phy_reg);
	mac_reg = er32(RCTL);
	if (mac_reg & E1000_RCTL_UPE)
		phy_reg |= BM_RCTL_UPE;
	if (mac_reg & E1000_RCTL_MPE)
		phy_reg |= BM_RCTL_MPE;
	phy_reg &= ~(BM_RCTL_MO_MASK);
	if (mac_reg & E1000_RCTL_MO_3)
		phy_reg |= (((mac_reg & E1000_RCTL_MO_3) >> E1000_RCTL_MO_SHIFT)
			    << BM_RCTL_MO_SHIFT);
	if (mac_reg & E1000_RCTL_BAM)
		phy_reg |= BM_RCTL_BAM;
	if (mac_reg & E1000_RCTL_PMCF)
		phy_reg |= BM_RCTL_PMCF;
	mac_reg = er32(CTRL);
	if (mac_reg & E1000_CTRL_RFCE)
		phy_reg |= BM_RCTL_RFCE;
	hw->phy.ops.write_reg_page(&adapter->hw, BM_RCTL, phy_reg);

	/* enable PHY wakeup in MAC register */
	ew32(WUFC, wufc);
	ew32(WUC, E1000_WUC_PHY_WAKE | E1000_WUC_PME_EN);

	/* configure and enable PHY wakeup in PHY registers */
	hw->phy.ops.write_reg_page(&adapter->hw, BM_WUFC, wufc);
	hw->phy.ops.write_reg_page(&adapter->hw, BM_WUC, E1000_WUC_PME_EN);

	/* activate PHY wakeup */
	wuc_enable |= BM_WUC_ENABLE_BIT | BM_WUC_HOST_WU_BIT;
	retval = e1000_disable_phy_wakeup_reg_access_bm(hw, &wuc_enable);
	if (retval)
		e_err("Could not set PHY Host Wakeup bit\n");
release:
	hw->phy.ops.release(hw);

	return retval;
}

static int __e1000_shutdown(struct pci_dev *pdev, bool runtime)
{
	struct net_device *netdev = pci_get_drvdata(pdev);
	struct e1000_adapter *adapter = netdev_priv(netdev);
	struct e1000_hw *hw = &adapter->hw;
	u32 ctrl, ctrl_ext, rctl, status;
	/* Runtime suspend should only enable wakeup for link changes */
	u32 wufc = runtime ? E1000_WUFC_LNKC : adapter->wol;
	int retval = 0;

	netif_device_detach(netdev);

	if (netif_running(netdev)) {
		int count = E1000_CHECK_RESET_COUNT;

		while (test_bit(__E1000_RESETTING, &adapter->state) && count--)
			usleep_range(10000, 20000);

		WARN_ON(test_bit(__E1000_RESETTING, &adapter->state));
		e1000e_down(adapter);
		e1000_free_irq(adapter);
	}
	e1000e_reset_interrupt_capability(adapter);

	status = er32(STATUS);
	if (status & E1000_STATUS_LU)
		wufc &= ~E1000_WUFC_LNKC;

	if (wufc) {
		e1000_setup_rctl(adapter);
		e1000e_set_rx_mode(netdev);

		/* turn on all-multi mode if wake on multicast is enabled */
		if (wufc & E1000_WUFC_MC) {
			rctl = er32(RCTL);
			rctl |= E1000_RCTL_MPE;
			ew32(RCTL, rctl);
		}

		ctrl = er32(CTRL);
		ctrl |= E1000_CTRL_ADVD3WUC;
		if (!(adapter->flags2 & FLAG2_HAS_PHY_WAKEUP))
			ctrl |= E1000_CTRL_EN_PHY_PWR_MGMT;
		ew32(CTRL, ctrl);

		if (adapter->hw.phy.media_type == e1000_media_type_fiber ||
		    adapter->hw.phy.media_type ==
		    e1000_media_type_internal_serdes) {
			/* keep the laser running in D3 */
			ctrl_ext = er32(CTRL_EXT);
			ctrl_ext |= E1000_CTRL_EXT_SDP3_DATA;
			ew32(CTRL_EXT, ctrl_ext);
		}

		if (adapter->flags & FLAG_IS_ICH)
			e1000_suspend_workarounds_ich8lan(&adapter->hw);

		/* Allow time for pending master requests to run */
		e1000e_disable_pcie_master(&adapter->hw);

		if (adapter->flags2 & FLAG2_HAS_PHY_WAKEUP) {
			/* enable wakeup by the PHY */
			retval = e1000_init_phy_wakeup(adapter, wufc);
			if (retval)
				return retval;
		} else {
			/* enable wakeup by the MAC */
			ew32(WUFC, wufc);
			ew32(WUC, E1000_WUC_PME_EN);
		}
	} else {
		ew32(WUC, 0);
		ew32(WUFC, 0);
	}

	if (adapter->hw.phy.type == e1000_phy_igp_3)
		e1000e_igp3_phy_powerdown_workaround_ich8lan(&adapter->hw);

	/* Release control of h/w to f/w.  If f/w is AMT enabled, this
	 * would have already happened in close and is redundant.
	 */
	e1000e_release_hw_control(adapter);

<<<<<<< HEAD
	pci_disable_device(pdev);

	return 0;
}

static void e1000_power_off(struct pci_dev *pdev, bool sleep, bool wake)
{
	if (sleep && wake) {
		pci_prepare_to_sleep(pdev);
		return;
	}

	pci_wake_from_d3(pdev, wake);
	pci_set_power_state(pdev, PCI_D3hot);
}

static void e1000_complete_shutdown(struct pci_dev *pdev, bool sleep, bool wake)
{
	struct net_device *netdev = pci_get_drvdata(pdev);
	struct e1000_adapter *adapter = netdev_priv(netdev);
=======
	pci_clear_master(pdev);
>>>>>>> 3da889b6

	/* The pci-e switch on some quad port adapters will report a
	 * correctable error when the MAC transitions from D0 to D3.  To
	 * prevent this we need to mask off the correctable errors on the
	 * downstream port of the pci-e switch.
	 */
	if (adapter->flags & FLAG_IS_QUAD_PORT) {
		struct pci_dev *us_dev = pdev->bus->self;
		u16 devctl;

		pcie_capability_read_word(us_dev, PCI_EXP_DEVCTL, &devctl);
		pcie_capability_write_word(us_dev, PCI_EXP_DEVCTL,
					   (devctl & ~PCI_EXP_DEVCTL_CERE));

		pci_save_state(pdev);
		pci_prepare_to_sleep(pdev);

		pcie_capability_write_word(us_dev, PCI_EXP_DEVCTL, devctl);
	}

	return 0;
}

#ifdef CONFIG_PCIEASPM
static void __e1000e_disable_aspm(struct pci_dev *pdev, u16 state)
{
	pci_disable_link_state_locked(pdev, state);
}
#else
static void __e1000e_disable_aspm(struct pci_dev *pdev, u16 state)
{
	u16 aspm_ctl = 0;

	if (state & PCIE_LINK_STATE_L0S)
		aspm_ctl |= PCI_EXP_LNKCTL_ASPM_L0S;
	if (state & PCIE_LINK_STATE_L1)
		aspm_ctl |= PCI_EXP_LNKCTL_ASPM_L1;

	/* Both device and parent should have the same ASPM setting.
	 * Disable ASPM in downstream component first and then upstream.
	 */
	pcie_capability_clear_word(pdev, PCI_EXP_LNKCTL, aspm_ctl);

	if (pdev->bus->self)
		pcie_capability_clear_word(pdev->bus->self, PCI_EXP_LNKCTL,
					   aspm_ctl);
}
#endif
static void e1000e_disable_aspm(struct pci_dev *pdev, u16 state)
{
	dev_info(&pdev->dev, "Disabling ASPM %s %s\n",
		 (state & PCIE_LINK_STATE_L0S) ? "L0s" : "",
		 (state & PCIE_LINK_STATE_L1) ? "L1" : "");

	__e1000e_disable_aspm(pdev, state);
}

#ifdef CONFIG_PM
static bool e1000e_pm_ready(struct e1000_adapter *adapter)
{
	return !!adapter->tx_ring->buffer_info;
}

static int __e1000_resume(struct pci_dev *pdev)
{
	struct net_device *netdev = pci_get_drvdata(pdev);
	struct e1000_adapter *adapter = netdev_priv(netdev);
	struct e1000_hw *hw = &adapter->hw;
	u16 aspm_disable_flag = 0;
	u32 err;

	if (adapter->flags2 & FLAG2_DISABLE_ASPM_L0S)
		aspm_disable_flag = PCIE_LINK_STATE_L0S;
	if (adapter->flags2 & FLAG2_DISABLE_ASPM_L1)
		aspm_disable_flag |= PCIE_LINK_STATE_L1;
	if (aspm_disable_flag)
		e1000e_disable_aspm(pdev, aspm_disable_flag);

	pci_set_master(pdev);

	e1000e_set_interrupt_capability(adapter);
	if (netif_running(netdev)) {
		err = e1000_request_irq(adapter);
		if (err)
			return err;
	}

	if (hw->mac.type >= e1000_pch2lan)
		e1000_resume_workarounds_pchlan(&adapter->hw);

	e1000e_power_up_phy(adapter);

	/* report the system wakeup cause from S3/S4 */
	if (adapter->flags2 & FLAG2_HAS_PHY_WAKEUP) {
		u16 phy_data;

		e1e_rphy(&adapter->hw, BM_WUS, &phy_data);
		if (phy_data) {
			e_info("PHY Wakeup cause - %s\n",
			       phy_data & E1000_WUS_EX ? "Unicast Packet" :
			       phy_data & E1000_WUS_MC ? "Multicast Packet" :
			       phy_data & E1000_WUS_BC ? "Broadcast Packet" :
			       phy_data & E1000_WUS_MAG ? "Magic Packet" :
			       phy_data & E1000_WUS_LNKC ?
			       "Link Status Change" : "other");
		}
		e1e_wphy(&adapter->hw, BM_WUS, ~0);
	} else {
		u32 wus = er32(WUS);
		if (wus) {
			e_info("MAC Wakeup cause - %s\n",
			       wus & E1000_WUS_EX ? "Unicast Packet" :
			       wus & E1000_WUS_MC ? "Multicast Packet" :
			       wus & E1000_WUS_BC ? "Broadcast Packet" :
			       wus & E1000_WUS_MAG ? "Magic Packet" :
			       wus & E1000_WUS_LNKC ? "Link Status Change" :
			       "other");
		}
		ew32(WUS, ~0);
	}

	e1000e_reset(adapter);

	e1000_init_manageability_pt(adapter);

	if (netif_running(netdev))
		e1000e_up(adapter);

	netif_device_attach(netdev);

	/* If the controller has AMT, do not set DRV_LOAD until the interface
	 * is up.  For all other cases, let the f/w know that the h/w is now
	 * under the control of the driver.
	 */
	if (!(adapter->flags & FLAG_HAS_AMT))
		e1000e_get_hw_control(adapter);

	return 0;
}

#ifdef CONFIG_PM_SLEEP
static int e1000_suspend(struct device *dev)
{
	struct pci_dev *pdev = to_pci_dev(dev);

	return __e1000_shutdown(pdev, false);
}

static int e1000_resume(struct device *dev)
{
	struct pci_dev *pdev = to_pci_dev(dev);
	struct net_device *netdev = pci_get_drvdata(pdev);
	struct e1000_adapter *adapter = netdev_priv(netdev);

	if (e1000e_pm_ready(adapter))
		adapter->idle_check = true;

	return __e1000_resume(pdev);
}
#endif /* CONFIG_PM_SLEEP */

#ifdef CONFIG_PM_RUNTIME
static int e1000_runtime_suspend(struct device *dev)
{
	struct pci_dev *pdev = to_pci_dev(dev);
	struct net_device *netdev = pci_get_drvdata(pdev);
	struct e1000_adapter *adapter = netdev_priv(netdev);

	if (!e1000e_pm_ready(adapter))
		return 0;

	return __e1000_shutdown(pdev, true);
}

static int e1000_idle(struct device *dev)
{
	struct pci_dev *pdev = to_pci_dev(dev);
	struct net_device *netdev = pci_get_drvdata(pdev);
	struct e1000_adapter *adapter = netdev_priv(netdev);

	if (!e1000e_pm_ready(adapter))
		return 0;

	if (adapter->idle_check) {
		adapter->idle_check = false;
		if (!e1000e_has_link(adapter))
			pm_schedule_suspend(dev, MSEC_PER_SEC);
	}

	return -EBUSY;
}

static int e1000_runtime_resume(struct device *dev)
{
	struct pci_dev *pdev = to_pci_dev(dev);
	struct net_device *netdev = pci_get_drvdata(pdev);
	struct e1000_adapter *adapter = netdev_priv(netdev);

	if (!e1000e_pm_ready(adapter))
		return 0;

	adapter->idle_check = !dev->power.runtime_auto;
	return __e1000_resume(pdev);
}
#endif /* CONFIG_PM_RUNTIME */
#endif /* CONFIG_PM */

static void e1000_shutdown(struct pci_dev *pdev)
{
	__e1000_shutdown(pdev, false);
}

#ifdef CONFIG_NET_POLL_CONTROLLER

static irqreturn_t e1000_intr_msix(int __always_unused irq, void *data)
{
	struct net_device *netdev = data;
	struct e1000_adapter *adapter = netdev_priv(netdev);

	if (adapter->msix_entries) {
		int vector, msix_irq;

		vector = 0;
		msix_irq = adapter->msix_entries[vector].vector;
		disable_irq(msix_irq);
		e1000_intr_msix_rx(msix_irq, netdev);
		enable_irq(msix_irq);

		vector++;
		msix_irq = adapter->msix_entries[vector].vector;
		disable_irq(msix_irq);
		e1000_intr_msix_tx(msix_irq, netdev);
		enable_irq(msix_irq);

		vector++;
		msix_irq = adapter->msix_entries[vector].vector;
		disable_irq(msix_irq);
		e1000_msix_other(msix_irq, netdev);
		enable_irq(msix_irq);
	}

	return IRQ_HANDLED;
}

/**
 * e1000_netpoll
 * @netdev: network interface device structure
 *
 * Polling 'interrupt' - used by things like netconsole to send skbs
 * without having to re-enable interrupts. It's not called while
 * the interrupt routine is executing.
 */
static void e1000_netpoll(struct net_device *netdev)
{
	struct e1000_adapter *adapter = netdev_priv(netdev);

	switch (adapter->int_mode) {
	case E1000E_INT_MODE_MSIX:
		e1000_intr_msix(adapter->pdev->irq, netdev);
		break;
	case E1000E_INT_MODE_MSI:
		disable_irq(adapter->pdev->irq);
		e1000_intr_msi(adapter->pdev->irq, netdev);
		enable_irq(adapter->pdev->irq);
		break;
	default: /* E1000E_INT_MODE_LEGACY */
		disable_irq(adapter->pdev->irq);
		e1000_intr(adapter->pdev->irq, netdev);
		enable_irq(adapter->pdev->irq);
		break;
	}
}
#endif

/**
 * e1000_io_error_detected - called when PCI error is detected
 * @pdev: Pointer to PCI device
 * @state: The current pci connection state
 *
 * This function is called after a PCI bus error affecting
 * this device has been detected.
 */
static pci_ers_result_t e1000_io_error_detected(struct pci_dev *pdev,
						pci_channel_state_t state)
{
	struct net_device *netdev = pci_get_drvdata(pdev);
	struct e1000_adapter *adapter = netdev_priv(netdev);

	netif_device_detach(netdev);

	if (state == pci_channel_io_perm_failure)
		return PCI_ERS_RESULT_DISCONNECT;

	if (netif_running(netdev))
		e1000e_down(adapter);
	pci_disable_device(pdev);

	/* Request a slot slot reset. */
	return PCI_ERS_RESULT_NEED_RESET;
}

/**
 * e1000_io_slot_reset - called after the pci bus has been reset.
 * @pdev: Pointer to PCI device
 *
 * Restart the card from scratch, as if from a cold-boot. Implementation
 * resembles the first-half of the e1000_resume routine.
 */
static pci_ers_result_t e1000_io_slot_reset(struct pci_dev *pdev)
{
	struct net_device *netdev = pci_get_drvdata(pdev);
	struct e1000_adapter *adapter = netdev_priv(netdev);
	struct e1000_hw *hw = &adapter->hw;
	u16 aspm_disable_flag = 0;
	int err;
	pci_ers_result_t result;

	if (adapter->flags2 & FLAG2_DISABLE_ASPM_L0S)
		aspm_disable_flag = PCIE_LINK_STATE_L0S;
	if (adapter->flags2 & FLAG2_DISABLE_ASPM_L1)
		aspm_disable_flag |= PCIE_LINK_STATE_L1;
	if (aspm_disable_flag)
		e1000e_disable_aspm(pdev, aspm_disable_flag);

	err = pci_enable_device_mem(pdev);
	if (err) {
		dev_err(&pdev->dev,
			"Cannot re-enable PCI device after reset.\n");
		result = PCI_ERS_RESULT_DISCONNECT;
	} else {
		pdev->state_saved = true;
		pci_restore_state(pdev);
		pci_set_master(pdev);

		pci_enable_wake(pdev, PCI_D3hot, 0);
		pci_enable_wake(pdev, PCI_D3cold, 0);

		e1000e_reset(adapter);
		ew32(WUS, ~0);
		result = PCI_ERS_RESULT_RECOVERED;
	}

	pci_cleanup_aer_uncorrect_error_status(pdev);

	return result;
}

/**
 * e1000_io_resume - called when traffic can start flowing again.
 * @pdev: Pointer to PCI device
 *
 * This callback is called when the error recovery driver tells us that
 * its OK to resume normal operation. Implementation resembles the
 * second-half of the e1000_resume routine.
 */
static void e1000_io_resume(struct pci_dev *pdev)
{
	struct net_device *netdev = pci_get_drvdata(pdev);
	struct e1000_adapter *adapter = netdev_priv(netdev);

	e1000_init_manageability_pt(adapter);

	if (netif_running(netdev)) {
		if (e1000e_up(adapter)) {
			dev_err(&pdev->dev,
				"can't bring device back up after reset\n");
			return;
		}
	}

	netif_device_attach(netdev);

	/* If the controller has AMT, do not set DRV_LOAD until the interface
	 * is up.  For all other cases, let the f/w know that the h/w is now
	 * under the control of the driver.
	 */
	if (!(adapter->flags & FLAG_HAS_AMT))
		e1000e_get_hw_control(adapter);
}

static void e1000_print_device_info(struct e1000_adapter *adapter)
{
	struct e1000_hw *hw = &adapter->hw;
	struct net_device *netdev = adapter->netdev;
	u32 ret_val;
	u8 pba_str[E1000_PBANUM_LENGTH];

	/* print bus type/speed/width info */
	e_info("(PCI Express:2.5GT/s:%s) %pM\n",
	       /* bus width */
	       ((hw->bus.width == e1000_bus_width_pcie_x4) ? "Width x4" :
		"Width x1"),
	       /* MAC address */
	       netdev->dev_addr);
	e_info("Intel(R) PRO/%s Network Connection\n",
	       (hw->phy.type == e1000_phy_ife) ? "10/100" : "1000");
	ret_val = e1000_read_pba_string_generic(hw, pba_str,
						E1000_PBANUM_LENGTH);
	if (ret_val)
		strlcpy((char *)pba_str, "Unknown", sizeof(pba_str));
	e_info("MAC: %d, PHY: %d, PBA No: %s\n",
	       hw->mac.type, hw->phy.type, pba_str);
}

static void e1000_eeprom_checks(struct e1000_adapter *adapter)
{
	struct e1000_hw *hw = &adapter->hw;
	int ret_val;
	u16 buf = 0;

	if (hw->mac.type != e1000_82573)
		return;

	ret_val = e1000_read_nvm(hw, NVM_INIT_CONTROL2_REG, 1, &buf);
	le16_to_cpus(&buf);
	if (!ret_val && (!(buf & (1 << 0)))) {
		/* Deep Smart Power Down (DSPD) */
		dev_warn(&adapter->pdev->dev,
			 "Warning: detected DSPD enabled in EEPROM\n");
	}
}

static int e1000_set_features(struct net_device *netdev,
			      netdev_features_t features)
{
	struct e1000_adapter *adapter = netdev_priv(netdev);
	netdev_features_t changed = features ^ netdev->features;

	if (changed & (NETIF_F_TSO | NETIF_F_TSO6))
		adapter->flags |= FLAG_TSO_FORCE;

	if (!(changed & (NETIF_F_HW_VLAN_RX | NETIF_F_HW_VLAN_TX |
			 NETIF_F_RXCSUM | NETIF_F_RXHASH | NETIF_F_RXFCS |
			 NETIF_F_RXALL)))
		return 0;

	if (changed & NETIF_F_RXFCS) {
		if (features & NETIF_F_RXFCS) {
			adapter->flags2 &= ~FLAG2_CRC_STRIPPING;
		} else {
			/* We need to take it back to defaults, which might mean
			 * stripping is still disabled at the adapter level.
			 */
			if (adapter->flags2 & FLAG2_DFLT_CRC_STRIPPING)
				adapter->flags2 |= FLAG2_CRC_STRIPPING;
			else
				adapter->flags2 &= ~FLAG2_CRC_STRIPPING;
		}
	}

	netdev->features = features;

	if (netif_running(netdev))
		e1000e_reinit_locked(adapter);
	else
		e1000e_reset(adapter);

	return 0;
}

static const struct net_device_ops e1000e_netdev_ops = {
	.ndo_open		= e1000_open,
	.ndo_stop		= e1000_close,
	.ndo_start_xmit		= e1000_xmit_frame,
	.ndo_get_stats64	= e1000e_get_stats64,
	.ndo_set_rx_mode	= e1000e_set_rx_mode,
	.ndo_set_mac_address	= e1000_set_mac,
	.ndo_change_mtu		= e1000_change_mtu,
	.ndo_do_ioctl		= e1000_ioctl,
	.ndo_tx_timeout		= e1000_tx_timeout,
	.ndo_validate_addr	= eth_validate_addr,

	.ndo_vlan_rx_add_vid	= e1000_vlan_rx_add_vid,
	.ndo_vlan_rx_kill_vid	= e1000_vlan_rx_kill_vid,
#ifdef CONFIG_NET_POLL_CONTROLLER
	.ndo_poll_controller	= e1000_netpoll,
#endif
	.ndo_set_features = e1000_set_features,
};

/**
 * e1000_probe - Device Initialization Routine
 * @pdev: PCI device information struct
 * @ent: entry in e1000_pci_tbl
 *
 * Returns 0 on success, negative on failure
 *
 * e1000_probe initializes an adapter identified by a pci_dev structure.
 * The OS initialization, configuring of the adapter private structure,
 * and a hardware reset occur.
 **/
static int e1000_probe(struct pci_dev *pdev, const struct pci_device_id *ent)
{
	struct net_device *netdev;
	struct e1000_adapter *adapter;
	struct e1000_hw *hw;
	const struct e1000_info *ei = e1000_info_tbl[ent->driver_data];
	resource_size_t mmio_start, mmio_len;
	resource_size_t flash_start, flash_len;
	static int cards_found;
	u16 aspm_disable_flag = 0;
	int bars, i, err, pci_using_dac;
	u16 eeprom_data = 0;
	u16 eeprom_apme_mask = E1000_EEPROM_APME;

	if (ei->flags2 & FLAG2_DISABLE_ASPM_L0S)
		aspm_disable_flag = PCIE_LINK_STATE_L0S;
	if (ei->flags2 & FLAG2_DISABLE_ASPM_L1)
		aspm_disable_flag |= PCIE_LINK_STATE_L1;
	if (aspm_disable_flag)
		e1000e_disable_aspm(pdev, aspm_disable_flag);

	err = pci_enable_device_mem(pdev);
	if (err)
		return err;

	pci_using_dac = 0;
	err = dma_set_mask(&pdev->dev, DMA_BIT_MASK(64));
	if (!err) {
		err = dma_set_coherent_mask(&pdev->dev, DMA_BIT_MASK(64));
		if (!err)
			pci_using_dac = 1;
	} else {
		err = dma_set_mask(&pdev->dev, DMA_BIT_MASK(32));
		if (err) {
			err = dma_set_coherent_mask(&pdev->dev,
						    DMA_BIT_MASK(32));
			if (err) {
				dev_err(&pdev->dev,
					"No usable DMA configuration, aborting\n");
				goto err_dma;
			}
		}
	}

	bars = pci_select_bars(pdev, IORESOURCE_MEM);
	err = pci_request_selected_regions_exclusive(pdev, bars,
						     e1000e_driver_name);
	if (err)
		goto err_pci_reg;

	/* AER (Advanced Error Reporting) hooks */
	pci_enable_pcie_error_reporting(pdev);

	pci_set_master(pdev);
	/* PCI config space info */
	err = pci_save_state(pdev);
	if (err)
		goto err_alloc_etherdev;

	err = -ENOMEM;
	netdev = alloc_etherdev(sizeof(struct e1000_adapter));
	if (!netdev)
		goto err_alloc_etherdev;

	SET_NETDEV_DEV(netdev, &pdev->dev);

	netdev->irq = pdev->irq;

	pci_set_drvdata(pdev, netdev);
	adapter = netdev_priv(netdev);
	hw = &adapter->hw;
	adapter->netdev = netdev;
	adapter->pdev = pdev;
	adapter->ei = ei;
	adapter->pba = ei->pba;
	adapter->flags = ei->flags;
	adapter->flags2 = ei->flags2;
	adapter->hw.adapter = adapter;
	adapter->hw.mac.type = ei->mac;
	adapter->max_hw_frame_size = ei->max_hw_frame_size;
	adapter->msg_enable = netif_msg_init(debug, DEFAULT_MSG_ENABLE);

	mmio_start = pci_resource_start(pdev, 0);
	mmio_len = pci_resource_len(pdev, 0);

	err = -EIO;
	adapter->hw.hw_addr = ioremap(mmio_start, mmio_len);
	if (!adapter->hw.hw_addr)
		goto err_ioremap;

	if ((adapter->flags & FLAG_HAS_FLASH) &&
	    (pci_resource_flags(pdev, 1) & IORESOURCE_MEM)) {
		flash_start = pci_resource_start(pdev, 1);
		flash_len = pci_resource_len(pdev, 1);
		adapter->hw.flash_address = ioremap(flash_start, flash_len);
		if (!adapter->hw.flash_address)
			goto err_flashmap;
	}

	/* construct the net_device struct */
	netdev->netdev_ops		= &e1000e_netdev_ops;
	e1000e_set_ethtool_ops(netdev);
	netdev->watchdog_timeo		= 5 * HZ;
	netif_napi_add(netdev, &adapter->napi, e1000e_poll, 64);
	strlcpy(netdev->name, pci_name(pdev), sizeof(netdev->name));

	netdev->mem_start = mmio_start;
	netdev->mem_end = mmio_start + mmio_len;

	adapter->bd_number = cards_found++;

	e1000e_check_options(adapter);

	/* setup adapter struct */
	err = e1000_sw_init(adapter);
	if (err)
		goto err_sw_init;

	memcpy(&hw->mac.ops, ei->mac_ops, sizeof(hw->mac.ops));
	memcpy(&hw->nvm.ops, ei->nvm_ops, sizeof(hw->nvm.ops));
	memcpy(&hw->phy.ops, ei->phy_ops, sizeof(hw->phy.ops));

	err = ei->get_variants(adapter);
	if (err)
		goto err_hw_init;

	if ((adapter->flags & FLAG_IS_ICH) &&
	    (adapter->flags & FLAG_READ_ONLY_NVM))
		e1000e_write_protect_nvm_ich8lan(&adapter->hw);

	hw->mac.ops.get_bus_info(&adapter->hw);

	adapter->hw.phy.autoneg_wait_to_complete = 0;

	/* Copper options */
	if (adapter->hw.phy.media_type == e1000_media_type_copper) {
		adapter->hw.phy.mdix = AUTO_ALL_MODES;
		adapter->hw.phy.disable_polarity_correction = 0;
		adapter->hw.phy.ms_type = e1000_ms_hw_default;
	}

	if (hw->phy.ops.check_reset_block && hw->phy.ops.check_reset_block(hw))
		dev_info(&pdev->dev,
			 "PHY reset is blocked due to SOL/IDER session.\n");

	/* Set initial default active device features */
	netdev->features = (NETIF_F_SG |
			    NETIF_F_HW_VLAN_RX |
			    NETIF_F_HW_VLAN_TX |
			    NETIF_F_TSO |
			    NETIF_F_TSO6 |
			    NETIF_F_RXHASH |
			    NETIF_F_RXCSUM |
			    NETIF_F_HW_CSUM);

	/* Set user-changeable features (subset of all device features) */
	netdev->hw_features = netdev->features;
	netdev->hw_features |= NETIF_F_RXFCS;
	netdev->priv_flags |= IFF_SUPP_NOFCS;
	netdev->hw_features |= NETIF_F_RXALL;

	if (adapter->flags & FLAG_HAS_HW_VLAN_FILTER)
		netdev->features |= NETIF_F_HW_VLAN_FILTER;

	netdev->vlan_features |= (NETIF_F_SG |
				  NETIF_F_TSO |
				  NETIF_F_TSO6 |
				  NETIF_F_HW_CSUM);

	netdev->priv_flags |= IFF_UNICAST_FLT;

	if (pci_using_dac) {
		netdev->features |= NETIF_F_HIGHDMA;
		netdev->vlan_features |= NETIF_F_HIGHDMA;
	}

	if (e1000e_enable_mng_pass_thru(&adapter->hw))
		adapter->flags |= FLAG_MNG_PT_ENABLED;

	/* before reading the NVM, reset the controller to
	 * put the device in a known good starting state
	 */
	adapter->hw.mac.ops.reset_hw(&adapter->hw);

	/* systems with ASPM and others may see the checksum fail on the first
	 * attempt. Let's give it a few tries
	 */
	for (i = 0;; i++) {
		if (e1000_validate_nvm_checksum(&adapter->hw) >= 0)
			break;
		if (i == 2) {
			dev_err(&pdev->dev, "The NVM Checksum Is Not Valid\n");
			err = -EIO;
			goto err_eeprom;
		}
	}

	e1000_eeprom_checks(adapter);

	/* copy the MAC address */
	if (e1000e_read_mac_addr(&adapter->hw))
		dev_err(&pdev->dev,
			"NVM Read Error while reading MAC address\n");

	memcpy(netdev->dev_addr, adapter->hw.mac.addr, netdev->addr_len);

	if (!is_valid_ether_addr(netdev->dev_addr)) {
		dev_err(&pdev->dev, "Invalid MAC Address: %pM\n",
			netdev->dev_addr);
		err = -EIO;
		goto err_eeprom;
	}

	init_timer(&adapter->watchdog_timer);
	adapter->watchdog_timer.function = e1000_watchdog;
	adapter->watchdog_timer.data = (unsigned long)adapter;

	init_timer(&adapter->phy_info_timer);
	adapter->phy_info_timer.function = e1000_update_phy_info;
	adapter->phy_info_timer.data = (unsigned long)adapter;

	INIT_WORK(&adapter->reset_task, e1000_reset_task);
	INIT_WORK(&adapter->watchdog_task, e1000_watchdog_task);
	INIT_WORK(&adapter->downshift_task, e1000e_downshift_workaround);
	INIT_WORK(&adapter->update_phy_task, e1000e_update_phy_task);
	INIT_WORK(&adapter->print_hang_task, e1000_print_hw_hang);

	/* Initialize link parameters. User can change them with ethtool */
	adapter->hw.mac.autoneg = 1;
	adapter->fc_autoneg = true;
	adapter->hw.fc.requested_mode = e1000_fc_default;
	adapter->hw.fc.current_mode = e1000_fc_default;
	adapter->hw.phy.autoneg_advertised = 0x2f;

	/* ring size defaults */
	adapter->rx_ring->count = E1000_DEFAULT_RXD;
	adapter->tx_ring->count = E1000_DEFAULT_TXD;

	/* Initial Wake on LAN setting - If APM wake is enabled in
	 * the EEPROM, enable the ACPI Magic Packet filter
	 */
	if (adapter->flags & FLAG_APME_IN_WUC) {
		/* APME bit in EEPROM is mapped to WUC.APME */
		eeprom_data = er32(WUC);
		eeprom_apme_mask = E1000_WUC_APME;
		if ((hw->mac.type > e1000_ich10lan) &&
		    (eeprom_data & E1000_WUC_PHY_WAKE))
			adapter->flags2 |= FLAG2_HAS_PHY_WAKEUP;
	} else if (adapter->flags & FLAG_APME_IN_CTRL3) {
		if (adapter->flags & FLAG_APME_CHECK_PORT_B &&
		    (adapter->hw.bus.func == 1))
			e1000_read_nvm(&adapter->hw, NVM_INIT_CONTROL3_PORT_B,
				       1, &eeprom_data);
		else
			e1000_read_nvm(&adapter->hw, NVM_INIT_CONTROL3_PORT_A,
				       1, &eeprom_data);
	}

	/* fetch WoL from EEPROM */
	if (eeprom_data & eeprom_apme_mask)
		adapter->eeprom_wol |= E1000_WUFC_MAG;

	/* now that we have the eeprom settings, apply the special cases
	 * where the eeprom may be wrong or the board simply won't support
	 * wake on lan on a particular port
	 */
	if (!(adapter->flags & FLAG_HAS_WOL))
		adapter->eeprom_wol = 0;

	/* initialize the wol settings based on the eeprom settings */
	adapter->wol = adapter->eeprom_wol;

	/* make sure adapter isn't asleep if manageability is enabled */
	if (adapter->wol || (adapter->flags & FLAG_MNG_PT_ENABLED) ||
	    (hw->mac.ops.check_mng_mode(hw)))
		device_wakeup_enable(&pdev->dev);

	/* save off EEPROM version number */
	e1000_read_nvm(&adapter->hw, 5, 1, &adapter->eeprom_vers);

	/* reset the hardware with the new settings */
	e1000e_reset(adapter);

	/* If the controller has AMT, do not set DRV_LOAD until the interface
	 * is up.  For all other cases, let the f/w know that the h/w is now
	 * under the control of the driver.
	 */
	if (!(adapter->flags & FLAG_HAS_AMT))
		e1000e_get_hw_control(adapter);

	strlcpy(netdev->name, "eth%d", sizeof(netdev->name));
	err = register_netdev(netdev);
	if (err)
		goto err_register;

	/* carrier off reporting is important to ethtool even BEFORE open */
	netif_carrier_off(netdev);

	/* init PTP hardware clock */
	e1000e_ptp_init(adapter);

	e1000_print_device_info(adapter);

	if (pci_dev_run_wake(pdev))
		pm_runtime_put_noidle(&pdev->dev);

	return 0;

err_register:
	if (!(adapter->flags & FLAG_HAS_AMT))
		e1000e_release_hw_control(adapter);
err_eeprom:
	if (hw->phy.ops.check_reset_block && !hw->phy.ops.check_reset_block(hw))
		e1000_phy_hw_reset(&adapter->hw);
err_hw_init:
	kfree(adapter->tx_ring);
	kfree(adapter->rx_ring);
err_sw_init:
	if (adapter->hw.flash_address)
		iounmap(adapter->hw.flash_address);
	e1000e_reset_interrupt_capability(adapter);
err_flashmap:
	iounmap(adapter->hw.hw_addr);
err_ioremap:
	free_netdev(netdev);
err_alloc_etherdev:
	pci_release_selected_regions(pdev,
				     pci_select_bars(pdev, IORESOURCE_MEM));
err_pci_reg:
err_dma:
	pci_disable_device(pdev);
	return err;
}

/**
 * e1000_remove - Device Removal Routine
 * @pdev: PCI device information struct
 *
 * e1000_remove is called by the PCI subsystem to alert the driver
 * that it should release a PCI device.  The could be caused by a
 * Hot-Plug event, or because the driver is going to be removed from
 * memory.
 **/
static void e1000_remove(struct pci_dev *pdev)
{
	struct net_device *netdev = pci_get_drvdata(pdev);
	struct e1000_adapter *adapter = netdev_priv(netdev);
	bool down = test_bit(__E1000_DOWN, &adapter->state);

	e1000e_ptp_remove(adapter);

	/* The timers may be rescheduled, so explicitly disable them
	 * from being rescheduled.
	 */
	if (!down)
		set_bit(__E1000_DOWN, &adapter->state);
	del_timer_sync(&adapter->watchdog_timer);
	del_timer_sync(&adapter->phy_info_timer);

	cancel_work_sync(&adapter->reset_task);
	cancel_work_sync(&adapter->watchdog_task);
	cancel_work_sync(&adapter->downshift_task);
	cancel_work_sync(&adapter->update_phy_task);
	cancel_work_sync(&adapter->print_hang_task);

	if (adapter->flags & FLAG_HAS_HW_TIMESTAMP) {
		cancel_work_sync(&adapter->tx_hwtstamp_work);
		if (adapter->tx_hwtstamp_skb) {
			dev_kfree_skb_any(adapter->tx_hwtstamp_skb);
			adapter->tx_hwtstamp_skb = NULL;
		}
	}

	if (!(netdev->flags & IFF_UP))
		e1000_power_down_phy(adapter);

	/* Don't lie to e1000_close() down the road. */
	if (!down)
		clear_bit(__E1000_DOWN, &adapter->state);
	unregister_netdev(netdev);

	if (pci_dev_run_wake(pdev))
		pm_runtime_get_noresume(&pdev->dev);

	/* Release control of h/w to f/w.  If f/w is AMT enabled, this
	 * would have already happened in close and is redundant.
	 */
	e1000e_release_hw_control(adapter);

	e1000e_reset_interrupt_capability(adapter);
	kfree(adapter->tx_ring);
	kfree(adapter->rx_ring);

	iounmap(adapter->hw.hw_addr);
	if (adapter->hw.flash_address)
		iounmap(adapter->hw.flash_address);
	pci_release_selected_regions(pdev,
				     pci_select_bars(pdev, IORESOURCE_MEM));

	free_netdev(netdev);

	/* AER disable */
	pci_disable_pcie_error_reporting(pdev);

	pci_disable_device(pdev);
}

/* PCI Error Recovery (ERS) */
static const struct pci_error_handlers e1000_err_handler = {
	.error_detected = e1000_io_error_detected,
	.slot_reset = e1000_io_slot_reset,
	.resume = e1000_io_resume,
};

static DEFINE_PCI_DEVICE_TABLE(e1000_pci_tbl) = {
	{ PCI_VDEVICE(INTEL, E1000_DEV_ID_82571EB_COPPER), board_82571 },
	{ PCI_VDEVICE(INTEL, E1000_DEV_ID_82571EB_FIBER), board_82571 },
	{ PCI_VDEVICE(INTEL, E1000_DEV_ID_82571EB_QUAD_COPPER), board_82571 },
	{ PCI_VDEVICE(INTEL, E1000_DEV_ID_82571EB_QUAD_COPPER_LP),
	  board_82571 },
	{ PCI_VDEVICE(INTEL, E1000_DEV_ID_82571EB_QUAD_FIBER), board_82571 },
	{ PCI_VDEVICE(INTEL, E1000_DEV_ID_82571EB_SERDES), board_82571 },
	{ PCI_VDEVICE(INTEL, E1000_DEV_ID_82571EB_SERDES_DUAL), board_82571 },
	{ PCI_VDEVICE(INTEL, E1000_DEV_ID_82571EB_SERDES_QUAD), board_82571 },
	{ PCI_VDEVICE(INTEL, E1000_DEV_ID_82571PT_QUAD_COPPER), board_82571 },

	{ PCI_VDEVICE(INTEL, E1000_DEV_ID_82572EI), board_82572 },
	{ PCI_VDEVICE(INTEL, E1000_DEV_ID_82572EI_COPPER), board_82572 },
	{ PCI_VDEVICE(INTEL, E1000_DEV_ID_82572EI_FIBER), board_82572 },
	{ PCI_VDEVICE(INTEL, E1000_DEV_ID_82572EI_SERDES), board_82572 },

	{ PCI_VDEVICE(INTEL, E1000_DEV_ID_82573E), board_82573 },
	{ PCI_VDEVICE(INTEL, E1000_DEV_ID_82573E_IAMT), board_82573 },
	{ PCI_VDEVICE(INTEL, E1000_DEV_ID_82573L), board_82573 },

	{ PCI_VDEVICE(INTEL, E1000_DEV_ID_82574L), board_82574 },
	{ PCI_VDEVICE(INTEL, E1000_DEV_ID_82574LA), board_82574 },
	{ PCI_VDEVICE(INTEL, E1000_DEV_ID_82583V), board_82583 },

	{ PCI_VDEVICE(INTEL, E1000_DEV_ID_80003ES2LAN_COPPER_DPT),
	  board_80003es2lan },
	{ PCI_VDEVICE(INTEL, E1000_DEV_ID_80003ES2LAN_COPPER_SPT),
	  board_80003es2lan },
	{ PCI_VDEVICE(INTEL, E1000_DEV_ID_80003ES2LAN_SERDES_DPT),
	  board_80003es2lan },
	{ PCI_VDEVICE(INTEL, E1000_DEV_ID_80003ES2LAN_SERDES_SPT),
	  board_80003es2lan },

	{ PCI_VDEVICE(INTEL, E1000_DEV_ID_ICH8_IFE), board_ich8lan },
	{ PCI_VDEVICE(INTEL, E1000_DEV_ID_ICH8_IFE_G), board_ich8lan },
	{ PCI_VDEVICE(INTEL, E1000_DEV_ID_ICH8_IFE_GT), board_ich8lan },
	{ PCI_VDEVICE(INTEL, E1000_DEV_ID_ICH8_IGP_AMT), board_ich8lan },
	{ PCI_VDEVICE(INTEL, E1000_DEV_ID_ICH8_IGP_C), board_ich8lan },
	{ PCI_VDEVICE(INTEL, E1000_DEV_ID_ICH8_IGP_M), board_ich8lan },
	{ PCI_VDEVICE(INTEL, E1000_DEV_ID_ICH8_IGP_M_AMT), board_ich8lan },
	{ PCI_VDEVICE(INTEL, E1000_DEV_ID_ICH8_82567V_3), board_ich8lan },

	{ PCI_VDEVICE(INTEL, E1000_DEV_ID_ICH9_IFE), board_ich9lan },
	{ PCI_VDEVICE(INTEL, E1000_DEV_ID_ICH9_IFE_G), board_ich9lan },
	{ PCI_VDEVICE(INTEL, E1000_DEV_ID_ICH9_IFE_GT), board_ich9lan },
	{ PCI_VDEVICE(INTEL, E1000_DEV_ID_ICH9_IGP_AMT), board_ich9lan },
	{ PCI_VDEVICE(INTEL, E1000_DEV_ID_ICH9_IGP_C), board_ich9lan },
	{ PCI_VDEVICE(INTEL, E1000_DEV_ID_ICH9_BM), board_ich9lan },
	{ PCI_VDEVICE(INTEL, E1000_DEV_ID_ICH9_IGP_M), board_ich9lan },
	{ PCI_VDEVICE(INTEL, E1000_DEV_ID_ICH9_IGP_M_AMT), board_ich9lan },
	{ PCI_VDEVICE(INTEL, E1000_DEV_ID_ICH9_IGP_M_V), board_ich9lan },

	{ PCI_VDEVICE(INTEL, E1000_DEV_ID_ICH10_R_BM_LM), board_ich9lan },
	{ PCI_VDEVICE(INTEL, E1000_DEV_ID_ICH10_R_BM_LF), board_ich9lan },
	{ PCI_VDEVICE(INTEL, E1000_DEV_ID_ICH10_R_BM_V), board_ich9lan },

	{ PCI_VDEVICE(INTEL, E1000_DEV_ID_ICH10_D_BM_LM), board_ich10lan },
	{ PCI_VDEVICE(INTEL, E1000_DEV_ID_ICH10_D_BM_LF), board_ich10lan },
	{ PCI_VDEVICE(INTEL, E1000_DEV_ID_ICH10_D_BM_V), board_ich10lan },

	{ PCI_VDEVICE(INTEL, E1000_DEV_ID_PCH_M_HV_LM), board_pchlan },
	{ PCI_VDEVICE(INTEL, E1000_DEV_ID_PCH_M_HV_LC), board_pchlan },
	{ PCI_VDEVICE(INTEL, E1000_DEV_ID_PCH_D_HV_DM), board_pchlan },
	{ PCI_VDEVICE(INTEL, E1000_DEV_ID_PCH_D_HV_DC), board_pchlan },

	{ PCI_VDEVICE(INTEL, E1000_DEV_ID_PCH2_LV_LM), board_pch2lan },
	{ PCI_VDEVICE(INTEL, E1000_DEV_ID_PCH2_LV_V), board_pch2lan },

	{ PCI_VDEVICE(INTEL, E1000_DEV_ID_PCH_LPT_I217_LM), board_pch_lpt },
	{ PCI_VDEVICE(INTEL, E1000_DEV_ID_PCH_LPT_I217_V), board_pch_lpt },
	{ PCI_VDEVICE(INTEL, E1000_DEV_ID_PCH_LPTLP_I218_LM), board_pch_lpt },
	{ PCI_VDEVICE(INTEL, E1000_DEV_ID_PCH_LPTLP_I218_V), board_pch_lpt },

	{ 0, 0, 0, 0, 0, 0, 0 }	/* terminate list */
};
MODULE_DEVICE_TABLE(pci, e1000_pci_tbl);

#ifdef CONFIG_PM
static const struct dev_pm_ops e1000_pm_ops = {
	SET_SYSTEM_SLEEP_PM_OPS(e1000_suspend, e1000_resume)
	SET_RUNTIME_PM_OPS(e1000_runtime_suspend, e1000_runtime_resume,
			   e1000_idle)
};
#endif

/* PCI Device API Driver */
static struct pci_driver e1000_driver = {
	.name     = e1000e_driver_name,
	.id_table = e1000_pci_tbl,
	.probe    = e1000_probe,
	.remove   = e1000_remove,
#ifdef CONFIG_PM
	.driver   = {
		.pm = &e1000_pm_ops,
	},
#endif
	.shutdown = e1000_shutdown,
	.err_handler = &e1000_err_handler
};

/**
 * e1000_init_module - Driver Registration Routine
 *
 * e1000_init_module is the first routine called when the driver is
 * loaded. All it does is register with the PCI subsystem.
 **/
static int __init e1000_init_module(void)
{
	int ret;
	pr_info("Intel(R) PRO/1000 Network Driver - %s\n",
		e1000e_driver_version);
	pr_info("Copyright(c) 1999 - 2013 Intel Corporation.\n");
	ret = pci_register_driver(&e1000_driver);

	return ret;
}
module_init(e1000_init_module);

/**
 * e1000_exit_module - Driver Exit Cleanup Routine
 *
 * e1000_exit_module is called just before the driver is removed
 * from memory.
 **/
static void __exit e1000_exit_module(void)
{
	pci_unregister_driver(&e1000_driver);
}
module_exit(e1000_exit_module);


MODULE_AUTHOR("Intel Corporation, <linux.nics@intel.com>");
MODULE_DESCRIPTION("Intel(R) PRO/1000 Network Driver");
MODULE_LICENSE("GPL");
MODULE_VERSION(DRV_VERSION);

/* netdev.c */<|MERGE_RESOLUTION|>--- conflicted
+++ resolved
@@ -5951,31 +5951,6 @@
 	 */
 	e1000e_release_hw_control(adapter);
 
-<<<<<<< HEAD
-	pci_disable_device(pdev);
-
-	return 0;
-}
-
-static void e1000_power_off(struct pci_dev *pdev, bool sleep, bool wake)
-{
-	if (sleep && wake) {
-		pci_prepare_to_sleep(pdev);
-		return;
-	}
-
-	pci_wake_from_d3(pdev, wake);
-	pci_set_power_state(pdev, PCI_D3hot);
-}
-
-static void e1000_complete_shutdown(struct pci_dev *pdev, bool sleep, bool wake)
-{
-	struct net_device *netdev = pci_get_drvdata(pdev);
-	struct e1000_adapter *adapter = netdev_priv(netdev);
-=======
-	pci_clear_master(pdev);
->>>>>>> 3da889b6
-
 	/* The pci-e switch on some quad port adapters will report a
 	 * correctable error when the MAC transitions from D0 to D3.  To
 	 * prevent this we need to mask off the correctable errors on the
