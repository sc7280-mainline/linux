// SPDX-License-Identifier: GPL-2.0
/* Copyright(c) 2017 - 2019 Pensando Systems, Inc */

#include <linux/ethtool.h>
#include <linux/printk.h>
#include <linux/dynamic_debug.h>
#include <linux/netdevice.h>
#include <linux/etherdevice.h>
#include <linux/if_vlan.h>
#include <linux/rtnetlink.h>
#include <linux/interrupt.h>
#include <linux/pci.h>
#include <linux/cpumask.h>
#include <linux/crash_dump.h>
#include <linux/vmalloc.h>

#include "ionic.h"
#include "ionic_bus.h"
#include "ionic_dev.h"
#include "ionic_lif.h"
#include "ionic_txrx.h"
#include "ionic_ethtool.h"
#include "ionic_debugfs.h"

/* queuetype support level */
static const u8 ionic_qtype_versions[IONIC_QTYPE_MAX] = {
	[IONIC_QTYPE_ADMINQ]  = 0,   /* 0 = Base version with CQ support */
	[IONIC_QTYPE_NOTIFYQ] = 0,   /* 0 = Base version */
	[IONIC_QTYPE_RXQ]     = 2,   /* 0 = Base version with CQ+SG support
				      * 2 =       ... with CMB rings
				      */
	[IONIC_QTYPE_TXQ]     = 3,   /* 0 = Base version with CQ+SG support
				      * 1 =       ... with Tx SG version 1
				      * 3 =       ... with CMB rings
				      */
};

static void ionic_link_status_check(struct ionic_lif *lif);
static void ionic_lif_handle_fw_down(struct ionic_lif *lif);
static void ionic_lif_handle_fw_up(struct ionic_lif *lif);
static void ionic_lif_set_netdev_info(struct ionic_lif *lif);

static void ionic_txrx_deinit(struct ionic_lif *lif);
static int ionic_txrx_init(struct ionic_lif *lif);
static int ionic_start_queues(struct ionic_lif *lif);
static void ionic_stop_queues(struct ionic_lif *lif);
static void ionic_lif_queue_identify(struct ionic_lif *lif);

static int ionic_xdp_queues_config(struct ionic_lif *lif);
static void ionic_xdp_unregister_rxq_info(struct ionic_queue *q);

static void ionic_dim_work(struct work_struct *work)
{
	struct dim *dim = container_of(work, struct dim, work);
	struct dim_cq_moder cur_moder;
	struct ionic_intr_info *intr;
	struct ionic_qcq *qcq;
	struct ionic_lif *lif;
	struct ionic_queue *q;
	u32 new_coal;

	qcq = container_of(dim, struct ionic_qcq, dim);
	q = &qcq->q;
	if (q->type == IONIC_QTYPE_RXQ)
		cur_moder = net_dim_get_rx_moderation(dim->mode, dim->profile_ix);
	else
		cur_moder = net_dim_get_tx_moderation(dim->mode, dim->profile_ix);
	lif = q->lif;
	new_coal = ionic_coal_usec_to_hw(lif->ionic, cur_moder.usec);
	new_coal = new_coal ? new_coal : 1;

	intr = &qcq->intr;
	if (intr->dim_coal_hw != new_coal) {
		intr->dim_coal_hw = new_coal;

		ionic_intr_coal_init(lif->ionic->idev.intr_ctrl,
				     intr->index, intr->dim_coal_hw);
	}

	dim->state = DIM_START_MEASURE;
}

static void ionic_lif_deferred_work(struct work_struct *work)
{
	struct ionic_lif *lif = container_of(work, struct ionic_lif, deferred.work);
	struct ionic_deferred *def = &lif->deferred;
	struct ionic_deferred_work *w = NULL;

	do {
		spin_lock_bh(&def->lock);
		if (!list_empty(&def->list)) {
			w = list_first_entry(&def->list,
					     struct ionic_deferred_work, list);
			list_del(&w->list);
		}
		spin_unlock_bh(&def->lock);

		if (!w)
			break;

		switch (w->type) {
		case IONIC_DW_TYPE_RX_MODE:
			ionic_lif_rx_mode(lif);
			break;
		case IONIC_DW_TYPE_LINK_STATUS:
			ionic_link_status_check(lif);
			break;
		case IONIC_DW_TYPE_LIF_RESET:
			if (w->fw_status) {
				ionic_lif_handle_fw_up(lif);
			} else {
				ionic_lif_handle_fw_down(lif);

				/* Fire off another watchdog to see
				 * if the FW is already back rather than
				 * waiting another whole cycle
				 */
				mod_timer(&lif->ionic->watchdog_timer, jiffies + 1);
			}
			break;
		default:
			break;
		}
		kfree(w);
		w = NULL;
	} while (true);
}

void ionic_lif_deferred_enqueue(struct ionic_deferred *def,
				struct ionic_deferred_work *work)
{
	spin_lock_bh(&def->lock);
	list_add_tail(&work->list, &def->list);
	spin_unlock_bh(&def->lock);
	schedule_work(&def->work);
}

static void ionic_link_status_check(struct ionic_lif *lif)
{
	struct net_device *netdev = lif->netdev;
	u16 link_status;
	bool link_up;

	if (!test_bit(IONIC_LIF_F_LINK_CHECK_REQUESTED, lif->state))
		return;

	/* Don't put carrier back up if we're in a broken state */
	if (test_bit(IONIC_LIF_F_BROKEN, lif->state)) {
		clear_bit(IONIC_LIF_F_LINK_CHECK_REQUESTED, lif->state);
		return;
	}

	link_status = le16_to_cpu(lif->info->status.link_status);
	link_up = link_status == IONIC_PORT_OPER_STATUS_UP;

	if (link_up) {
		int err = 0;

		if (netdev->flags & IFF_UP && netif_running(netdev)) {
			mutex_lock(&lif->queue_lock);
			err = ionic_start_queues(lif);
			if (err && err != -EBUSY) {
				netdev_err(netdev,
					   "Failed to start queues: %d\n", err);
				set_bit(IONIC_LIF_F_BROKEN, lif->state);
				netif_carrier_off(lif->netdev);
			}
			mutex_unlock(&lif->queue_lock);
		}

		if (!err && !netif_carrier_ok(netdev)) {
			ionic_port_identify(lif->ionic);
			netdev_info(netdev, "Link up - %d Gbps\n",
				    le32_to_cpu(lif->info->status.link_speed) / 1000);
			netif_carrier_on(netdev);
		}
	} else {
		if (netif_carrier_ok(netdev)) {
			lif->link_down_count++;
			netdev_info(netdev, "Link down\n");
			netif_carrier_off(netdev);
		}

		if (netdev->flags & IFF_UP && netif_running(netdev)) {
			mutex_lock(&lif->queue_lock);
			ionic_stop_queues(lif);
			mutex_unlock(&lif->queue_lock);
		}
	}

	clear_bit(IONIC_LIF_F_LINK_CHECK_REQUESTED, lif->state);
}

void ionic_link_status_check_request(struct ionic_lif *lif, bool can_sleep)
{
	struct ionic_deferred_work *work;

	/* we only need one request outstanding at a time */
	if (test_and_set_bit(IONIC_LIF_F_LINK_CHECK_REQUESTED, lif->state))
		return;

	if (!can_sleep) {
		work = kzalloc(sizeof(*work), GFP_ATOMIC);
		if (!work) {
			clear_bit(IONIC_LIF_F_LINK_CHECK_REQUESTED, lif->state);
			return;
		}

		work->type = IONIC_DW_TYPE_LINK_STATUS;
		ionic_lif_deferred_enqueue(&lif->deferred, work);
	} else {
		ionic_link_status_check(lif);
	}
}

static void ionic_napi_deadline(struct timer_list *timer)
{
	struct ionic_qcq *qcq = container_of(timer, struct ionic_qcq, napi_deadline);

	napi_schedule(&qcq->napi);
}

static irqreturn_t ionic_isr(int irq, void *data)
{
	struct napi_struct *napi = data;

	napi_schedule_irqoff(napi);

	return IRQ_HANDLED;
}

static int ionic_request_irq(struct ionic_lif *lif, struct ionic_qcq *qcq)
{
	struct ionic_intr_info *intr = &qcq->intr;
	struct device *dev = lif->ionic->dev;
	struct ionic_queue *q = &qcq->q;
	const char *name;

	if (lif->registered)
		name = lif->netdev->name;
	else
		name = dev_name(dev);

	snprintf(intr->name, sizeof(intr->name),
		 "%s-%s-%s", IONIC_DRV_NAME, name, q->name);

	return devm_request_irq(dev, intr->vector, ionic_isr,
				0, intr->name, &qcq->napi);
}

static int ionic_intr_alloc(struct ionic_lif *lif, struct ionic_intr_info *intr)
{
	struct ionic *ionic = lif->ionic;
	int index;

	index = find_first_zero_bit(ionic->intrs, ionic->nintrs);
	if (index == ionic->nintrs) {
		netdev_warn(lif->netdev, "%s: no intr, index=%d nintrs=%d\n",
			    __func__, index, ionic->nintrs);
		return -ENOSPC;
	}

	set_bit(index, ionic->intrs);
	ionic_intr_init(&ionic->idev, intr, index);

	return 0;
}

static void ionic_intr_free(struct ionic *ionic, int index)
{
	if (index != IONIC_INTR_INDEX_NOT_ASSIGNED && index < ionic->nintrs)
		clear_bit(index, ionic->intrs);
}

static int ionic_qcq_enable(struct ionic_qcq *qcq)
{
	struct ionic_queue *q = &qcq->q;
	struct ionic_lif *lif = q->lif;
	struct ionic_dev *idev;
	struct device *dev;

	struct ionic_admin_ctx ctx = {
		.work = COMPLETION_INITIALIZER_ONSTACK(ctx.work),
		.cmd.q_control = {
			.opcode = IONIC_CMD_Q_CONTROL,
			.lif_index = cpu_to_le16(lif->index),
			.type = q->type,
			.index = cpu_to_le32(q->index),
			.oper = IONIC_Q_ENABLE,
		},
	};
	int ret;

	idev = &lif->ionic->idev;
	dev = lif->ionic->dev;

	dev_dbg(dev, "q_enable.index %d q_enable.qtype %d\n",
		ctx.cmd.q_control.index, ctx.cmd.q_control.type);

	if (qcq->flags & IONIC_QCQ_F_INTR)
		ionic_intr_clean(idev->intr_ctrl, qcq->intr.index);

	ret = ionic_adminq_post_wait(lif, &ctx);
	if (ret)
		return ret;

	if (qcq->flags & IONIC_QCQ_F_INTR) {
		napi_enable(&qcq->napi);
		irq_set_affinity_hint(qcq->intr.vector,
				      &qcq->intr.affinity_mask);
		ionic_intr_mask(idev->intr_ctrl, qcq->intr.index,
				IONIC_INTR_MASK_CLEAR);
	}

	return 0;
}

static int ionic_qcq_disable(struct ionic_lif *lif, struct ionic_qcq *qcq, int fw_err)
{
	struct ionic_queue *q;

	struct ionic_admin_ctx ctx = {
		.work = COMPLETION_INITIALIZER_ONSTACK(ctx.work),
		.cmd.q_control = {
			.opcode = IONIC_CMD_Q_CONTROL,
			.oper = IONIC_Q_DISABLE,
		},
	};

	if (!qcq) {
		netdev_err(lif->netdev, "%s: bad qcq\n", __func__);
		return -ENXIO;
	}

	q = &qcq->q;

	if (qcq->flags & IONIC_QCQ_F_INTR) {
		struct ionic_dev *idev = &lif->ionic->idev;

		cancel_work_sync(&qcq->dim.work);
		ionic_intr_mask(idev->intr_ctrl, qcq->intr.index,
				IONIC_INTR_MASK_SET);
		synchronize_irq(qcq->intr.vector);
		irq_set_affinity_hint(qcq->intr.vector, NULL);
		napi_disable(&qcq->napi);
		del_timer_sync(&qcq->napi_deadline);
	}

	/* If there was a previous fw communcation error, don't bother with
	 * sending the adminq command and just return the same error value.
	 */
	if (fw_err == -ETIMEDOUT || fw_err == -ENXIO)
		return fw_err;

	ctx.cmd.q_control.lif_index = cpu_to_le16(lif->index);
	ctx.cmd.q_control.type = q->type;
	ctx.cmd.q_control.index = cpu_to_le32(q->index);
	dev_dbg(lif->ionic->dev, "q_disable.index %d q_disable.qtype %d\n",
		ctx.cmd.q_control.index, ctx.cmd.q_control.type);

	return ionic_adminq_post_wait(lif, &ctx);
}

static void ionic_lif_qcq_deinit(struct ionic_lif *lif, struct ionic_qcq *qcq)
{
	struct ionic_dev *idev = &lif->ionic->idev;

	if (!qcq)
		return;

	if (!(qcq->flags & IONIC_QCQ_F_INITED))
		return;

	if (qcq->flags & IONIC_QCQ_F_INTR) {
		ionic_intr_mask(idev->intr_ctrl, qcq->intr.index,
				IONIC_INTR_MASK_SET);
		netif_napi_del(&qcq->napi);
	}

	qcq->flags &= ~IONIC_QCQ_F_INITED;
}

static void ionic_qcq_intr_free(struct ionic_lif *lif, struct ionic_qcq *qcq)
{
	if (!(qcq->flags & IONIC_QCQ_F_INTR) || qcq->intr.vector == 0)
		return;

	irq_set_affinity_hint(qcq->intr.vector, NULL);
	devm_free_irq(lif->ionic->dev, qcq->intr.vector, &qcq->napi);
	qcq->intr.vector = 0;
	ionic_intr_free(lif->ionic, qcq->intr.index);
	qcq->intr.index = IONIC_INTR_INDEX_NOT_ASSIGNED;
}

static void ionic_qcq_free(struct ionic_lif *lif, struct ionic_qcq *qcq)
{
	struct device *dev = lif->ionic->dev;

	if (!qcq)
		return;

	ionic_debugfs_del_qcq(qcq);

	if (qcq->q_base) {
		dma_free_coherent(dev, qcq->q_size, qcq->q_base, qcq->q_base_pa);
		qcq->q_base = NULL;
		qcq->q_base_pa = 0;
	}

	if (qcq->cmb_q_base) {
		iounmap(qcq->cmb_q_base);
		ionic_put_cmb(lif, qcq->cmb_pgid, qcq->cmb_order);
		qcq->cmb_pgid = 0;
		qcq->cmb_order = 0;
		qcq->cmb_q_base = NULL;
		qcq->cmb_q_base_pa = 0;
	}

	if (qcq->cq_base) {
		dma_free_coherent(dev, qcq->cq_size, qcq->cq_base, qcq->cq_base_pa);
		qcq->cq_base = NULL;
		qcq->cq_base_pa = 0;
	}

	if (qcq->sg_base) {
		dma_free_coherent(dev, qcq->sg_size, qcq->sg_base, qcq->sg_base_pa);
		qcq->sg_base = NULL;
		qcq->sg_base_pa = 0;
	}

	ionic_xdp_unregister_rxq_info(&qcq->q);
	ionic_qcq_intr_free(lif, qcq);

	vfree(qcq->q.info);
	qcq->q.info = NULL;
}

void ionic_qcqs_free(struct ionic_lif *lif)
{
	struct device *dev = lif->ionic->dev;
	struct ionic_qcq *adminqcq;
	unsigned long irqflags;

	if (lif->notifyqcq) {
		ionic_qcq_free(lif, lif->notifyqcq);
		devm_kfree(dev, lif->notifyqcq);
		lif->notifyqcq = NULL;
	}

	if (lif->adminqcq) {
		spin_lock_irqsave(&lif->adminq_lock, irqflags);
		adminqcq = READ_ONCE(lif->adminqcq);
		lif->adminqcq = NULL;
		spin_unlock_irqrestore(&lif->adminq_lock, irqflags);
		if (adminqcq) {
			ionic_qcq_free(lif, adminqcq);
			devm_kfree(dev, adminqcq);
		}
	}

	if (lif->rxqcqs) {
		devm_kfree(dev, lif->rxqstats);
		lif->rxqstats = NULL;
		devm_kfree(dev, lif->rxqcqs);
		lif->rxqcqs = NULL;
	}

	if (lif->txqcqs) {
		devm_kfree(dev, lif->txqstats);
		lif->txqstats = NULL;
		devm_kfree(dev, lif->txqcqs);
		lif->txqcqs = NULL;
	}
}

static void ionic_link_qcq_interrupts(struct ionic_qcq *src_qcq,
				      struct ionic_qcq *n_qcq)
{
	n_qcq->intr.vector = src_qcq->intr.vector;
	n_qcq->intr.index = src_qcq->intr.index;
	n_qcq->napi_qcq = src_qcq->napi_qcq;
}

static int ionic_alloc_qcq_interrupt(struct ionic_lif *lif, struct ionic_qcq *qcq)
{
	int err;

	if (!(qcq->flags & IONIC_QCQ_F_INTR)) {
		qcq->intr.index = IONIC_INTR_INDEX_NOT_ASSIGNED;
		return 0;
	}

	err = ionic_intr_alloc(lif, &qcq->intr);
	if (err) {
		netdev_warn(lif->netdev, "no intr for %s: %d\n",
			    qcq->q.name, err);
		goto err_out;
	}

	err = ionic_bus_get_irq(lif->ionic, qcq->intr.index);
	if (err < 0) {
		netdev_warn(lif->netdev, "no vector for %s: %d\n",
			    qcq->q.name, err);
		goto err_out_free_intr;
	}
	qcq->intr.vector = err;
	ionic_intr_mask_assert(lif->ionic->idev.intr_ctrl, qcq->intr.index,
			       IONIC_INTR_MASK_SET);

	err = ionic_request_irq(lif, qcq);
	if (err) {
		netdev_warn(lif->netdev, "irq request failed %d\n", err);
		goto err_out_free_intr;
	}

	/* try to get the irq on the local numa node first */
	qcq->intr.cpu = cpumask_local_spread(qcq->intr.index,
					     dev_to_node(lif->ionic->dev));
	if (qcq->intr.cpu != -1)
		cpumask_set_cpu(qcq->intr.cpu, &qcq->intr.affinity_mask);

	netdev_dbg(lif->netdev, "%s: Interrupt index %d\n", qcq->q.name, qcq->intr.index);
	return 0;

err_out_free_intr:
	ionic_intr_free(lif->ionic, qcq->intr.index);
err_out:
	return err;
}

static int ionic_qcq_alloc(struct ionic_lif *lif, unsigned int type,
			   unsigned int index,
			   const char *name, unsigned int flags,
			   unsigned int num_descs, unsigned int desc_size,
			   unsigned int cq_desc_size,
			   unsigned int sg_desc_size,
			   unsigned int desc_info_size,
			   unsigned int pid, struct ionic_qcq **qcq)
{
	struct ionic_dev *idev = &lif->ionic->idev;
	struct device *dev = lif->ionic->dev;
	struct ionic_qcq *new;
	int err;

	*qcq = NULL;

	new = devm_kzalloc(dev, sizeof(*new), GFP_KERNEL);
	if (!new) {
		netdev_err(lif->netdev, "Cannot allocate queue structure\n");
		err = -ENOMEM;
		goto err_out;
	}

	new->q.dev = dev;
	new->flags = flags;

	new->q.info = vcalloc(num_descs, desc_info_size);
	if (!new->q.info) {
		netdev_err(lif->netdev, "Cannot allocate queue info\n");
		err = -ENOMEM;
		goto err_out_free_qcq;
	}

	new->q.type = type;
	new->q.max_sg_elems = lif->qtype_info[type].max_sg_elems;

	err = ionic_q_init(lif, idev, &new->q, index, name, num_descs,
			   desc_size, sg_desc_size, pid);
	if (err) {
		netdev_err(lif->netdev, "Cannot initialize queue\n");
		goto err_out_free_q_info;
	}

	err = ionic_alloc_qcq_interrupt(lif, new);
	if (err)
		goto err_out_free_q_info;

	err = ionic_cq_init(lif, &new->cq, &new->intr, num_descs, cq_desc_size);
	if (err) {
		netdev_err(lif->netdev, "Cannot initialize completion queue\n");
		goto err_out_free_irq;
	}

	if (flags & IONIC_QCQ_F_NOTIFYQ) {
		int q_size;

		/* q & cq need to be contiguous in NotifyQ, so alloc it all in q
		 * and don't alloc qc.  We leave new->qc_size and new->qc_base
		 * as 0 to be sure we don't try to free it later.
		 */
		q_size = ALIGN(num_descs * desc_size, PAGE_SIZE);
		new->q_size = PAGE_SIZE + q_size +
			      ALIGN(num_descs * cq_desc_size, PAGE_SIZE);
		new->q_base = dma_alloc_coherent(dev, new->q_size,
						 &new->q_base_pa, GFP_KERNEL);
		if (!new->q_base) {
			netdev_err(lif->netdev, "Cannot allocate qcq DMA memory\n");
			err = -ENOMEM;
			goto err_out_free_irq;
		}
		new->q.base = PTR_ALIGN(new->q_base, PAGE_SIZE);
		new->q.base_pa = ALIGN(new->q_base_pa, PAGE_SIZE);

		/* Base the NotifyQ cq.base off of the ALIGNed q.base */
		new->cq.base = PTR_ALIGN(new->q.base + q_size, PAGE_SIZE);
		new->cq.base_pa = ALIGN(new->q_base_pa + q_size, PAGE_SIZE);
		new->cq.bound_q = &new->q;
	} else {
		/* regular DMA q descriptors */
		new->q_size = PAGE_SIZE + (num_descs * desc_size);
		new->q_base = dma_alloc_coherent(dev, new->q_size, &new->q_base_pa,
						 GFP_KERNEL);
		if (!new->q_base) {
			netdev_err(lif->netdev, "Cannot allocate queue DMA memory\n");
			err = -ENOMEM;
			goto err_out_free_irq;
		}
		new->q.base = PTR_ALIGN(new->q_base, PAGE_SIZE);
		new->q.base_pa = ALIGN(new->q_base_pa, PAGE_SIZE);

		if (flags & IONIC_QCQ_F_CMB_RINGS) {
			/* on-chip CMB q descriptors */
			new->cmb_q_size = num_descs * desc_size;
			new->cmb_order = order_base_2(new->cmb_q_size / PAGE_SIZE);

			err = ionic_get_cmb(lif, &new->cmb_pgid, &new->cmb_q_base_pa,
					    new->cmb_order);
			if (err) {
				netdev_err(lif->netdev,
					   "Cannot allocate queue order %d from cmb: err %d\n",
					   new->cmb_order, err);
				goto err_out_free_q;
			}

			new->cmb_q_base = ioremap_wc(new->cmb_q_base_pa, new->cmb_q_size);
			if (!new->cmb_q_base) {
				netdev_err(lif->netdev, "Cannot map queue from cmb\n");
				ionic_put_cmb(lif, new->cmb_pgid, new->cmb_order);
				err = -ENOMEM;
				goto err_out_free_q;
			}

			new->cmb_q_base_pa -= idev->phy_cmb_pages;
			new->q.cmb_base = new->cmb_q_base;
			new->q.cmb_base_pa = new->cmb_q_base_pa;
		}

		/* cq DMA descriptors */
		new->cq_size = PAGE_SIZE + (num_descs * cq_desc_size);
		new->cq_base = dma_alloc_coherent(dev, new->cq_size, &new->cq_base_pa,
						  GFP_KERNEL);
		if (!new->cq_base) {
			netdev_err(lif->netdev, "Cannot allocate cq DMA memory\n");
			err = -ENOMEM;
			goto err_out_free_q;
		}
		new->cq.base = PTR_ALIGN(new->cq_base, PAGE_SIZE);
		new->cq.base_pa = ALIGN(new->cq_base_pa, PAGE_SIZE);
		new->cq.bound_q = &new->q;
	}

	if (flags & IONIC_QCQ_F_SG) {
		new->sg_size = PAGE_SIZE + (num_descs * sg_desc_size);
		new->sg_base = dma_alloc_coherent(dev, new->sg_size, &new->sg_base_pa,
						  GFP_KERNEL);
		if (!new->sg_base) {
			netdev_err(lif->netdev, "Cannot allocate sg DMA memory\n");
			err = -ENOMEM;
			goto err_out_free_cq;
		}
		new->q.sg_base = PTR_ALIGN(new->sg_base, PAGE_SIZE);
		new->q.sg_base_pa = ALIGN(new->sg_base_pa, PAGE_SIZE);
	}

	INIT_WORK(&new->dim.work, ionic_dim_work);
	new->dim.mode = DIM_CQ_PERIOD_MODE_START_FROM_CQE;

	*qcq = new;

	return 0;

err_out_free_cq:
	dma_free_coherent(dev, new->cq_size, new->cq_base, new->cq_base_pa);
err_out_free_q:
	if (new->cmb_q_base) {
		iounmap(new->cmb_q_base);
		ionic_put_cmb(lif, new->cmb_pgid, new->cmb_order);
	}
	dma_free_coherent(dev, new->q_size, new->q_base, new->q_base_pa);
err_out_free_irq:
	if (flags & IONIC_QCQ_F_INTR) {
		devm_free_irq(dev, new->intr.vector, &new->napi);
		ionic_intr_free(lif->ionic, new->intr.index);
	}
err_out_free_q_info:
	vfree(new->q.info);
err_out_free_qcq:
	devm_kfree(dev, new);
err_out:
	dev_err(dev, "qcq alloc of %s%d failed %d\n", name, index, err);
	return err;
}

static int ionic_qcqs_alloc(struct ionic_lif *lif)
{
	struct device *dev = lif->ionic->dev;
	unsigned int flags;
	int err;

	flags = IONIC_QCQ_F_INTR;
	err = ionic_qcq_alloc(lif, IONIC_QTYPE_ADMINQ, 0, "admin", flags,
			      IONIC_ADMINQ_LENGTH,
			      sizeof(struct ionic_admin_cmd),
			      sizeof(struct ionic_admin_comp),
			      0,
			      sizeof(struct ionic_admin_desc_info),
			      lif->kern_pid, &lif->adminqcq);
	if (err)
		return err;
	ionic_debugfs_add_qcq(lif, lif->adminqcq);

	if (lif->ionic->nnqs_per_lif) {
		flags = IONIC_QCQ_F_NOTIFYQ;
		err = ionic_qcq_alloc(lif, IONIC_QTYPE_NOTIFYQ, 0, "notifyq",
				      flags, IONIC_NOTIFYQ_LENGTH,
				      sizeof(struct ionic_notifyq_cmd),
				      sizeof(union ionic_notifyq_comp),
				      0,
				      sizeof(struct ionic_admin_desc_info),
				      lif->kern_pid, &lif->notifyqcq);
		if (err)
			goto err_out;
		ionic_debugfs_add_qcq(lif, lif->notifyqcq);

		/* Let the notifyq ride on the adminq interrupt */
		ionic_link_qcq_interrupts(lif->adminqcq, lif->notifyqcq);
	}

	err = -ENOMEM;
	lif->txqcqs = devm_kcalloc(dev, lif->ionic->ntxqs_per_lif,
				   sizeof(*lif->txqcqs), GFP_KERNEL);
	if (!lif->txqcqs)
		goto err_out;
	lif->rxqcqs = devm_kcalloc(dev, lif->ionic->nrxqs_per_lif,
				   sizeof(*lif->rxqcqs), GFP_KERNEL);
	if (!lif->rxqcqs)
		goto err_out;

	lif->txqstats = devm_kcalloc(dev, lif->ionic->ntxqs_per_lif + 1,
				     sizeof(*lif->txqstats), GFP_KERNEL);
	if (!lif->txqstats)
		goto err_out;
	lif->rxqstats = devm_kcalloc(dev, lif->ionic->nrxqs_per_lif + 1,
				     sizeof(*lif->rxqstats), GFP_KERNEL);
	if (!lif->rxqstats)
		goto err_out;

	return 0;

err_out:
	ionic_qcqs_free(lif);
	return err;
}

static void ionic_qcq_sanitize(struct ionic_qcq *qcq)
{
	qcq->q.tail_idx = 0;
	qcq->q.head_idx = 0;
	qcq->cq.tail_idx = 0;
	qcq->cq.done_color = 1;
	memset(qcq->q_base, 0, qcq->q_size);
	if (qcq->cmb_q_base)
		memset_io(qcq->cmb_q_base, 0, qcq->cmb_q_size);
	memset(qcq->cq_base, 0, qcq->cq_size);
	memset(qcq->sg_base, 0, qcq->sg_size);
}

static int ionic_lif_txq_init(struct ionic_lif *lif, struct ionic_qcq *qcq)
{
	struct device *dev = lif->ionic->dev;
	struct ionic_queue *q = &qcq->q;
	struct ionic_cq *cq = &qcq->cq;
	struct ionic_admin_ctx ctx = {
		.work = COMPLETION_INITIALIZER_ONSTACK(ctx.work),
		.cmd.q_init = {
			.opcode = IONIC_CMD_Q_INIT,
			.lif_index = cpu_to_le16(lif->index),
			.type = q->type,
			.ver = lif->qtype_info[q->type].version,
			.index = cpu_to_le32(q->index),
			.flags = cpu_to_le16(IONIC_QINIT_F_IRQ |
					     IONIC_QINIT_F_SG),
			.intr_index = cpu_to_le16(qcq->intr.index),
			.pid = cpu_to_le16(q->pid),
			.ring_size = ilog2(q->num_descs),
			.ring_base = cpu_to_le64(q->base_pa),
			.cq_ring_base = cpu_to_le64(cq->base_pa),
			.sg_ring_base = cpu_to_le64(q->sg_base_pa),
			.features = cpu_to_le64(q->features),
		},
	};
	int err;

	if (qcq->flags & IONIC_QCQ_F_CMB_RINGS) {
		ctx.cmd.q_init.flags |= cpu_to_le16(IONIC_QINIT_F_CMB);
		ctx.cmd.q_init.ring_base = cpu_to_le64(qcq->cmb_q_base_pa);
	}

	dev_dbg(dev, "txq_init.pid %d\n", ctx.cmd.q_init.pid);
	dev_dbg(dev, "txq_init.index %d\n", ctx.cmd.q_init.index);
	dev_dbg(dev, "txq_init.ring_base 0x%llx\n", ctx.cmd.q_init.ring_base);
	dev_dbg(dev, "txq_init.ring_size %d\n", ctx.cmd.q_init.ring_size);
	dev_dbg(dev, "txq_init.cq_ring_base 0x%llx\n", ctx.cmd.q_init.cq_ring_base);
	dev_dbg(dev, "txq_init.sg_ring_base 0x%llx\n", ctx.cmd.q_init.sg_ring_base);
	dev_dbg(dev, "txq_init.flags 0x%x\n", ctx.cmd.q_init.flags);
	dev_dbg(dev, "txq_init.ver %d\n", ctx.cmd.q_init.ver);
	dev_dbg(dev, "txq_init.intr_index %d\n", ctx.cmd.q_init.intr_index);

	ionic_qcq_sanitize(qcq);

	err = ionic_adminq_post_wait(lif, &ctx);
	if (err)
		return err;

	q->hw_type = ctx.comp.q_init.hw_type;
	q->hw_index = le32_to_cpu(ctx.comp.q_init.hw_index);
	q->dbval = IONIC_DBELL_QID(q->hw_index);

	dev_dbg(dev, "txq->hw_type %d\n", q->hw_type);
	dev_dbg(dev, "txq->hw_index %d\n", q->hw_index);

	q->dbell_deadline = IONIC_TX_DOORBELL_DEADLINE;
	q->dbell_jiffies = jiffies;

	if (test_bit(IONIC_LIF_F_SPLIT_INTR, lif->state)) {
		netif_napi_add(lif->netdev, &qcq->napi, ionic_tx_napi);
		qcq->napi_qcq = qcq;
		timer_setup(&qcq->napi_deadline, ionic_napi_deadline, 0);
	}

	qcq->flags |= IONIC_QCQ_F_INITED;

	return 0;
}

static int ionic_lif_rxq_init(struct ionic_lif *lif, struct ionic_qcq *qcq)
{
	struct device *dev = lif->ionic->dev;
	struct ionic_queue *q = &qcq->q;
	struct ionic_cq *cq = &qcq->cq;
	struct ionic_admin_ctx ctx = {
		.work = COMPLETION_INITIALIZER_ONSTACK(ctx.work),
		.cmd.q_init = {
			.opcode = IONIC_CMD_Q_INIT,
			.lif_index = cpu_to_le16(lif->index),
			.type = q->type,
			.ver = lif->qtype_info[q->type].version,
			.index = cpu_to_le32(q->index),
			.flags = cpu_to_le16(IONIC_QINIT_F_IRQ),
			.intr_index = cpu_to_le16(cq->bound_intr->index),
			.pid = cpu_to_le16(q->pid),
			.ring_size = ilog2(q->num_descs),
			.ring_base = cpu_to_le64(q->base_pa),
			.cq_ring_base = cpu_to_le64(cq->base_pa),
			.sg_ring_base = cpu_to_le64(q->sg_base_pa),
			.features = cpu_to_le64(q->features),
		},
	};
	int err;

	q->partner = &lif->txqcqs[q->index]->q;
	q->partner->partner = q;

	if (!lif->xdp_prog ||
	    (lif->xdp_prog->aux && lif->xdp_prog->aux->xdp_has_frags))
		ctx.cmd.q_init.flags |= cpu_to_le16(IONIC_QINIT_F_SG);

	if (qcq->flags & IONIC_QCQ_F_CMB_RINGS) {
		ctx.cmd.q_init.flags |= cpu_to_le16(IONIC_QINIT_F_CMB);
		ctx.cmd.q_init.ring_base = cpu_to_le64(qcq->cmb_q_base_pa);
	}

	dev_dbg(dev, "rxq_init.pid %d\n", ctx.cmd.q_init.pid);
	dev_dbg(dev, "rxq_init.index %d\n", ctx.cmd.q_init.index);
	dev_dbg(dev, "rxq_init.ring_base 0x%llx\n", ctx.cmd.q_init.ring_base);
	dev_dbg(dev, "rxq_init.ring_size %d\n", ctx.cmd.q_init.ring_size);
	dev_dbg(dev, "rxq_init.flags 0x%x\n", ctx.cmd.q_init.flags);
	dev_dbg(dev, "rxq_init.ver %d\n", ctx.cmd.q_init.ver);
	dev_dbg(dev, "rxq_init.intr_index %d\n", ctx.cmd.q_init.intr_index);

	ionic_qcq_sanitize(qcq);

	err = ionic_adminq_post_wait(lif, &ctx);
	if (err)
		return err;

	q->hw_type = ctx.comp.q_init.hw_type;
	q->hw_index = le32_to_cpu(ctx.comp.q_init.hw_index);
	q->dbval = IONIC_DBELL_QID(q->hw_index);

	dev_dbg(dev, "rxq->hw_type %d\n", q->hw_type);
	dev_dbg(dev, "rxq->hw_index %d\n", q->hw_index);

	q->dbell_deadline = IONIC_RX_MIN_DOORBELL_DEADLINE;
	q->dbell_jiffies = jiffies;

	if (test_bit(IONIC_LIF_F_SPLIT_INTR, lif->state))
		netif_napi_add(lif->netdev, &qcq->napi, ionic_rx_napi);
	else
		netif_napi_add(lif->netdev, &qcq->napi, ionic_txrx_napi);

	qcq->napi_qcq = qcq;
	timer_setup(&qcq->napi_deadline, ionic_napi_deadline, 0);

	qcq->flags |= IONIC_QCQ_F_INITED;

	return 0;
}

int ionic_lif_create_hwstamp_txq(struct ionic_lif *lif)
{
	unsigned int num_desc, desc_sz, comp_sz, sg_desc_sz;
	unsigned int txq_i, flags;
	struct ionic_qcq *txq;
	u64 features;
	int err;

	if (lif->hwstamp_txq)
		return 0;

	features = IONIC_Q_F_2X_CQ_DESC | IONIC_TXQ_F_HWSTAMP;

	num_desc = IONIC_MIN_TXRX_DESC;
	desc_sz = sizeof(struct ionic_txq_desc);
	comp_sz = 2 * sizeof(struct ionic_txq_comp);

	if (lif->qtype_info[IONIC_QTYPE_TXQ].version >= 1 &&
	    lif->qtype_info[IONIC_QTYPE_TXQ].sg_desc_sz == sizeof(struct ionic_txq_sg_desc_v1))
		sg_desc_sz = sizeof(struct ionic_txq_sg_desc_v1);
	else
		sg_desc_sz = sizeof(struct ionic_txq_sg_desc);

	txq_i = lif->ionic->ntxqs_per_lif;
	flags = IONIC_QCQ_F_TX_STATS | IONIC_QCQ_F_SG;

	err = ionic_qcq_alloc(lif, IONIC_QTYPE_TXQ, txq_i, "hwstamp_tx", flags,
			      num_desc, desc_sz, comp_sz, sg_desc_sz,
			      sizeof(struct ionic_tx_desc_info),
			      lif->kern_pid, &txq);
	if (err)
		goto err_qcq_alloc;

	txq->q.features = features;

	ionic_link_qcq_interrupts(lif->adminqcq, txq);
	ionic_debugfs_add_qcq(lif, txq);

	lif->hwstamp_txq = txq;

	if (netif_running(lif->netdev)) {
		err = ionic_lif_txq_init(lif, txq);
		if (err)
			goto err_qcq_init;

		if (test_bit(IONIC_LIF_F_UP, lif->state)) {
			err = ionic_qcq_enable(txq);
			if (err)
				goto err_qcq_enable;
		}
	}

	return 0;

err_qcq_enable:
	ionic_lif_qcq_deinit(lif, txq);
err_qcq_init:
	lif->hwstamp_txq = NULL;
	ionic_debugfs_del_qcq(txq);
	ionic_qcq_free(lif, txq);
	devm_kfree(lif->ionic->dev, txq);
err_qcq_alloc:
	return err;
}

int ionic_lif_create_hwstamp_rxq(struct ionic_lif *lif)
{
	unsigned int num_desc, desc_sz, comp_sz, sg_desc_sz;
	unsigned int rxq_i, flags;
	struct ionic_qcq *rxq;
	u64 features;
	int err;

	if (lif->hwstamp_rxq)
		return 0;

	features = IONIC_Q_F_2X_CQ_DESC | IONIC_RXQ_F_HWSTAMP;

	num_desc = IONIC_MIN_TXRX_DESC;
	desc_sz = sizeof(struct ionic_rxq_desc);
	comp_sz = 2 * sizeof(struct ionic_rxq_comp);
	sg_desc_sz = sizeof(struct ionic_rxq_sg_desc);

	rxq_i = lif->ionic->nrxqs_per_lif;
	flags = IONIC_QCQ_F_RX_STATS | IONIC_QCQ_F_SG;

	err = ionic_qcq_alloc(lif, IONIC_QTYPE_RXQ, rxq_i, "hwstamp_rx", flags,
			      num_desc, desc_sz, comp_sz, sg_desc_sz,
			      sizeof(struct ionic_rx_desc_info),
			      lif->kern_pid, &rxq);
	if (err)
		goto err_qcq_alloc;

	rxq->q.features = features;

	ionic_link_qcq_interrupts(lif->adminqcq, rxq);
	ionic_debugfs_add_qcq(lif, rxq);

	lif->hwstamp_rxq = rxq;

	if (netif_running(lif->netdev)) {
		err = ionic_lif_rxq_init(lif, rxq);
		if (err)
			goto err_qcq_init;

		if (test_bit(IONIC_LIF_F_UP, lif->state)) {
			ionic_rx_fill(&rxq->q);
			err = ionic_qcq_enable(rxq);
			if (err)
				goto err_qcq_enable;
		}
	}

	return 0;

err_qcq_enable:
	ionic_lif_qcq_deinit(lif, rxq);
err_qcq_init:
	lif->hwstamp_rxq = NULL;
	ionic_debugfs_del_qcq(rxq);
	ionic_qcq_free(lif, rxq);
	devm_kfree(lif->ionic->dev, rxq);
err_qcq_alloc:
	return err;
}

int ionic_lif_config_hwstamp_rxq_all(struct ionic_lif *lif, bool rx_all)
{
	struct ionic_queue_params qparam;

	ionic_init_queue_params(lif, &qparam);

	if (rx_all)
		qparam.rxq_features = IONIC_Q_F_2X_CQ_DESC | IONIC_RXQ_F_HWSTAMP;
	else
		qparam.rxq_features = 0;

	/* if we're not running, just set the values and return */
	if (!netif_running(lif->netdev)) {
		lif->rxq_features = qparam.rxq_features;
		return 0;
	}

	return ionic_reconfigure_queues(lif, &qparam);
}

int ionic_lif_set_hwstamp_txmode(struct ionic_lif *lif, u16 txstamp_mode)
{
	struct ionic_admin_ctx ctx = {
		.work = COMPLETION_INITIALIZER_ONSTACK(ctx.work),
		.cmd.lif_setattr = {
			.opcode = IONIC_CMD_LIF_SETATTR,
			.index = cpu_to_le16(lif->index),
			.attr = IONIC_LIF_ATTR_TXSTAMP,
			.txstamp_mode = cpu_to_le16(txstamp_mode),
		},
	};

	return ionic_adminq_post_wait(lif, &ctx);
}

static void ionic_lif_del_hwstamp_rxfilt(struct ionic_lif *lif)
{
	struct ionic_admin_ctx ctx = {
		.work = COMPLETION_INITIALIZER_ONSTACK(ctx.work),
		.cmd.rx_filter_del = {
			.opcode = IONIC_CMD_RX_FILTER_DEL,
			.lif_index = cpu_to_le16(lif->index),
		},
	};
	struct ionic_rx_filter *f;
	u32 filter_id;
	int err;

	spin_lock_bh(&lif->rx_filters.lock);

	f = ionic_rx_filter_rxsteer(lif);
	if (!f) {
		spin_unlock_bh(&lif->rx_filters.lock);
		return;
	}

	filter_id = f->filter_id;
	ionic_rx_filter_free(lif, f);

	spin_unlock_bh(&lif->rx_filters.lock);

	netdev_dbg(lif->netdev, "rx_filter del RXSTEER (id %d)\n", filter_id);

	ctx.cmd.rx_filter_del.filter_id = cpu_to_le32(filter_id);

	err = ionic_adminq_post_wait(lif, &ctx);
	if (err && err != -EEXIST)
		netdev_dbg(lif->netdev, "failed to delete rx_filter RXSTEER (id %d)\n", filter_id);
}

static int ionic_lif_add_hwstamp_rxfilt(struct ionic_lif *lif, u64 pkt_class)
{
	struct ionic_admin_ctx ctx = {
		.work = COMPLETION_INITIALIZER_ONSTACK(ctx.work),
		.cmd.rx_filter_add = {
			.opcode = IONIC_CMD_RX_FILTER_ADD,
			.lif_index = cpu_to_le16(lif->index),
			.match = cpu_to_le16(IONIC_RX_FILTER_STEER_PKTCLASS),
			.pkt_class = cpu_to_le64(pkt_class),
		},
	};
	u8 qtype;
	u32 qid;
	int err;

	if (!lif->hwstamp_rxq)
		return -EINVAL;

	qtype = lif->hwstamp_rxq->q.type;
	ctx.cmd.rx_filter_add.qtype = qtype;

	qid = lif->hwstamp_rxq->q.index;
	ctx.cmd.rx_filter_add.qid = cpu_to_le32(qid);

	netdev_dbg(lif->netdev, "rx_filter add RXSTEER\n");
	err = ionic_adminq_post_wait(lif, &ctx);
	if (err && err != -EEXIST)
		return err;

	spin_lock_bh(&lif->rx_filters.lock);
	err = ionic_rx_filter_save(lif, 0, qid, 0, &ctx, IONIC_FILTER_STATE_SYNCED);
	spin_unlock_bh(&lif->rx_filters.lock);

	return err;
}

int ionic_lif_set_hwstamp_rxfilt(struct ionic_lif *lif, u64 pkt_class)
{
	ionic_lif_del_hwstamp_rxfilt(lif);

	if (!pkt_class)
		return 0;

	return ionic_lif_add_hwstamp_rxfilt(lif, pkt_class);
}

static int ionic_adminq_napi(struct napi_struct *napi, int budget)
{
	struct ionic_intr_info *intr = napi_to_cq(napi)->bound_intr;
	struct ionic_lif *lif = napi_to_cq(napi)->lif;
	struct ionic_dev *idev = &lif->ionic->idev;
	unsigned long irqflags;
	unsigned int flags = 0;
	bool resched = false;
	int rx_work = 0;
	int tx_work = 0;
	int n_work = 0;
	int a_work = 0;
	int work_done;
	int credits;

	if (lif->notifyqcq && lif->notifyqcq->flags & IONIC_QCQ_F_INITED)
		n_work = ionic_cq_service(&lif->notifyqcq->cq, budget,
					  ionic_notifyq_service, NULL, NULL);

	spin_lock_irqsave(&lif->adminq_lock, irqflags);
	if (lif->adminqcq && lif->adminqcq->flags & IONIC_QCQ_F_INITED)
		a_work = ionic_cq_service(&lif->adminqcq->cq, budget,
					  ionic_adminq_service, NULL, NULL);
	spin_unlock_irqrestore(&lif->adminq_lock, irqflags);

	if (lif->hwstamp_rxq)
		rx_work = ionic_cq_service(&lif->hwstamp_rxq->cq, budget,
					   ionic_rx_service, NULL, NULL);

	if (lif->hwstamp_txq)
<<<<<<< HEAD
		tx_work = ionic_tx_cq_service(&lif->hwstamp_txq->cq, budget);
=======
		tx_work = ionic_tx_cq_service(&lif->hwstamp_txq->cq, budget, !!budget);
>>>>>>> 0c383648

	work_done = max(max(n_work, a_work), max(rx_work, tx_work));
	if (work_done < budget && napi_complete_done(napi, work_done)) {
		flags |= IONIC_INTR_CRED_UNMASK;
		intr->rearm_count++;
	}

	if (work_done || flags) {
		flags |= IONIC_INTR_CRED_RESET_COALESCE;
		credits = n_work + a_work + rx_work + tx_work;
		ionic_intr_credits(idev->intr_ctrl, intr->index, credits, flags);
	}

	if (!a_work && ionic_adminq_poke_doorbell(&lif->adminqcq->q))
		resched = true;
	if (lif->hwstamp_rxq && !rx_work && ionic_rxq_poke_doorbell(&lif->hwstamp_rxq->q))
		resched = true;
	if (lif->hwstamp_txq && !tx_work && ionic_txq_poke_doorbell(&lif->hwstamp_txq->q))
		resched = true;
	if (resched)
		mod_timer(&lif->adminqcq->napi_deadline,
			  jiffies + IONIC_NAPI_DEADLINE);

	return work_done;
}

void ionic_get_stats64(struct net_device *netdev,
		       struct rtnl_link_stats64 *ns)
{
	struct ionic_lif *lif = netdev_priv(netdev);
	struct ionic_lif_stats *ls;

	memset(ns, 0, sizeof(*ns));
	ls = &lif->info->stats;

	ns->rx_packets = le64_to_cpu(ls->rx_ucast_packets) +
			 le64_to_cpu(ls->rx_mcast_packets) +
			 le64_to_cpu(ls->rx_bcast_packets);

	ns->tx_packets = le64_to_cpu(ls->tx_ucast_packets) +
			 le64_to_cpu(ls->tx_mcast_packets) +
			 le64_to_cpu(ls->tx_bcast_packets);

	ns->rx_bytes = le64_to_cpu(ls->rx_ucast_bytes) +
		       le64_to_cpu(ls->rx_mcast_bytes) +
		       le64_to_cpu(ls->rx_bcast_bytes);

	ns->tx_bytes = le64_to_cpu(ls->tx_ucast_bytes) +
		       le64_to_cpu(ls->tx_mcast_bytes) +
		       le64_to_cpu(ls->tx_bcast_bytes);

	ns->rx_dropped = le64_to_cpu(ls->rx_ucast_drop_packets) +
			 le64_to_cpu(ls->rx_mcast_drop_packets) +
			 le64_to_cpu(ls->rx_bcast_drop_packets);

	ns->tx_dropped = le64_to_cpu(ls->tx_ucast_drop_packets) +
			 le64_to_cpu(ls->tx_mcast_drop_packets) +
			 le64_to_cpu(ls->tx_bcast_drop_packets);

	ns->multicast = le64_to_cpu(ls->rx_mcast_packets);

	ns->rx_over_errors = le64_to_cpu(ls->rx_queue_empty);

	ns->rx_missed_errors = le64_to_cpu(ls->rx_dma_error) +
			       le64_to_cpu(ls->rx_queue_disabled) +
			       le64_to_cpu(ls->rx_desc_fetch_error) +
			       le64_to_cpu(ls->rx_desc_data_error);

	ns->tx_aborted_errors = le64_to_cpu(ls->tx_dma_error) +
				le64_to_cpu(ls->tx_queue_disabled) +
				le64_to_cpu(ls->tx_desc_fetch_error) +
				le64_to_cpu(ls->tx_desc_data_error);

	ns->rx_errors = ns->rx_over_errors +
			ns->rx_missed_errors;

	ns->tx_errors = ns->tx_aborted_errors;
}

static int ionic_addr_add(struct net_device *netdev, const u8 *addr)
{
	return ionic_lif_list_addr(netdev_priv(netdev), addr, ADD_ADDR);
}

static int ionic_addr_del(struct net_device *netdev, const u8 *addr)
{
	/* Don't delete our own address from the uc list */
	if (ether_addr_equal(addr, netdev->dev_addr))
		return 0;

	return ionic_lif_list_addr(netdev_priv(netdev), addr, DEL_ADDR);
}

void ionic_lif_rx_mode(struct ionic_lif *lif)
{
	struct net_device *netdev = lif->netdev;
	unsigned int nfilters;
	unsigned int nd_flags;
	char buf[128];
	u16 rx_mode;
	int i;
#define REMAIN(__x) (sizeof(buf) - (__x))

	mutex_lock(&lif->config_lock);

	/* grab the flags once for local use */
	nd_flags = netdev->flags;

	rx_mode = IONIC_RX_MODE_F_UNICAST;
	rx_mode |= (nd_flags & IFF_MULTICAST) ? IONIC_RX_MODE_F_MULTICAST : 0;
	rx_mode |= (nd_flags & IFF_BROADCAST) ? IONIC_RX_MODE_F_BROADCAST : 0;
	rx_mode |= (nd_flags & IFF_PROMISC) ? IONIC_RX_MODE_F_PROMISC : 0;
	rx_mode |= (nd_flags & IFF_ALLMULTI) ? IONIC_RX_MODE_F_ALLMULTI : 0;

	/* sync the filters */
	ionic_rx_filter_sync(lif);

	/* check for overflow state
	 *    if so, we track that we overflowed and enable NIC PROMISC
	 *    else if the overflow is set and not needed
	 *       we remove our overflow flag and check the netdev flags
	 *       to see if we can disable NIC PROMISC
	 */
	nfilters = le32_to_cpu(lif->identity->eth.max_ucast_filters);

	if (((lif->nucast + lif->nmcast) >= nfilters) ||
	    (lif->max_vlans && lif->nvlans >= lif->max_vlans)) {
		rx_mode |= IONIC_RX_MODE_F_PROMISC;
		rx_mode |= IONIC_RX_MODE_F_ALLMULTI;
	} else {
		if (!(nd_flags & IFF_PROMISC))
			rx_mode &= ~IONIC_RX_MODE_F_PROMISC;
		if (!(nd_flags & IFF_ALLMULTI))
			rx_mode &= ~IONIC_RX_MODE_F_ALLMULTI;
	}

	i = scnprintf(buf, sizeof(buf), "rx_mode 0x%04x -> 0x%04x:",
		      lif->rx_mode, rx_mode);
	if (rx_mode & IONIC_RX_MODE_F_UNICAST)
		i += scnprintf(&buf[i], REMAIN(i), " RX_MODE_F_UNICAST");
	if (rx_mode & IONIC_RX_MODE_F_MULTICAST)
		i += scnprintf(&buf[i], REMAIN(i), " RX_MODE_F_MULTICAST");
	if (rx_mode & IONIC_RX_MODE_F_BROADCAST)
		i += scnprintf(&buf[i], REMAIN(i), " RX_MODE_F_BROADCAST");
	if (rx_mode & IONIC_RX_MODE_F_PROMISC)
		i += scnprintf(&buf[i], REMAIN(i), " RX_MODE_F_PROMISC");
	if (rx_mode & IONIC_RX_MODE_F_ALLMULTI)
		i += scnprintf(&buf[i], REMAIN(i), " RX_MODE_F_ALLMULTI");
	if (rx_mode & IONIC_RX_MODE_F_RDMA_SNIFFER)
		i += scnprintf(&buf[i], REMAIN(i), " RX_MODE_F_RDMA_SNIFFER");
	netdev_dbg(netdev, "lif%d %s\n", lif->index, buf);

	if (lif->rx_mode != rx_mode) {
		struct ionic_admin_ctx ctx = {
			.work = COMPLETION_INITIALIZER_ONSTACK(ctx.work),
			.cmd.rx_mode_set = {
				.opcode = IONIC_CMD_RX_MODE_SET,
				.lif_index = cpu_to_le16(lif->index),
			},
		};
		int err;

		ctx.cmd.rx_mode_set.rx_mode = cpu_to_le16(rx_mode);
		err = ionic_adminq_post_wait(lif, &ctx);
		if (err)
			netdev_warn(netdev, "set rx_mode 0x%04x failed: %d\n",
				    rx_mode, err);
		else
			lif->rx_mode = rx_mode;
	}

	mutex_unlock(&lif->config_lock);
}

static void ionic_ndo_set_rx_mode(struct net_device *netdev)
{
	struct ionic_lif *lif = netdev_priv(netdev);
	struct ionic_deferred_work *work;

	/* Sync the kernel filter list with the driver filter list */
	__dev_uc_sync(netdev, ionic_addr_add, ionic_addr_del);
	__dev_mc_sync(netdev, ionic_addr_add, ionic_addr_del);

	/* Shove off the rest of the rxmode work to the work task
	 * which will include syncing the filters to the firmware.
	 */
	work = kzalloc(sizeof(*work), GFP_ATOMIC);
	if (!work) {
		netdev_err(lif->netdev, "rxmode change dropped\n");
		return;
	}
	work->type = IONIC_DW_TYPE_RX_MODE;
	netdev_dbg(lif->netdev, "deferred: rx_mode\n");
	ionic_lif_deferred_enqueue(&lif->deferred, work);
}

static __le64 ionic_netdev_features_to_nic(netdev_features_t features)
{
	u64 wanted = 0;

	if (features & NETIF_F_HW_VLAN_CTAG_TX)
		wanted |= IONIC_ETH_HW_VLAN_TX_TAG;
	if (features & NETIF_F_HW_VLAN_CTAG_RX)
		wanted |= IONIC_ETH_HW_VLAN_RX_STRIP;
	if (features & NETIF_F_HW_VLAN_CTAG_FILTER)
		wanted |= IONIC_ETH_HW_VLAN_RX_FILTER;
	if (features & NETIF_F_RXHASH)
		wanted |= IONIC_ETH_HW_RX_HASH;
	if (features & NETIF_F_RXCSUM)
		wanted |= IONIC_ETH_HW_RX_CSUM;
	if (features & NETIF_F_SG)
		wanted |= IONIC_ETH_HW_TX_SG;
	if (features & NETIF_F_HW_CSUM)
		wanted |= IONIC_ETH_HW_TX_CSUM;
	if (features & NETIF_F_TSO)
		wanted |= IONIC_ETH_HW_TSO;
	if (features & NETIF_F_TSO6)
		wanted |= IONIC_ETH_HW_TSO_IPV6;
	if (features & NETIF_F_TSO_ECN)
		wanted |= IONIC_ETH_HW_TSO_ECN;
	if (features & NETIF_F_GSO_GRE)
		wanted |= IONIC_ETH_HW_TSO_GRE;
	if (features & NETIF_F_GSO_GRE_CSUM)
		wanted |= IONIC_ETH_HW_TSO_GRE_CSUM;
	if (features & NETIF_F_GSO_IPXIP4)
		wanted |= IONIC_ETH_HW_TSO_IPXIP4;
	if (features & NETIF_F_GSO_IPXIP6)
		wanted |= IONIC_ETH_HW_TSO_IPXIP6;
	if (features & NETIF_F_GSO_UDP_TUNNEL)
		wanted |= IONIC_ETH_HW_TSO_UDP;
	if (features & NETIF_F_GSO_UDP_TUNNEL_CSUM)
		wanted |= IONIC_ETH_HW_TSO_UDP_CSUM;

	return cpu_to_le64(wanted);
}

static int ionic_set_nic_features(struct ionic_lif *lif,
				  netdev_features_t features)
{
	struct device *dev = lif->ionic->dev;
	struct ionic_admin_ctx ctx = {
		.work = COMPLETION_INITIALIZER_ONSTACK(ctx.work),
		.cmd.lif_setattr = {
			.opcode = IONIC_CMD_LIF_SETATTR,
			.index = cpu_to_le16(lif->index),
			.attr = IONIC_LIF_ATTR_FEATURES,
		},
	};
	u64 vlan_flags = IONIC_ETH_HW_VLAN_TX_TAG |
			 IONIC_ETH_HW_VLAN_RX_STRIP |
			 IONIC_ETH_HW_VLAN_RX_FILTER;
	u64 old_hw_features;
	int err;

	ctx.cmd.lif_setattr.features = ionic_netdev_features_to_nic(features);

	if (lif->phc)
		ctx.cmd.lif_setattr.features |= cpu_to_le64(IONIC_ETH_HW_TIMESTAMP);

	err = ionic_adminq_post_wait(lif, &ctx);
	if (err)
		return err;

	old_hw_features = lif->hw_features;
	lif->hw_features = le64_to_cpu(ctx.cmd.lif_setattr.features &
				       ctx.comp.lif_setattr.features);

	if ((old_hw_features ^ lif->hw_features) & IONIC_ETH_HW_RX_HASH)
		ionic_lif_rss_config(lif, lif->rss_types, NULL, NULL);

	if ((vlan_flags & le64_to_cpu(ctx.cmd.lif_setattr.features)) &&
	    !(vlan_flags & le64_to_cpu(ctx.comp.lif_setattr.features)))
		dev_info_once(lif->ionic->dev, "NIC is not supporting vlan offload, likely in SmartNIC mode\n");

	if (lif->hw_features & IONIC_ETH_HW_VLAN_TX_TAG)
		dev_dbg(dev, "feature ETH_HW_VLAN_TX_TAG\n");
	if (lif->hw_features & IONIC_ETH_HW_VLAN_RX_STRIP)
		dev_dbg(dev, "feature ETH_HW_VLAN_RX_STRIP\n");
	if (lif->hw_features & IONIC_ETH_HW_VLAN_RX_FILTER)
		dev_dbg(dev, "feature ETH_HW_VLAN_RX_FILTER\n");
	if (lif->hw_features & IONIC_ETH_HW_RX_HASH)
		dev_dbg(dev, "feature ETH_HW_RX_HASH\n");
	if (lif->hw_features & IONIC_ETH_HW_TX_SG)
		dev_dbg(dev, "feature ETH_HW_TX_SG\n");
	if (lif->hw_features & IONIC_ETH_HW_TX_CSUM)
		dev_dbg(dev, "feature ETH_HW_TX_CSUM\n");
	if (lif->hw_features & IONIC_ETH_HW_RX_CSUM)
		dev_dbg(dev, "feature ETH_HW_RX_CSUM\n");
	if (lif->hw_features & IONIC_ETH_HW_TSO)
		dev_dbg(dev, "feature ETH_HW_TSO\n");
	if (lif->hw_features & IONIC_ETH_HW_TSO_IPV6)
		dev_dbg(dev, "feature ETH_HW_TSO_IPV6\n");
	if (lif->hw_features & IONIC_ETH_HW_TSO_ECN)
		dev_dbg(dev, "feature ETH_HW_TSO_ECN\n");
	if (lif->hw_features & IONIC_ETH_HW_TSO_GRE)
		dev_dbg(dev, "feature ETH_HW_TSO_GRE\n");
	if (lif->hw_features & IONIC_ETH_HW_TSO_GRE_CSUM)
		dev_dbg(dev, "feature ETH_HW_TSO_GRE_CSUM\n");
	if (lif->hw_features & IONIC_ETH_HW_TSO_IPXIP4)
		dev_dbg(dev, "feature ETH_HW_TSO_IPXIP4\n");
	if (lif->hw_features & IONIC_ETH_HW_TSO_IPXIP6)
		dev_dbg(dev, "feature ETH_HW_TSO_IPXIP6\n");
	if (lif->hw_features & IONIC_ETH_HW_TSO_UDP)
		dev_dbg(dev, "feature ETH_HW_TSO_UDP\n");
	if (lif->hw_features & IONIC_ETH_HW_TSO_UDP_CSUM)
		dev_dbg(dev, "feature ETH_HW_TSO_UDP_CSUM\n");
	if (lif->hw_features & IONIC_ETH_HW_TIMESTAMP)
		dev_dbg(dev, "feature ETH_HW_TIMESTAMP\n");

	return 0;
}

static int ionic_init_nic_features(struct ionic_lif *lif)
{
	struct net_device *netdev = lif->netdev;
	netdev_features_t features;
	int err;

	/* set up what we expect to support by default */
	features = NETIF_F_HW_VLAN_CTAG_TX |
		   NETIF_F_HW_VLAN_CTAG_RX |
		   NETIF_F_HW_VLAN_CTAG_FILTER |
		   NETIF_F_SG |
		   NETIF_F_HW_CSUM |
		   NETIF_F_RXCSUM |
		   NETIF_F_TSO |
		   NETIF_F_TSO6 |
		   NETIF_F_TSO_ECN |
		   NETIF_F_GSO_GRE |
		   NETIF_F_GSO_GRE_CSUM |
		   NETIF_F_GSO_IPXIP4 |
		   NETIF_F_GSO_IPXIP6 |
		   NETIF_F_GSO_UDP_TUNNEL |
		   NETIF_F_GSO_UDP_TUNNEL_CSUM;

	if (lif->nxqs > 1)
		features |= NETIF_F_RXHASH;

	err = ionic_set_nic_features(lif, features);
	if (err)
		return err;

	/* tell the netdev what we actually can support */
	netdev->features |= NETIF_F_HIGHDMA;

	if (lif->hw_features & IONIC_ETH_HW_VLAN_TX_TAG)
		netdev->hw_features |= NETIF_F_HW_VLAN_CTAG_TX;
	if (lif->hw_features & IONIC_ETH_HW_VLAN_RX_STRIP)
		netdev->hw_features |= NETIF_F_HW_VLAN_CTAG_RX;
	if (lif->hw_features & IONIC_ETH_HW_VLAN_RX_FILTER)
		netdev->hw_features |= NETIF_F_HW_VLAN_CTAG_FILTER;
	if (lif->hw_features & IONIC_ETH_HW_RX_HASH)
		netdev->hw_features |= NETIF_F_RXHASH;
	if (lif->hw_features & IONIC_ETH_HW_TX_SG)
		netdev->hw_features |= NETIF_F_SG;

	if (lif->hw_features & IONIC_ETH_HW_TX_CSUM)
		netdev->hw_enc_features |= NETIF_F_HW_CSUM;
	if (lif->hw_features & IONIC_ETH_HW_RX_CSUM)
		netdev->hw_enc_features |= NETIF_F_RXCSUM;
	if (lif->hw_features & IONIC_ETH_HW_TSO)
		netdev->hw_enc_features |= NETIF_F_TSO;
	if (lif->hw_features & IONIC_ETH_HW_TSO_IPV6)
		netdev->hw_enc_features |= NETIF_F_TSO6;
	if (lif->hw_features & IONIC_ETH_HW_TSO_ECN)
		netdev->hw_enc_features |= NETIF_F_TSO_ECN;
	if (lif->hw_features & IONIC_ETH_HW_TSO_GRE)
		netdev->hw_enc_features |= NETIF_F_GSO_GRE;
	if (lif->hw_features & IONIC_ETH_HW_TSO_GRE_CSUM)
		netdev->hw_enc_features |= NETIF_F_GSO_GRE_CSUM;
	if (lif->hw_features & IONIC_ETH_HW_TSO_IPXIP4)
		netdev->hw_enc_features |= NETIF_F_GSO_IPXIP4;
	if (lif->hw_features & IONIC_ETH_HW_TSO_IPXIP6)
		netdev->hw_enc_features |= NETIF_F_GSO_IPXIP6;
	if (lif->hw_features & IONIC_ETH_HW_TSO_UDP)
		netdev->hw_enc_features |= NETIF_F_GSO_UDP_TUNNEL;
	if (lif->hw_features & IONIC_ETH_HW_TSO_UDP_CSUM)
		netdev->hw_enc_features |= NETIF_F_GSO_UDP_TUNNEL_CSUM;

	netdev->hw_features |= netdev->hw_enc_features;
	netdev->features |= netdev->hw_features;
	netdev->vlan_features |= netdev->features & ~NETIF_F_VLAN_FEATURES;

	netdev->priv_flags |= IFF_UNICAST_FLT |
			      IFF_LIVE_ADDR_CHANGE;

	netdev->xdp_features = NETDEV_XDP_ACT_BASIC    |
			       NETDEV_XDP_ACT_REDIRECT |
			       NETDEV_XDP_ACT_RX_SG    |
			       NETDEV_XDP_ACT_NDO_XMIT |
			       NETDEV_XDP_ACT_NDO_XMIT_SG;

	return 0;
}

static int ionic_set_features(struct net_device *netdev,
			      netdev_features_t features)
{
	struct ionic_lif *lif = netdev_priv(netdev);
	int err;

	netdev_dbg(netdev, "%s: lif->features=0x%08llx new_features=0x%08llx\n",
		   __func__, (u64)lif->netdev->features, (u64)features);

	err = ionic_set_nic_features(lif, features);

	return err;
}

static int ionic_set_attr_mac(struct ionic_lif *lif, u8 *mac)
{
	struct ionic_admin_ctx ctx = {
		.work = COMPLETION_INITIALIZER_ONSTACK(ctx.work),
		.cmd.lif_setattr = {
			.opcode = IONIC_CMD_LIF_SETATTR,
			.index = cpu_to_le16(lif->index),
			.attr = IONIC_LIF_ATTR_MAC,
		},
	};

	ether_addr_copy(ctx.cmd.lif_setattr.mac, mac);
	return ionic_adminq_post_wait(lif, &ctx);
}

static int ionic_get_attr_mac(struct ionic_lif *lif, u8 *mac_addr)
{
	struct ionic_admin_ctx ctx = {
		.work = COMPLETION_INITIALIZER_ONSTACK(ctx.work),
		.cmd.lif_getattr = {
			.opcode = IONIC_CMD_LIF_GETATTR,
			.index = cpu_to_le16(lif->index),
			.attr = IONIC_LIF_ATTR_MAC,
		},
	};
	int err;

	err = ionic_adminq_post_wait(lif, &ctx);
	if (err)
		return err;

	ether_addr_copy(mac_addr, ctx.comp.lif_getattr.mac);
	return 0;
}

static int ionic_program_mac(struct ionic_lif *lif, u8 *mac)
{
	u8  get_mac[ETH_ALEN];
	int err;

	err = ionic_set_attr_mac(lif, mac);
	if (err)
		return err;

	err = ionic_get_attr_mac(lif, get_mac);
	if (err)
		return err;

	/* To deal with older firmware that silently ignores the set attr mac:
	 * doesn't actually change the mac and doesn't return an error, so we
	 * do the get attr to verify whether or not the set actually happened
	 */
	if (!ether_addr_equal(get_mac, mac))
		return 1;

	return 0;
}

static int ionic_set_mac_address(struct net_device *netdev, void *sa)
{
	struct ionic_lif *lif = netdev_priv(netdev);
	struct sockaddr *addr = sa;
	u8 *mac;
	int err;

	mac = (u8 *)addr->sa_data;
	if (ether_addr_equal(netdev->dev_addr, mac))
		return 0;

	err = ionic_program_mac(lif, mac);
	if (err < 0)
		return err;

	if (err > 0)
		netdev_dbg(netdev, "%s: SET and GET ATTR Mac are not equal-due to old FW running\n",
			   __func__);

	err = eth_prepare_mac_addr_change(netdev, addr);
	if (err)
		return err;

	if (!is_zero_ether_addr(netdev->dev_addr)) {
		netdev_info(netdev, "deleting mac addr %pM\n",
			    netdev->dev_addr);
		ionic_lif_addr_del(netdev_priv(netdev), netdev->dev_addr);
	}

	eth_commit_mac_addr_change(netdev, addr);
	netdev_info(netdev, "updating mac addr %pM\n", mac);

	return ionic_lif_addr_add(netdev_priv(netdev), mac);
}

void ionic_stop_queues_reconfig(struct ionic_lif *lif)
{
	/* Stop and clean the queues before reconfiguration */
	netif_device_detach(lif->netdev);
	ionic_stop_queues(lif);
	ionic_txrx_deinit(lif);
}

static int ionic_start_queues_reconfig(struct ionic_lif *lif)
{
	int err;

	/* Re-init the queues after reconfiguration */

	/* The only way txrx_init can fail here is if communication
	 * with FW is suddenly broken.  There's not much we can do
	 * at this point - error messages have already been printed,
	 * so we can continue on and the user can eventually do a
	 * DOWN and UP to try to reset and clear the issue.
	 */
	err = ionic_txrx_init(lif);
	ionic_link_status_check_request(lif, CAN_NOT_SLEEP);
	netif_device_attach(lif->netdev);

	return err;
}

static bool ionic_xdp_is_valid_mtu(struct ionic_lif *lif, u32 mtu,
				   struct bpf_prog *xdp_prog)
{
	if (!xdp_prog)
		return true;

	if (mtu <= IONIC_XDP_MAX_LINEAR_MTU)
		return true;

	if (xdp_prog->aux && xdp_prog->aux->xdp_has_frags)
		return true;

	return false;
}

static int ionic_change_mtu(struct net_device *netdev, int new_mtu)
{
	struct ionic_lif *lif = netdev_priv(netdev);
	struct ionic_admin_ctx ctx = {
		.work = COMPLETION_INITIALIZER_ONSTACK(ctx.work),
		.cmd.lif_setattr = {
			.opcode = IONIC_CMD_LIF_SETATTR,
			.index = cpu_to_le16(lif->index),
			.attr = IONIC_LIF_ATTR_MTU,
			.mtu = cpu_to_le32(new_mtu),
		},
	};
	struct bpf_prog *xdp_prog;
	int err;

	xdp_prog = READ_ONCE(lif->xdp_prog);
	if (!ionic_xdp_is_valid_mtu(lif, new_mtu, xdp_prog))
		return -EINVAL;

	err = ionic_adminq_post_wait(lif, &ctx);
	if (err)
		return err;

	/* if we're not running, nothing more to do */
	if (!netif_running(netdev)) {
		WRITE_ONCE(netdev->mtu, new_mtu);
		return 0;
	}

	mutex_lock(&lif->queue_lock);
	ionic_stop_queues_reconfig(lif);
	WRITE_ONCE(netdev->mtu, new_mtu);
	err = ionic_start_queues_reconfig(lif);
	mutex_unlock(&lif->queue_lock);

	return err;
}

static void ionic_tx_timeout_work(struct work_struct *ws)
{
	struct ionic_lif *lif = container_of(ws, struct ionic_lif, tx_timeout_work);
	int err;

	if (test_bit(IONIC_LIF_F_FW_RESET, lif->state))
		return;

	/* if we were stopped before this scheduled job was launched,
	 * don't bother the queues as they are already stopped.
	 */
	if (!netif_running(lif->netdev))
		return;

	mutex_lock(&lif->queue_lock);
	ionic_stop_queues_reconfig(lif);
	err = ionic_start_queues_reconfig(lif);
	mutex_unlock(&lif->queue_lock);

	if (err)
		dev_err(lif->ionic->dev, "%s: Restarting queues failed\n", __func__);
}

static void ionic_tx_timeout(struct net_device *netdev, unsigned int txqueue)
{
	struct ionic_lif *lif = netdev_priv(netdev);

	netdev_info(lif->netdev, "Tx Timeout triggered - txq %d\n", txqueue);
	schedule_work(&lif->tx_timeout_work);
}

static int ionic_vlan_rx_add_vid(struct net_device *netdev, __be16 proto,
				 u16 vid)
{
	struct ionic_lif *lif = netdev_priv(netdev);
	int err;

	err = ionic_lif_vlan_add(lif, vid);
	if (err)
		return err;

	ionic_lif_rx_mode(lif);

	return 0;
}

static int ionic_vlan_rx_kill_vid(struct net_device *netdev, __be16 proto,
				  u16 vid)
{
	struct ionic_lif *lif = netdev_priv(netdev);
	int err;

	err = ionic_lif_vlan_del(lif, vid);
	if (err)
		return err;

	ionic_lif_rx_mode(lif);

	return 0;
}

int ionic_lif_rss_config(struct ionic_lif *lif, const u16 types,
			 const u8 *key, const u32 *indir)
{
	struct ionic_admin_ctx ctx = {
		.work = COMPLETION_INITIALIZER_ONSTACK(ctx.work),
		.cmd.lif_setattr = {
			.opcode = IONIC_CMD_LIF_SETATTR,
			.attr = IONIC_LIF_ATTR_RSS,
			.rss.addr = cpu_to_le64(lif->rss_ind_tbl_pa),
		},
	};
	unsigned int i, tbl_sz;

	if (lif->hw_features & IONIC_ETH_HW_RX_HASH) {
		lif->rss_types = types;
		ctx.cmd.lif_setattr.rss.types = cpu_to_le16(types);
	}

	if (key)
		memcpy(lif->rss_hash_key, key, IONIC_RSS_HASH_KEY_SIZE);

	if (indir) {
		tbl_sz = le16_to_cpu(lif->ionic->ident.lif.eth.rss_ind_tbl_sz);
		for (i = 0; i < tbl_sz; i++)
			lif->rss_ind_tbl[i] = indir[i];
	}

	memcpy(ctx.cmd.lif_setattr.rss.key, lif->rss_hash_key,
	       IONIC_RSS_HASH_KEY_SIZE);

	return ionic_adminq_post_wait(lif, &ctx);
}

static int ionic_lif_rss_init(struct ionic_lif *lif)
{
	unsigned int tbl_sz;
	unsigned int i;

	lif->rss_types = IONIC_RSS_TYPE_IPV4     |
			 IONIC_RSS_TYPE_IPV4_TCP |
			 IONIC_RSS_TYPE_IPV4_UDP |
			 IONIC_RSS_TYPE_IPV6     |
			 IONIC_RSS_TYPE_IPV6_TCP |
			 IONIC_RSS_TYPE_IPV6_UDP;

	/* Fill indirection table with 'default' values */
	tbl_sz = le16_to_cpu(lif->ionic->ident.lif.eth.rss_ind_tbl_sz);
	for (i = 0; i < tbl_sz; i++)
		lif->rss_ind_tbl[i] = ethtool_rxfh_indir_default(i, lif->nxqs);

	return ionic_lif_rss_config(lif, lif->rss_types, NULL, NULL);
}

static void ionic_lif_rss_deinit(struct ionic_lif *lif)
{
	int tbl_sz;

	tbl_sz = le16_to_cpu(lif->ionic->ident.lif.eth.rss_ind_tbl_sz);
	memset(lif->rss_ind_tbl, 0, tbl_sz);
	memset(lif->rss_hash_key, 0, IONIC_RSS_HASH_KEY_SIZE);

	ionic_lif_rss_config(lif, 0x0, NULL, NULL);
}

static void ionic_lif_quiesce(struct ionic_lif *lif)
{
	struct ionic_admin_ctx ctx = {
		.work = COMPLETION_INITIALIZER_ONSTACK(ctx.work),
		.cmd.lif_setattr = {
			.opcode = IONIC_CMD_LIF_SETATTR,
			.index = cpu_to_le16(lif->index),
			.attr = IONIC_LIF_ATTR_STATE,
			.state = IONIC_LIF_QUIESCE,
		},
	};
	int err;

	err = ionic_adminq_post_wait(lif, &ctx);
	if (err)
		netdev_dbg(lif->netdev, "lif quiesce failed %d\n", err);
}

static void ionic_txrx_disable(struct ionic_lif *lif)
{
	unsigned int i;
	int err = 0;

	if (lif->txqcqs) {
		for (i = 0; i < lif->nxqs; i++)
			err = ionic_qcq_disable(lif, lif->txqcqs[i], err);
	}

	if (lif->hwstamp_txq)
		err = ionic_qcq_disable(lif, lif->hwstamp_txq, err);

	if (lif->rxqcqs) {
		for (i = 0; i < lif->nxqs; i++)
			err = ionic_qcq_disable(lif, lif->rxqcqs[i], err);
	}

	if (lif->hwstamp_rxq)
		err = ionic_qcq_disable(lif, lif->hwstamp_rxq, err);

	ionic_lif_quiesce(lif);
}

static void ionic_txrx_deinit(struct ionic_lif *lif)
{
	unsigned int i;

	if (lif->txqcqs) {
		for (i = 0; i < lif->nxqs && lif->txqcqs[i]; i++) {
			ionic_lif_qcq_deinit(lif, lif->txqcqs[i]);
			ionic_tx_flush(&lif->txqcqs[i]->cq);
			ionic_tx_empty(&lif->txqcqs[i]->q);
		}
	}

	if (lif->rxqcqs) {
		for (i = 0; i < lif->nxqs && lif->rxqcqs[i]; i++) {
			ionic_lif_qcq_deinit(lif, lif->rxqcqs[i]);
			ionic_rx_empty(&lif->rxqcqs[i]->q);
		}
	}
	lif->rx_mode = 0;

	if (lif->hwstamp_txq) {
		ionic_lif_qcq_deinit(lif, lif->hwstamp_txq);
		ionic_tx_flush(&lif->hwstamp_txq->cq);
		ionic_tx_empty(&lif->hwstamp_txq->q);
	}

	if (lif->hwstamp_rxq) {
		ionic_lif_qcq_deinit(lif, lif->hwstamp_rxq);
		ionic_rx_empty(&lif->hwstamp_rxq->q);
	}
}

void ionic_txrx_free(struct ionic_lif *lif)
{
	unsigned int i;

	if (lif->txqcqs) {
		for (i = 0; i < lif->ionic->ntxqs_per_lif && lif->txqcqs[i]; i++) {
			ionic_qcq_free(lif, lif->txqcqs[i]);
			devm_kfree(lif->ionic->dev, lif->txqcqs[i]);
			lif->txqcqs[i] = NULL;
		}
	}

	if (lif->rxqcqs) {
		for (i = 0; i < lif->ionic->nrxqs_per_lif && lif->rxqcqs[i]; i++) {
			ionic_qcq_free(lif, lif->rxqcqs[i]);
			devm_kfree(lif->ionic->dev, lif->rxqcqs[i]);
			lif->rxqcqs[i] = NULL;
		}
	}

	if (lif->hwstamp_txq) {
		ionic_qcq_free(lif, lif->hwstamp_txq);
		devm_kfree(lif->ionic->dev, lif->hwstamp_txq);
		lif->hwstamp_txq = NULL;
	}

	if (lif->hwstamp_rxq) {
		ionic_qcq_free(lif, lif->hwstamp_rxq);
		devm_kfree(lif->ionic->dev, lif->hwstamp_rxq);
		lif->hwstamp_rxq = NULL;
	}
}

static int ionic_txrx_alloc(struct ionic_lif *lif)
{
	unsigned int comp_sz, desc_sz, num_desc, sg_desc_sz;
	unsigned int flags, i;
	int err = 0;

	num_desc = lif->ntxq_descs;
	desc_sz = sizeof(struct ionic_txq_desc);
	comp_sz = sizeof(struct ionic_txq_comp);

	if (lif->qtype_info[IONIC_QTYPE_TXQ].version >= 1 &&
	    lif->qtype_info[IONIC_QTYPE_TXQ].sg_desc_sz ==
					  sizeof(struct ionic_txq_sg_desc_v1))
		sg_desc_sz = sizeof(struct ionic_txq_sg_desc_v1);
	else
		sg_desc_sz = sizeof(struct ionic_txq_sg_desc);

	flags = IONIC_QCQ_F_TX_STATS | IONIC_QCQ_F_SG;

	if (test_bit(IONIC_LIF_F_CMB_TX_RINGS, lif->state))
		flags |= IONIC_QCQ_F_CMB_RINGS;

	if (test_bit(IONIC_LIF_F_SPLIT_INTR, lif->state))
		flags |= IONIC_QCQ_F_INTR;

	for (i = 0; i < lif->nxqs; i++) {
		err = ionic_qcq_alloc(lif, IONIC_QTYPE_TXQ, i, "tx", flags,
				      num_desc, desc_sz, comp_sz, sg_desc_sz,
				      sizeof(struct ionic_tx_desc_info),
				      lif->kern_pid, &lif->txqcqs[i]);
		if (err)
			goto err_out;

		if (flags & IONIC_QCQ_F_INTR) {
			ionic_intr_coal_init(lif->ionic->idev.intr_ctrl,
					     lif->txqcqs[i]->intr.index,
					     lif->tx_coalesce_hw);
			if (test_bit(IONIC_LIF_F_TX_DIM_INTR, lif->state))
				lif->txqcqs[i]->intr.dim_coal_hw = lif->tx_coalesce_hw;
		}

		ionic_debugfs_add_qcq(lif, lif->txqcqs[i]);
	}

	flags = IONIC_QCQ_F_RX_STATS | IONIC_QCQ_F_SG | IONIC_QCQ_F_INTR;

	if (test_bit(IONIC_LIF_F_CMB_RX_RINGS, lif->state))
		flags |= IONIC_QCQ_F_CMB_RINGS;

	num_desc = lif->nrxq_descs;
	desc_sz = sizeof(struct ionic_rxq_desc);
	comp_sz = sizeof(struct ionic_rxq_comp);
	sg_desc_sz = sizeof(struct ionic_rxq_sg_desc);

	if (lif->rxq_features & IONIC_Q_F_2X_CQ_DESC)
		comp_sz *= 2;

	for (i = 0; i < lif->nxqs; i++) {
		err = ionic_qcq_alloc(lif, IONIC_QTYPE_RXQ, i, "rx", flags,
				      num_desc, desc_sz, comp_sz, sg_desc_sz,
				      sizeof(struct ionic_rx_desc_info),
				      lif->kern_pid, &lif->rxqcqs[i]);
		if (err)
			goto err_out;

		lif->rxqcqs[i]->q.features = lif->rxq_features;

		ionic_intr_coal_init(lif->ionic->idev.intr_ctrl,
				     lif->rxqcqs[i]->intr.index,
				     lif->rx_coalesce_hw);
		if (test_bit(IONIC_LIF_F_RX_DIM_INTR, lif->state))
			lif->rxqcqs[i]->intr.dim_coal_hw = lif->rx_coalesce_hw;

		if (!test_bit(IONIC_LIF_F_SPLIT_INTR, lif->state))
			ionic_link_qcq_interrupts(lif->rxqcqs[i],
						  lif->txqcqs[i]);

		ionic_debugfs_add_qcq(lif, lif->rxqcqs[i]);
	}

	return 0;

err_out:
	ionic_txrx_free(lif);

	return err;
}

static int ionic_txrx_init(struct ionic_lif *lif)
{
	unsigned int i;
	int err;

	for (i = 0; i < lif->nxqs; i++) {
		err = ionic_lif_txq_init(lif, lif->txqcqs[i]);
		if (err)
			goto err_out;

		err = ionic_lif_rxq_init(lif, lif->rxqcqs[i]);
		if (err) {
			ionic_lif_qcq_deinit(lif, lif->txqcqs[i]);
			goto err_out;
		}
	}

	if (lif->netdev->features & NETIF_F_RXHASH)
		ionic_lif_rss_init(lif);

	ionic_lif_rx_mode(lif);

	return 0;

err_out:
	while (i--) {
		ionic_lif_qcq_deinit(lif, lif->txqcqs[i]);
		ionic_lif_qcq_deinit(lif, lif->rxqcqs[i]);
	}

	return err;
}

static int ionic_txrx_enable(struct ionic_lif *lif)
{
	int derr = 0;
	int i, err;

	err = ionic_xdp_queues_config(lif);
	if (err)
		return err;

	for (i = 0; i < lif->nxqs; i++) {
		if (!(lif->rxqcqs[i] && lif->txqcqs[i])) {
			dev_err(lif->ionic->dev, "%s: bad qcq %d\n", __func__, i);
			err = -ENXIO;
			goto err_out;
		}

		ionic_rx_fill(&lif->rxqcqs[i]->q);
		err = ionic_qcq_enable(lif->rxqcqs[i]);
		if (err)
			goto err_out;

		err = ionic_qcq_enable(lif->txqcqs[i]);
		if (err) {
			derr = ionic_qcq_disable(lif, lif->rxqcqs[i], err);
			goto err_out;
		}
	}

	if (lif->hwstamp_rxq) {
		ionic_rx_fill(&lif->hwstamp_rxq->q);
		err = ionic_qcq_enable(lif->hwstamp_rxq);
		if (err)
			goto err_out_hwstamp_rx;
	}

	if (lif->hwstamp_txq) {
		err = ionic_qcq_enable(lif->hwstamp_txq);
		if (err)
			goto err_out_hwstamp_tx;
	}

	return 0;

err_out_hwstamp_tx:
	if (lif->hwstamp_rxq)
		derr = ionic_qcq_disable(lif, lif->hwstamp_rxq, derr);
err_out_hwstamp_rx:
	i = lif->nxqs;
err_out:
	while (i--) {
		derr = ionic_qcq_disable(lif, lif->txqcqs[i], derr);
		derr = ionic_qcq_disable(lif, lif->rxqcqs[i], derr);
	}

	ionic_xdp_queues_config(lif);

	return err;
}

static int ionic_start_queues(struct ionic_lif *lif)
{
	int err;

	if (test_bit(IONIC_LIF_F_BROKEN, lif->state))
		return -EIO;

	if (test_bit(IONIC_LIF_F_FW_RESET, lif->state))
		return -EBUSY;

	if (test_and_set_bit(IONIC_LIF_F_UP, lif->state))
		return 0;

	err = ionic_txrx_enable(lif);
	if (err) {
		clear_bit(IONIC_LIF_F_UP, lif->state);
		return err;
	}
	netif_tx_wake_all_queues(lif->netdev);

	return 0;
}

static int ionic_open(struct net_device *netdev)
{
	struct ionic_lif *lif = netdev_priv(netdev);
	int err;

	/* If recovering from a broken state, clear the bit and we'll try again */
	if (test_and_clear_bit(IONIC_LIF_F_BROKEN, lif->state))
		netdev_info(netdev, "clearing broken state\n");

	mutex_lock(&lif->queue_lock);

	err = ionic_txrx_alloc(lif);
	if (err)
		goto err_unlock;

	err = ionic_txrx_init(lif);
	if (err)
		goto err_txrx_free;

	err = netif_set_real_num_tx_queues(netdev, lif->nxqs);
	if (err)
		goto err_txrx_deinit;

	err = netif_set_real_num_rx_queues(netdev, lif->nxqs);
	if (err)
		goto err_txrx_deinit;

	/* don't start the queues until we have link */
	if (netif_carrier_ok(netdev)) {
		err = ionic_start_queues(lif);
		if (err)
			goto err_txrx_deinit;
	}

	/* If hardware timestamping is enabled, but the queues were freed by
	 * ionic_stop, those need to be reallocated and initialized, too.
	 */
	ionic_lif_hwstamp_recreate_queues(lif);

	mutex_unlock(&lif->queue_lock);

	return 0;

err_txrx_deinit:
	ionic_txrx_deinit(lif);
err_txrx_free:
	ionic_txrx_free(lif);
err_unlock:
	mutex_unlock(&lif->queue_lock);
	return err;
}

static void ionic_stop_queues(struct ionic_lif *lif)
{
	if (!test_and_clear_bit(IONIC_LIF_F_UP, lif->state))
		return;

	netif_tx_disable(lif->netdev);
	ionic_txrx_disable(lif);
}

static int ionic_stop(struct net_device *netdev)
{
	struct ionic_lif *lif = netdev_priv(netdev);

	if (test_bit(IONIC_LIF_F_FW_RESET, lif->state))
		return 0;

	mutex_lock(&lif->queue_lock);
	ionic_stop_queues(lif);
	ionic_txrx_deinit(lif);
	ionic_txrx_free(lif);
	mutex_unlock(&lif->queue_lock);

	return 0;
}

static int ionic_eth_ioctl(struct net_device *netdev, struct ifreq *ifr, int cmd)
{
	struct ionic_lif *lif = netdev_priv(netdev);

	switch (cmd) {
	case SIOCSHWTSTAMP:
		return ionic_lif_hwstamp_set(lif, ifr);
	case SIOCGHWTSTAMP:
		return ionic_lif_hwstamp_get(lif, ifr);
	default:
		return -EOPNOTSUPP;
	}
}

static int ionic_get_vf_config(struct net_device *netdev,
			       int vf, struct ifla_vf_info *ivf)
{
	struct ionic_lif *lif = netdev_priv(netdev);
	struct ionic *ionic = lif->ionic;
	int ret = 0;

	if (!netif_device_present(netdev))
		return -EBUSY;

	down_read(&ionic->vf_op_lock);

	if (vf >= pci_num_vf(ionic->pdev) || !ionic->vfs) {
		ret = -EINVAL;
	} else {
		struct ionic_vf *vfdata = &ionic->vfs[vf];

		ivf->vf		  = vf;
		ivf->qos	  = 0;
		ivf->vlan         = le16_to_cpu(vfdata->vlanid);
		ivf->spoofchk     = vfdata->spoofchk;
		ivf->linkstate    = vfdata->linkstate;
		ivf->max_tx_rate  = le32_to_cpu(vfdata->maxrate);
		ivf->trusted      = vfdata->trusted;
		ether_addr_copy(ivf->mac, vfdata->macaddr);
	}

	up_read(&ionic->vf_op_lock);
	return ret;
}

static int ionic_get_vf_stats(struct net_device *netdev, int vf,
			      struct ifla_vf_stats *vf_stats)
{
	struct ionic_lif *lif = netdev_priv(netdev);
	struct ionic *ionic = lif->ionic;
	struct ionic_lif_stats *vs;
	int ret = 0;

	if (!netif_device_present(netdev))
		return -EBUSY;

	down_read(&ionic->vf_op_lock);

	if (vf >= pci_num_vf(ionic->pdev) || !ionic->vfs) {
		ret = -EINVAL;
	} else {
		memset(vf_stats, 0, sizeof(*vf_stats));
		vs = &ionic->vfs[vf].stats;

		vf_stats->rx_packets = le64_to_cpu(vs->rx_ucast_packets);
		vf_stats->tx_packets = le64_to_cpu(vs->tx_ucast_packets);
		vf_stats->rx_bytes   = le64_to_cpu(vs->rx_ucast_bytes);
		vf_stats->tx_bytes   = le64_to_cpu(vs->tx_ucast_bytes);
		vf_stats->broadcast  = le64_to_cpu(vs->rx_bcast_packets);
		vf_stats->multicast  = le64_to_cpu(vs->rx_mcast_packets);
		vf_stats->rx_dropped = le64_to_cpu(vs->rx_ucast_drop_packets) +
				       le64_to_cpu(vs->rx_mcast_drop_packets) +
				       le64_to_cpu(vs->rx_bcast_drop_packets);
		vf_stats->tx_dropped = le64_to_cpu(vs->tx_ucast_drop_packets) +
				       le64_to_cpu(vs->tx_mcast_drop_packets) +
				       le64_to_cpu(vs->tx_bcast_drop_packets);
	}

	up_read(&ionic->vf_op_lock);
	return ret;
}

static int ionic_set_vf_mac(struct net_device *netdev, int vf, u8 *mac)
{
	struct ionic_vf_setattr_cmd vfc = { .attr = IONIC_VF_ATTR_MAC };
	struct ionic_lif *lif = netdev_priv(netdev);
	struct ionic *ionic = lif->ionic;
	int ret;

	if (!(is_zero_ether_addr(mac) || is_valid_ether_addr(mac)))
		return -EINVAL;

	if (!netif_device_present(netdev))
		return -EBUSY;

	down_write(&ionic->vf_op_lock);

	if (vf >= pci_num_vf(ionic->pdev) || !ionic->vfs) {
		ret = -EINVAL;
	} else {
		ether_addr_copy(vfc.macaddr, mac);
		dev_dbg(ionic->dev, "%s: vf %d macaddr %pM\n",
			__func__, vf, vfc.macaddr);

		ret = ionic_set_vf_config(ionic, vf, &vfc);
		if (!ret)
			ether_addr_copy(ionic->vfs[vf].macaddr, mac);
	}

	up_write(&ionic->vf_op_lock);
	return ret;
}

static int ionic_set_vf_vlan(struct net_device *netdev, int vf, u16 vlan,
			     u8 qos, __be16 proto)
{
	struct ionic_vf_setattr_cmd vfc = { .attr = IONIC_VF_ATTR_VLAN };
	struct ionic_lif *lif = netdev_priv(netdev);
	struct ionic *ionic = lif->ionic;
	int ret;

	/* until someday when we support qos */
	if (qos)
		return -EINVAL;

	if (vlan > 4095)
		return -EINVAL;

	if (proto != htons(ETH_P_8021Q))
		return -EPROTONOSUPPORT;

	if (!netif_device_present(netdev))
		return -EBUSY;

	down_write(&ionic->vf_op_lock);

	if (vf >= pci_num_vf(ionic->pdev) || !ionic->vfs) {
		ret = -EINVAL;
	} else {
		vfc.vlanid = cpu_to_le16(vlan);
		dev_dbg(ionic->dev, "%s: vf %d vlan %d\n",
			__func__, vf, le16_to_cpu(vfc.vlanid));

		ret = ionic_set_vf_config(ionic, vf, &vfc);
		if (!ret)
			ionic->vfs[vf].vlanid = cpu_to_le16(vlan);
	}

	up_write(&ionic->vf_op_lock);
	return ret;
}

static int ionic_set_vf_rate(struct net_device *netdev, int vf,
			     int tx_min, int tx_max)
{
	struct ionic_vf_setattr_cmd vfc = { .attr = IONIC_VF_ATTR_RATE };
	struct ionic_lif *lif = netdev_priv(netdev);
	struct ionic *ionic = lif->ionic;
	int ret;

	/* setting the min just seems silly */
	if (tx_min)
		return -EINVAL;

	if (!netif_device_present(netdev))
		return -EBUSY;

	down_write(&ionic->vf_op_lock);

	if (vf >= pci_num_vf(ionic->pdev) || !ionic->vfs) {
		ret = -EINVAL;
	} else {
		vfc.maxrate = cpu_to_le32(tx_max);
		dev_dbg(ionic->dev, "%s: vf %d maxrate %d\n",
			__func__, vf, le32_to_cpu(vfc.maxrate));

		ret = ionic_set_vf_config(ionic, vf, &vfc);
		if (!ret)
			ionic->vfs[vf].maxrate = cpu_to_le32(tx_max);
	}

	up_write(&ionic->vf_op_lock);
	return ret;
}

static int ionic_set_vf_spoofchk(struct net_device *netdev, int vf, bool set)
{
	struct ionic_vf_setattr_cmd vfc = { .attr = IONIC_VF_ATTR_SPOOFCHK };
	struct ionic_lif *lif = netdev_priv(netdev);
	struct ionic *ionic = lif->ionic;
	int ret;

	if (!netif_device_present(netdev))
		return -EBUSY;

	down_write(&ionic->vf_op_lock);

	if (vf >= pci_num_vf(ionic->pdev) || !ionic->vfs) {
		ret = -EINVAL;
	} else {
		vfc.spoofchk = set;
		dev_dbg(ionic->dev, "%s: vf %d spoof %d\n",
			__func__, vf, vfc.spoofchk);

		ret = ionic_set_vf_config(ionic, vf, &vfc);
		if (!ret)
			ionic->vfs[vf].spoofchk = set;
	}

	up_write(&ionic->vf_op_lock);
	return ret;
}

static int ionic_set_vf_trust(struct net_device *netdev, int vf, bool set)
{
	struct ionic_vf_setattr_cmd vfc = { .attr = IONIC_VF_ATTR_TRUST };
	struct ionic_lif *lif = netdev_priv(netdev);
	struct ionic *ionic = lif->ionic;
	int ret;

	if (!netif_device_present(netdev))
		return -EBUSY;

	down_write(&ionic->vf_op_lock);

	if (vf >= pci_num_vf(ionic->pdev) || !ionic->vfs) {
		ret = -EINVAL;
	} else {
		vfc.trust = set;
		dev_dbg(ionic->dev, "%s: vf %d trust %d\n",
			__func__, vf, vfc.trust);

		ret = ionic_set_vf_config(ionic, vf, &vfc);
		if (!ret)
			ionic->vfs[vf].trusted = set;
	}

	up_write(&ionic->vf_op_lock);
	return ret;
}

static int ionic_set_vf_link_state(struct net_device *netdev, int vf, int set)
{
	struct ionic_vf_setattr_cmd vfc = { .attr = IONIC_VF_ATTR_LINKSTATE };
	struct ionic_lif *lif = netdev_priv(netdev);
	struct ionic *ionic = lif->ionic;
	u8 vfls;
	int ret;

	switch (set) {
	case IFLA_VF_LINK_STATE_ENABLE:
		vfls = IONIC_VF_LINK_STATUS_UP;
		break;
	case IFLA_VF_LINK_STATE_DISABLE:
		vfls = IONIC_VF_LINK_STATUS_DOWN;
		break;
	case IFLA_VF_LINK_STATE_AUTO:
		vfls = IONIC_VF_LINK_STATUS_AUTO;
		break;
	default:
		return -EINVAL;
	}

	if (!netif_device_present(netdev))
		return -EBUSY;

	down_write(&ionic->vf_op_lock);

	if (vf >= pci_num_vf(ionic->pdev) || !ionic->vfs) {
		ret = -EINVAL;
	} else {
		vfc.linkstate = vfls;
		dev_dbg(ionic->dev, "%s: vf %d linkstate %d\n",
			__func__, vf, vfc.linkstate);

		ret = ionic_set_vf_config(ionic, vf, &vfc);
		if (!ret)
			ionic->vfs[vf].linkstate = set;
	}

	up_write(&ionic->vf_op_lock);
	return ret;
}

static void ionic_vf_attr_replay(struct ionic_lif *lif)
{
	struct ionic_vf_setattr_cmd vfc = { };
	struct ionic *ionic = lif->ionic;
	struct ionic_vf *v;
	int i;

	if (!ionic->vfs)
		return;

	down_read(&ionic->vf_op_lock);

	for (i = 0; i < ionic->num_vfs; i++) {
		v = &ionic->vfs[i];

		if (v->stats_pa) {
			vfc.attr = IONIC_VF_ATTR_STATSADDR;
			vfc.stats_pa = cpu_to_le64(v->stats_pa);
			ionic_set_vf_config(ionic, i, &vfc);
			vfc.stats_pa = 0;
		}

		if (!is_zero_ether_addr(v->macaddr)) {
			vfc.attr = IONIC_VF_ATTR_MAC;
			ether_addr_copy(vfc.macaddr, v->macaddr);
			ionic_set_vf_config(ionic, i, &vfc);
			eth_zero_addr(vfc.macaddr);
		}

		if (v->vlanid) {
			vfc.attr = IONIC_VF_ATTR_VLAN;
			vfc.vlanid = v->vlanid;
			ionic_set_vf_config(ionic, i, &vfc);
			vfc.vlanid = 0;
		}

		if (v->maxrate) {
			vfc.attr = IONIC_VF_ATTR_RATE;
			vfc.maxrate = v->maxrate;
			ionic_set_vf_config(ionic, i, &vfc);
			vfc.maxrate = 0;
		}

		if (v->spoofchk) {
			vfc.attr = IONIC_VF_ATTR_SPOOFCHK;
			vfc.spoofchk = v->spoofchk;
			ionic_set_vf_config(ionic, i, &vfc);
			vfc.spoofchk = 0;
		}

		if (v->trusted) {
			vfc.attr = IONIC_VF_ATTR_TRUST;
			vfc.trust = v->trusted;
			ionic_set_vf_config(ionic, i, &vfc);
			vfc.trust = 0;
		}

		if (v->linkstate) {
			vfc.attr = IONIC_VF_ATTR_LINKSTATE;
			vfc.linkstate = v->linkstate;
			ionic_set_vf_config(ionic, i, &vfc);
			vfc.linkstate = 0;
		}
	}

	up_read(&ionic->vf_op_lock);

	ionic_vf_start(ionic);
}

static void ionic_xdp_unregister_rxq_info(struct ionic_queue *q)
{
	struct xdp_rxq_info *xi;

	if (!q->xdp_rxq_info)
		return;

	xi = q->xdp_rxq_info;
	q->xdp_rxq_info = NULL;

	xdp_rxq_info_unreg(xi);
	kfree(xi);
}

static int ionic_xdp_register_rxq_info(struct ionic_queue *q, unsigned int napi_id)
{
	struct xdp_rxq_info *rxq_info;
	int err;

	rxq_info = kzalloc(sizeof(*rxq_info), GFP_KERNEL);
	if (!rxq_info)
		return -ENOMEM;

	err = xdp_rxq_info_reg(rxq_info, q->lif->netdev, q->index, napi_id);
	if (err) {
		dev_err(q->dev, "Queue %d xdp_rxq_info_reg failed, err %d\n",
			q->index, err);
		goto err_out;
	}

	err = xdp_rxq_info_reg_mem_model(rxq_info, MEM_TYPE_PAGE_ORDER0, NULL);
	if (err) {
		dev_err(q->dev, "Queue %d xdp_rxq_info_reg_mem_model failed, err %d\n",
			q->index, err);
		xdp_rxq_info_unreg(rxq_info);
		goto err_out;
	}

	q->xdp_rxq_info = rxq_info;

	return 0;

err_out:
	kfree(rxq_info);
	return err;
}

static int ionic_xdp_queues_config(struct ionic_lif *lif)
{
	unsigned int i;
	int err;

	if (!lif->rxqcqs)
		return 0;

	/* There's no need to rework memory if not going to/from NULL program.
	 * If there is no lif->xdp_prog, there should also be no q.xdp_rxq_info
	 * This way we don't need to keep an *xdp_prog in every queue struct.
	 */
	if (!lif->xdp_prog == !lif->rxqcqs[0]->q.xdp_rxq_info)
		return 0;

	for (i = 0; i < lif->ionic->nrxqs_per_lif && lif->rxqcqs[i]; i++) {
		struct ionic_queue *q = &lif->rxqcqs[i]->q;

		if (q->xdp_rxq_info) {
			ionic_xdp_unregister_rxq_info(q);
			continue;
		}

		err = ionic_xdp_register_rxq_info(q, lif->rxqcqs[i]->napi.napi_id);
		if (err) {
			dev_err(lif->ionic->dev, "failed to register RX queue %d info for XDP, err %d\n",
				i, err);
			goto err_out;
		}
	}

	return 0;

err_out:
	for (i = 0; i < lif->ionic->nrxqs_per_lif && lif->rxqcqs[i]; i++)
		ionic_xdp_unregister_rxq_info(&lif->rxqcqs[i]->q);

	return err;
}

static int ionic_xdp_config(struct net_device *netdev, struct netdev_bpf *bpf)
{
	struct ionic_lif *lif = netdev_priv(netdev);
	struct bpf_prog *old_prog;
	u32 maxfs;

	if (test_bit(IONIC_LIF_F_SPLIT_INTR, lif->state)) {
#define XDP_ERR_SPLIT "XDP not available with split Tx/Rx interrupts"
		NL_SET_ERR_MSG_MOD(bpf->extack, XDP_ERR_SPLIT);
		netdev_info(lif->netdev, XDP_ERR_SPLIT);
		return -EOPNOTSUPP;
	}

	if (!ionic_xdp_is_valid_mtu(lif, netdev->mtu, bpf->prog)) {
#define XDP_ERR_MTU "MTU is too large for XDP without frags support"
		NL_SET_ERR_MSG_MOD(bpf->extack, XDP_ERR_MTU);
		netdev_info(lif->netdev, XDP_ERR_MTU);
		return -EINVAL;
	}

	maxfs = __le32_to_cpu(lif->identity->eth.max_frame_size) - VLAN_ETH_HLEN;
	if (bpf->prog && !(bpf->prog->aux && bpf->prog->aux->xdp_has_frags))
		maxfs = min_t(u32, maxfs, IONIC_XDP_MAX_LINEAR_MTU);
	netdev->max_mtu = maxfs;

	if (!netif_running(netdev)) {
		old_prog = xchg(&lif->xdp_prog, bpf->prog);
	} else {
		mutex_lock(&lif->queue_lock);
		ionic_stop_queues_reconfig(lif);
		old_prog = xchg(&lif->xdp_prog, bpf->prog);
		ionic_start_queues_reconfig(lif);
		mutex_unlock(&lif->queue_lock);
	}

	if (old_prog)
		bpf_prog_put(old_prog);

	return 0;
}

static int ionic_xdp(struct net_device *netdev, struct netdev_bpf *bpf)
{
	switch (bpf->command) {
	case XDP_SETUP_PROG:
		return ionic_xdp_config(netdev, bpf);
	default:
		return -EINVAL;
	}
}

static const struct net_device_ops ionic_netdev_ops = {
	.ndo_open               = ionic_open,
	.ndo_stop               = ionic_stop,
	.ndo_eth_ioctl		= ionic_eth_ioctl,
	.ndo_start_xmit		= ionic_start_xmit,
	.ndo_bpf		= ionic_xdp,
	.ndo_xdp_xmit		= ionic_xdp_xmit,
	.ndo_get_stats64	= ionic_get_stats64,
	.ndo_set_rx_mode	= ionic_ndo_set_rx_mode,
	.ndo_set_features	= ionic_set_features,
	.ndo_set_mac_address	= ionic_set_mac_address,
	.ndo_validate_addr	= eth_validate_addr,
	.ndo_tx_timeout         = ionic_tx_timeout,
	.ndo_change_mtu         = ionic_change_mtu,
	.ndo_vlan_rx_add_vid    = ionic_vlan_rx_add_vid,
	.ndo_vlan_rx_kill_vid   = ionic_vlan_rx_kill_vid,
	.ndo_set_vf_vlan	= ionic_set_vf_vlan,
	.ndo_set_vf_trust	= ionic_set_vf_trust,
	.ndo_set_vf_mac		= ionic_set_vf_mac,
	.ndo_set_vf_rate	= ionic_set_vf_rate,
	.ndo_set_vf_spoofchk	= ionic_set_vf_spoofchk,
	.ndo_get_vf_config	= ionic_get_vf_config,
	.ndo_set_vf_link_state	= ionic_set_vf_link_state,
	.ndo_get_vf_stats       = ionic_get_vf_stats,
};

static int ionic_cmb_reconfig(struct ionic_lif *lif,
			      struct ionic_queue_params *qparam)
{
	struct ionic_queue_params start_qparams;
	int err = 0;

	/* When changing CMB queue parameters, we're using limited
	 * on-device memory and don't have extra memory to use for
	 * duplicate allocations, so we free it all first then
	 * re-allocate with the new parameters.
	 */

	/* Checkpoint for possible unwind */
	ionic_init_queue_params(lif, &start_qparams);

	/* Stop and free the queues */
	ionic_stop_queues_reconfig(lif);
	ionic_txrx_free(lif);

	/* Set up new qparams */
	ionic_set_queue_params(lif, qparam);

	if (netif_running(lif->netdev)) {
		/* Alloc and start the new configuration */
		err = ionic_txrx_alloc(lif);
		if (err) {
			dev_warn(lif->ionic->dev,
				 "CMB reconfig failed, restoring values: %d\n", err);

			/* Back out the changes */
			ionic_set_queue_params(lif, &start_qparams);
			err = ionic_txrx_alloc(lif);
			if (err) {
				dev_err(lif->ionic->dev,
					"CMB restore failed: %d\n", err);
				goto err_out;
			}
		}

		err = ionic_start_queues_reconfig(lif);
		if (err) {
			dev_err(lif->ionic->dev,
				"CMB reconfig failed: %d\n", err);
			goto err_out;
		}
	}

err_out:
	/* This was detached in ionic_stop_queues_reconfig() */
	netif_device_attach(lif->netdev);

	return err;
}

static void ionic_swap_queues(struct ionic_qcq *a, struct ionic_qcq *b)
{
	/* only swapping the queues, not the napi, flags, or other stuff */
	swap(a->q.features,   b->q.features);
	swap(a->q.num_descs,  b->q.num_descs);
	swap(a->q.desc_size,  b->q.desc_size);
	swap(a->q.base,       b->q.base);
	swap(a->q.base_pa,    b->q.base_pa);
	swap(a->q.info,       b->q.info);
	swap(a->q.xdp_rxq_info, b->q.xdp_rxq_info);
	swap(a->q.partner,    b->q.partner);
	swap(a->q_base,       b->q_base);
	swap(a->q_base_pa,    b->q_base_pa);
	swap(a->q_size,       b->q_size);

	swap(a->q.sg_desc_size, b->q.sg_desc_size);
	swap(a->q.sg_base,    b->q.sg_base);
	swap(a->q.sg_base_pa, b->q.sg_base_pa);
	swap(a->sg_base,      b->sg_base);
	swap(a->sg_base_pa,   b->sg_base_pa);
	swap(a->sg_size,      b->sg_size);

	swap(a->cq.num_descs, b->cq.num_descs);
	swap(a->cq.desc_size, b->cq.desc_size);
	swap(a->cq.base,      b->cq.base);
	swap(a->cq.base_pa,   b->cq.base_pa);
	swap(a->cq_base,      b->cq_base);
	swap(a->cq_base_pa,   b->cq_base_pa);
	swap(a->cq_size,      b->cq_size);

	ionic_debugfs_del_qcq(a);
	ionic_debugfs_add_qcq(a->q.lif, a);
}

int ionic_reconfigure_queues(struct ionic_lif *lif,
			     struct ionic_queue_params *qparam)
{
	unsigned int comp_sz, desc_sz, num_desc, sg_desc_sz;
	struct ionic_qcq **tx_qcqs = NULL;
	struct ionic_qcq **rx_qcqs = NULL;
	unsigned int flags, i;
	int err = 0;

	/* Are we changing q params while CMB is on */
	if ((test_bit(IONIC_LIF_F_CMB_TX_RINGS, lif->state) && qparam->cmb_tx) ||
	    (test_bit(IONIC_LIF_F_CMB_RX_RINGS, lif->state) && qparam->cmb_rx))
		return ionic_cmb_reconfig(lif, qparam);

	/* allocate temporary qcq arrays to hold new queue structs */
	if (qparam->nxqs != lif->nxqs || qparam->ntxq_descs != lif->ntxq_descs) {
		tx_qcqs = devm_kcalloc(lif->ionic->dev, lif->ionic->ntxqs_per_lif,
				       sizeof(struct ionic_qcq *), GFP_KERNEL);
		if (!tx_qcqs) {
			err = -ENOMEM;
			goto err_out;
		}
	}
	if (qparam->nxqs != lif->nxqs ||
	    qparam->nrxq_descs != lif->nrxq_descs ||
	    qparam->rxq_features != lif->rxq_features) {
		rx_qcqs = devm_kcalloc(lif->ionic->dev, lif->ionic->nrxqs_per_lif,
				       sizeof(struct ionic_qcq *), GFP_KERNEL);
		if (!rx_qcqs) {
			err = -ENOMEM;
			goto err_out;
		}
	}

	/* allocate new desc_info and rings, but leave the interrupt setup
	 * until later so as to not mess with the still-running queues
	 */
	if (tx_qcqs) {
		num_desc = qparam->ntxq_descs;
		desc_sz = sizeof(struct ionic_txq_desc);
		comp_sz = sizeof(struct ionic_txq_comp);

		if (lif->qtype_info[IONIC_QTYPE_TXQ].version >= 1 &&
		    lif->qtype_info[IONIC_QTYPE_TXQ].sg_desc_sz ==
		    sizeof(struct ionic_txq_sg_desc_v1))
			sg_desc_sz = sizeof(struct ionic_txq_sg_desc_v1);
		else
			sg_desc_sz = sizeof(struct ionic_txq_sg_desc);

		for (i = 0; i < qparam->nxqs; i++) {
			/* If missing, short placeholder qcq needed for swap */
			if (!lif->txqcqs[i]) {
				flags = IONIC_QCQ_F_TX_STATS | IONIC_QCQ_F_SG;
				err = ionic_qcq_alloc(lif, IONIC_QTYPE_TXQ, i, "tx", flags,
						      4, desc_sz, comp_sz, sg_desc_sz,
						      sizeof(struct ionic_tx_desc_info),
						      lif->kern_pid, &lif->txqcqs[i]);
				if (err)
					goto err_out;
			}

			flags = lif->txqcqs[i]->flags & ~IONIC_QCQ_F_INTR;
			err = ionic_qcq_alloc(lif, IONIC_QTYPE_TXQ, i, "tx", flags,
					      num_desc, desc_sz, comp_sz, sg_desc_sz,
					      sizeof(struct ionic_tx_desc_info),
					      lif->kern_pid, &tx_qcqs[i]);
			if (err)
				goto err_out;
		}
	}

	if (rx_qcqs) {
		num_desc = qparam->nrxq_descs;
		desc_sz = sizeof(struct ionic_rxq_desc);
		comp_sz = sizeof(struct ionic_rxq_comp);
		sg_desc_sz = sizeof(struct ionic_rxq_sg_desc);

		if (qparam->rxq_features & IONIC_Q_F_2X_CQ_DESC)
			comp_sz *= 2;

		for (i = 0; i < qparam->nxqs; i++) {
			/* If missing, short placeholder qcq needed for swap */
			if (!lif->rxqcqs[i]) {
				flags = IONIC_QCQ_F_RX_STATS | IONIC_QCQ_F_SG;
				err = ionic_qcq_alloc(lif, IONIC_QTYPE_RXQ, i, "rx", flags,
						      4, desc_sz, comp_sz, sg_desc_sz,
						      sizeof(struct ionic_rx_desc_info),
						      lif->kern_pid, &lif->rxqcqs[i]);
				if (err)
					goto err_out;
			}

			flags = lif->rxqcqs[i]->flags & ~IONIC_QCQ_F_INTR;
			err = ionic_qcq_alloc(lif, IONIC_QTYPE_RXQ, i, "rx", flags,
					      num_desc, desc_sz, comp_sz, sg_desc_sz,
					      sizeof(struct ionic_rx_desc_info),
					      lif->kern_pid, &rx_qcqs[i]);
			if (err)
				goto err_out;

			rx_qcqs[i]->q.features = qparam->rxq_features;
		}
	}

	/* stop and clean the queues */
	ionic_stop_queues_reconfig(lif);

	if (qparam->nxqs != lif->nxqs) {
		err = netif_set_real_num_tx_queues(lif->netdev, qparam->nxqs);
		if (err)
			goto err_out_reinit_unlock;
		err = netif_set_real_num_rx_queues(lif->netdev, qparam->nxqs);
		if (err) {
			netif_set_real_num_tx_queues(lif->netdev, lif->nxqs);
			goto err_out_reinit_unlock;
		}
	}

	/* swap new desc_info and rings, keeping existing interrupt config */
	if (tx_qcqs) {
		lif->ntxq_descs = qparam->ntxq_descs;
		for (i = 0; i < qparam->nxqs; i++)
			ionic_swap_queues(lif->txqcqs[i], tx_qcqs[i]);
	}

	if (rx_qcqs) {
		lif->nrxq_descs = qparam->nrxq_descs;
		for (i = 0; i < qparam->nxqs; i++)
			ionic_swap_queues(lif->rxqcqs[i], rx_qcqs[i]);
	}

	/* if we need to change the interrupt layout, this is the time */
	if (qparam->intr_split != test_bit(IONIC_LIF_F_SPLIT_INTR, lif->state) ||
	    qparam->nxqs != lif->nxqs) {
		if (qparam->intr_split) {
			set_bit(IONIC_LIF_F_SPLIT_INTR, lif->state);
		} else {
			clear_bit(IONIC_LIF_F_SPLIT_INTR, lif->state);
			lif->tx_coalesce_usecs = lif->rx_coalesce_usecs;
			lif->tx_coalesce_hw = lif->rx_coalesce_hw;
		}

		/* Clear existing interrupt assignments.  We check for NULL here
		 * because we're checking the whole array for potential qcqs, not
		 * just those qcqs that have just been set up.
		 */
		for (i = 0; i < lif->ionic->ntxqs_per_lif; i++) {
			if (lif->txqcqs[i])
				ionic_qcq_intr_free(lif, lif->txqcqs[i]);
			if (lif->rxqcqs[i])
				ionic_qcq_intr_free(lif, lif->rxqcqs[i]);
		}

		/* re-assign the interrupts */
		for (i = 0; i < qparam->nxqs; i++) {
			lif->rxqcqs[i]->flags |= IONIC_QCQ_F_INTR;
			err = ionic_alloc_qcq_interrupt(lif, lif->rxqcqs[i]);
			ionic_intr_coal_init(lif->ionic->idev.intr_ctrl,
					     lif->rxqcqs[i]->intr.index,
					     lif->rx_coalesce_hw);

			if (qparam->intr_split) {
				lif->txqcqs[i]->flags |= IONIC_QCQ_F_INTR;
				err = ionic_alloc_qcq_interrupt(lif, lif->txqcqs[i]);
				ionic_intr_coal_init(lif->ionic->idev.intr_ctrl,
						     lif->txqcqs[i]->intr.index,
						     lif->tx_coalesce_hw);
				if (test_bit(IONIC_LIF_F_TX_DIM_INTR, lif->state))
					lif->txqcqs[i]->intr.dim_coal_hw = lif->tx_coalesce_hw;
			} else {
				lif->txqcqs[i]->flags &= ~IONIC_QCQ_F_INTR;
				ionic_link_qcq_interrupts(lif->rxqcqs[i], lif->txqcqs[i]);
			}
		}
	}

	/* now we can rework the debugfs mappings */
	if (tx_qcqs) {
		for (i = 0; i < qparam->nxqs; i++) {
			ionic_debugfs_del_qcq(lif->txqcqs[i]);
			ionic_debugfs_add_qcq(lif, lif->txqcqs[i]);
		}
	}

	if (rx_qcqs) {
		for (i = 0; i < qparam->nxqs; i++) {
			ionic_debugfs_del_qcq(lif->rxqcqs[i]);
			ionic_debugfs_add_qcq(lif, lif->rxqcqs[i]);
		}
	}

	swap(lif->nxqs, qparam->nxqs);
	swap(lif->rxq_features, qparam->rxq_features);

err_out_reinit_unlock:
	/* re-init the queues, but don't lose an error code */
	if (err)
		ionic_start_queues_reconfig(lif);
	else
		err = ionic_start_queues_reconfig(lif);

err_out:
	/* free old allocs without cleaning intr */
	for (i = 0; i < qparam->nxqs; i++) {
		if (tx_qcqs && tx_qcqs[i]) {
			tx_qcqs[i]->flags &= ~IONIC_QCQ_F_INTR;
			ionic_qcq_free(lif, tx_qcqs[i]);
			devm_kfree(lif->ionic->dev, tx_qcqs[i]);
			tx_qcqs[i] = NULL;
		}
		if (rx_qcqs && rx_qcqs[i]) {
			rx_qcqs[i]->flags &= ~IONIC_QCQ_F_INTR;
			ionic_qcq_free(lif, rx_qcqs[i]);
			devm_kfree(lif->ionic->dev, rx_qcqs[i]);
			rx_qcqs[i] = NULL;
		}
	}

	/* free q array */
	if (rx_qcqs) {
		devm_kfree(lif->ionic->dev, rx_qcqs);
		rx_qcqs = NULL;
	}
	if (tx_qcqs) {
		devm_kfree(lif->ionic->dev, tx_qcqs);
		tx_qcqs = NULL;
	}

	/* clean the unused dma and info allocations when new set is smaller
	 * than the full array, but leave the qcq shells in place
	 */
	for (i = lif->nxqs; i < lif->ionic->ntxqs_per_lif; i++) {
		if (lif->txqcqs && lif->txqcqs[i]) {
			lif->txqcqs[i]->flags &= ~IONIC_QCQ_F_INTR;
			ionic_qcq_free(lif, lif->txqcqs[i]);
		}

		if (lif->rxqcqs && lif->rxqcqs[i]) {
			lif->rxqcqs[i]->flags &= ~IONIC_QCQ_F_INTR;
			ionic_qcq_free(lif, lif->rxqcqs[i]);
		}
	}

	if (err)
		netdev_info(lif->netdev, "%s: failed %d\n", __func__, err);

	return err;
}

int ionic_lif_alloc(struct ionic *ionic)
{
	struct device *dev = ionic->dev;
	union ionic_lif_identity *lid;
	struct net_device *netdev;
	struct ionic_lif *lif;
	int tbl_sz;
	int err;

	lid = kzalloc(sizeof(*lid), GFP_KERNEL);
	if (!lid)
		return -ENOMEM;

	netdev = alloc_etherdev_mqs(sizeof(*lif),
				    ionic->ntxqs_per_lif, ionic->ntxqs_per_lif);
	if (!netdev) {
		dev_err(dev, "Cannot allocate netdev, aborting\n");
		err = -ENOMEM;
		goto err_out_free_lid;
	}

	SET_NETDEV_DEV(netdev, dev);

	lif = netdev_priv(netdev);
	lif->netdev = netdev;
	ionic->lif = lif;
	lif->ionic = ionic;
	netdev->netdev_ops = &ionic_netdev_ops;
	ionic_ethtool_set_ops(netdev);

	netdev->watchdog_timeo = 2 * HZ;
	netif_carrier_off(netdev);

	lif->identity = lid;
	lif->lif_type = IONIC_LIF_TYPE_CLASSIC;
	err = ionic_lif_identify(ionic, lif->lif_type, lif->identity);
	if (err) {
		dev_err(ionic->dev, "Cannot identify type %d: %d\n",
			lif->lif_type, err);
		goto err_out_free_netdev;
	}
	lif->netdev->min_mtu = max_t(unsigned int, ETH_MIN_MTU,
				     le32_to_cpu(lif->identity->eth.min_frame_size));
	lif->netdev->max_mtu =
		le32_to_cpu(lif->identity->eth.max_frame_size) - ETH_HLEN - VLAN_HLEN;

	lif->neqs = ionic->neqs_per_lif;
	lif->nxqs = ionic->ntxqs_per_lif;

	lif->index = 0;

	if (is_kdump_kernel()) {
		lif->ntxq_descs = IONIC_MIN_TXRX_DESC;
		lif->nrxq_descs = IONIC_MIN_TXRX_DESC;
	} else {
		lif->ntxq_descs = IONIC_DEF_TXRX_DESC;
		lif->nrxq_descs = IONIC_DEF_TXRX_DESC;
	}

	/* Convert the default coalesce value to actual hw resolution */
	lif->rx_coalesce_usecs = IONIC_ITR_COAL_USEC_DEFAULT;
	lif->rx_coalesce_hw = ionic_coal_usec_to_hw(lif->ionic,
						    lif->rx_coalesce_usecs);
	lif->tx_coalesce_usecs = lif->rx_coalesce_usecs;
	lif->tx_coalesce_hw = lif->rx_coalesce_hw;
	set_bit(IONIC_LIF_F_RX_DIM_INTR, lif->state);
	set_bit(IONIC_LIF_F_TX_DIM_INTR, lif->state);

	snprintf(lif->name, sizeof(lif->name), "lif%u", lif->index);

	mutex_init(&lif->queue_lock);
	mutex_init(&lif->config_lock);

	spin_lock_init(&lif->adminq_lock);

	spin_lock_init(&lif->deferred.lock);
	INIT_LIST_HEAD(&lif->deferred.list);
	INIT_WORK(&lif->deferred.work, ionic_lif_deferred_work);

	/* allocate lif info */
	lif->info_sz = ALIGN(sizeof(*lif->info), PAGE_SIZE);
	lif->info = dma_alloc_coherent(dev, lif->info_sz,
				       &lif->info_pa, GFP_KERNEL);
	if (!lif->info) {
		dev_err(dev, "Failed to allocate lif info, aborting\n");
		err = -ENOMEM;
		goto err_out_free_mutex;
	}

	ionic_debugfs_add_lif(lif);

	/* allocate control queues and txrx queue arrays */
	ionic_lif_queue_identify(lif);
	err = ionic_qcqs_alloc(lif);
	if (err)
		goto err_out_free_lif_info;

	/* allocate rss indirection table */
	tbl_sz = le16_to_cpu(lif->ionic->ident.lif.eth.rss_ind_tbl_sz);
	lif->rss_ind_tbl_sz = sizeof(*lif->rss_ind_tbl) * tbl_sz;
	lif->rss_ind_tbl = dma_alloc_coherent(dev, lif->rss_ind_tbl_sz,
					      &lif->rss_ind_tbl_pa,
					      GFP_KERNEL);

	if (!lif->rss_ind_tbl) {
		err = -ENOMEM;
		dev_err(dev, "Failed to allocate rss indirection table, aborting\n");
		goto err_out_free_qcqs;
	}
	netdev_rss_key_fill(lif->rss_hash_key, IONIC_RSS_HASH_KEY_SIZE);

	ionic_lif_alloc_phc(lif);

	return 0;

err_out_free_qcqs:
	ionic_qcqs_free(lif);
err_out_free_lif_info:
	dma_free_coherent(dev, lif->info_sz, lif->info, lif->info_pa);
	lif->info = NULL;
	lif->info_pa = 0;
err_out_free_mutex:
	mutex_destroy(&lif->config_lock);
	mutex_destroy(&lif->queue_lock);
err_out_free_netdev:
	free_netdev(lif->netdev);
	lif = NULL;
err_out_free_lid:
	kfree(lid);

	return err;
}

static void ionic_lif_reset(struct ionic_lif *lif)
{
	struct ionic_dev *idev = &lif->ionic->idev;

	if (!ionic_is_fw_running(idev))
		return;

	mutex_lock(&lif->ionic->dev_cmd_lock);
	ionic_dev_cmd_lif_reset(idev, lif->index);
	ionic_dev_cmd_wait(lif->ionic, DEVCMD_TIMEOUT);
	mutex_unlock(&lif->ionic->dev_cmd_lock);
}

static void ionic_lif_handle_fw_down(struct ionic_lif *lif)
{
	struct ionic *ionic = lif->ionic;

	if (test_and_set_bit(IONIC_LIF_F_FW_RESET, lif->state))
		return;

	dev_info(ionic->dev, "FW Down: Stopping LIFs\n");

	netif_device_detach(lif->netdev);

	mutex_lock(&lif->queue_lock);
	if (test_bit(IONIC_LIF_F_UP, lif->state)) {
		dev_info(ionic->dev, "Surprise FW stop, stopping queues\n");
		ionic_stop_queues(lif);
	}

	if (netif_running(lif->netdev)) {
		ionic_txrx_deinit(lif);
		ionic_txrx_free(lif);
	}
	ionic_lif_deinit(lif);
	ionic_reset(ionic);
	ionic_qcqs_free(lif);

	mutex_unlock(&lif->queue_lock);

	clear_bit(IONIC_LIF_F_FW_STOPPING, lif->state);
	dev_info(ionic->dev, "FW Down: LIFs stopped\n");
}

int ionic_restart_lif(struct ionic_lif *lif)
{
	struct ionic *ionic = lif->ionic;
	int err;

	mutex_lock(&lif->queue_lock);

	if (test_and_clear_bit(IONIC_LIF_F_BROKEN, lif->state))
		dev_info(ionic->dev, "FW Up: clearing broken state\n");

	err = ionic_qcqs_alloc(lif);
	if (err)
		goto err_unlock;

	err = ionic_lif_init(lif);
	if (err)
		goto err_qcqs_free;

	ionic_vf_attr_replay(lif);

	if (lif->registered)
		ionic_lif_set_netdev_info(lif);

	ionic_rx_filter_replay(lif);

	if (netif_running(lif->netdev)) {
		err = ionic_txrx_alloc(lif);
		if (err)
			goto err_lifs_deinit;

		err = ionic_txrx_init(lif);
		if (err)
			goto err_txrx_free;
	}

	mutex_unlock(&lif->queue_lock);

	clear_bit(IONIC_LIF_F_FW_RESET, lif->state);
	ionic_link_status_check_request(lif, CAN_SLEEP);
	netif_device_attach(lif->netdev);

	return 0;

err_txrx_free:
	ionic_txrx_free(lif);
err_lifs_deinit:
	ionic_lif_deinit(lif);
err_qcqs_free:
	ionic_qcqs_free(lif);
err_unlock:
	mutex_unlock(&lif->queue_lock);

	return err;
}

static void ionic_lif_handle_fw_up(struct ionic_lif *lif)
{
	struct ionic *ionic = lif->ionic;
	int err;

	if (!test_bit(IONIC_LIF_F_FW_RESET, lif->state))
		return;

	dev_info(ionic->dev, "FW Up: restarting LIFs\n");

	/* This is a little different from what happens at
	 * probe time because the LIF already exists so we
	 * just need to reanimate it.
	 */
	ionic_init_devinfo(ionic);
	err = ionic_identify(ionic);
	if (err)
		goto err_out;
	err = ionic_port_identify(ionic);
	if (err)
		goto err_out;
	err = ionic_port_init(ionic);
	if (err)
		goto err_out;

	err = ionic_restart_lif(lif);
	if (err)
		goto err_out;

	dev_info(ionic->dev, "FW Up: LIFs restarted\n");

	/* restore the hardware timestamping queues */
	ionic_lif_hwstamp_replay(lif);

	return;

err_out:
	dev_err(ionic->dev, "FW Up: LIFs restart failed - err %d\n", err);
}

void ionic_lif_free(struct ionic_lif *lif)
{
	struct device *dev = lif->ionic->dev;

	ionic_lif_free_phc(lif);

	/* free rss indirection table */
	dma_free_coherent(dev, lif->rss_ind_tbl_sz, lif->rss_ind_tbl,
			  lif->rss_ind_tbl_pa);
	lif->rss_ind_tbl = NULL;
	lif->rss_ind_tbl_pa = 0;

	/* free queues */
	ionic_qcqs_free(lif);
	if (!test_bit(IONIC_LIF_F_FW_RESET, lif->state))
		ionic_lif_reset(lif);

	/* free lif info */
	kfree(lif->identity);
	dma_free_coherent(dev, lif->info_sz, lif->info, lif->info_pa);
	lif->info = NULL;
	lif->info_pa = 0;

	/* unmap doorbell page */
	ionic_bus_unmap_dbpage(lif->ionic, lif->kern_dbpage);
	lif->kern_dbpage = NULL;

	mutex_destroy(&lif->config_lock);
	mutex_destroy(&lif->queue_lock);

	/* free netdev & lif */
	ionic_debugfs_del_lif(lif);
	free_netdev(lif->netdev);
}

void ionic_lif_deinit(struct ionic_lif *lif)
{
	if (!test_and_clear_bit(IONIC_LIF_F_INITED, lif->state))
		return;

	if (!test_bit(IONIC_LIF_F_FW_RESET, lif->state)) {
		cancel_work_sync(&lif->deferred.work);
		cancel_work_sync(&lif->tx_timeout_work);
		ionic_rx_filters_deinit(lif);
		if (lif->netdev->features & NETIF_F_RXHASH)
			ionic_lif_rss_deinit(lif);
	}

	napi_disable(&lif->adminqcq->napi);
	ionic_lif_qcq_deinit(lif, lif->notifyqcq);
	ionic_lif_qcq_deinit(lif, lif->adminqcq);

	ionic_lif_reset(lif);
}

static int ionic_lif_adminq_init(struct ionic_lif *lif)
{
	struct device *dev = lif->ionic->dev;
	struct ionic_q_init_comp comp;
	struct ionic_dev *idev;
	struct ionic_qcq *qcq;
	struct ionic_queue *q;
	int err;

	idev = &lif->ionic->idev;
	qcq = lif->adminqcq;
	q = &qcq->q;

	mutex_lock(&lif->ionic->dev_cmd_lock);
	ionic_dev_cmd_adminq_init(idev, qcq, lif->index, qcq->intr.index);
	err = ionic_dev_cmd_wait(lif->ionic, DEVCMD_TIMEOUT);
	ionic_dev_cmd_comp(idev, (union ionic_dev_cmd_comp *)&comp);
	mutex_unlock(&lif->ionic->dev_cmd_lock);
	if (err) {
		netdev_err(lif->netdev, "adminq init failed %d\n", err);
		return err;
	}

	q->hw_type = comp.hw_type;
	q->hw_index = le32_to_cpu(comp.hw_index);
	q->dbval = IONIC_DBELL_QID(q->hw_index);

	dev_dbg(dev, "adminq->hw_type %d\n", q->hw_type);
	dev_dbg(dev, "adminq->hw_index %d\n", q->hw_index);

	q->dbell_deadline = IONIC_ADMIN_DOORBELL_DEADLINE;
	q->dbell_jiffies = jiffies;

	netif_napi_add(lif->netdev, &qcq->napi, ionic_adminq_napi);

	qcq->napi_qcq = qcq;
	timer_setup(&qcq->napi_deadline, ionic_napi_deadline, 0);

	napi_enable(&qcq->napi);

	if (qcq->flags & IONIC_QCQ_F_INTR) {
		irq_set_affinity_hint(qcq->intr.vector,
				      &qcq->intr.affinity_mask);
		ionic_intr_mask(idev->intr_ctrl, qcq->intr.index,
				IONIC_INTR_MASK_CLEAR);
	}

	qcq->flags |= IONIC_QCQ_F_INITED;

	return 0;
}

static int ionic_lif_notifyq_init(struct ionic_lif *lif)
{
	struct ionic_qcq *qcq = lif->notifyqcq;
	struct device *dev = lif->ionic->dev;
	struct ionic_queue *q = &qcq->q;
	int err;

	struct ionic_admin_ctx ctx = {
		.work = COMPLETION_INITIALIZER_ONSTACK(ctx.work),
		.cmd.q_init = {
			.opcode = IONIC_CMD_Q_INIT,
			.lif_index = cpu_to_le16(lif->index),
			.type = q->type,
			.ver = lif->qtype_info[q->type].version,
			.index = cpu_to_le32(q->index),
			.flags = cpu_to_le16(IONIC_QINIT_F_IRQ |
					     IONIC_QINIT_F_ENA),
			.intr_index = cpu_to_le16(lif->adminqcq->intr.index),
			.pid = cpu_to_le16(q->pid),
			.ring_size = ilog2(q->num_descs),
			.ring_base = cpu_to_le64(q->base_pa),
		}
	};

	dev_dbg(dev, "notifyq_init.pid %d\n", ctx.cmd.q_init.pid);
	dev_dbg(dev, "notifyq_init.index %d\n", ctx.cmd.q_init.index);
	dev_dbg(dev, "notifyq_init.ring_base 0x%llx\n", ctx.cmd.q_init.ring_base);
	dev_dbg(dev, "notifyq_init.ring_size %d\n", ctx.cmd.q_init.ring_size);

	err = ionic_adminq_post_wait(lif, &ctx);
	if (err)
		return err;

	lif->last_eid = 0;
	q->hw_type = ctx.comp.q_init.hw_type;
	q->hw_index = le32_to_cpu(ctx.comp.q_init.hw_index);
	q->dbval = IONIC_DBELL_QID(q->hw_index);

	dev_dbg(dev, "notifyq->hw_type %d\n", q->hw_type);
	dev_dbg(dev, "notifyq->hw_index %d\n", q->hw_index);

	/* preset the callback info */
	q->admin_info[0].ctx = lif;

	qcq->flags |= IONIC_QCQ_F_INITED;

	return 0;
}

static int ionic_station_set(struct ionic_lif *lif)
{
	struct net_device *netdev = lif->netdev;
	struct ionic_admin_ctx ctx = {
		.work = COMPLETION_INITIALIZER_ONSTACK(ctx.work),
		.cmd.lif_getattr = {
			.opcode = IONIC_CMD_LIF_GETATTR,
			.index = cpu_to_le16(lif->index),
			.attr = IONIC_LIF_ATTR_MAC,
		},
	};
	u8 mac_address[ETH_ALEN];
	struct sockaddr addr;
	int err;

	err = ionic_adminq_post_wait(lif, &ctx);
	if (err)
		return err;
	netdev_dbg(lif->netdev, "found initial MAC addr %pM\n",
		   ctx.comp.lif_getattr.mac);
	ether_addr_copy(mac_address, ctx.comp.lif_getattr.mac);

	if (is_zero_ether_addr(mac_address)) {
		eth_hw_addr_random(netdev);
		netdev_dbg(netdev, "Random Mac generated: %pM\n", netdev->dev_addr);
		ether_addr_copy(mac_address, netdev->dev_addr);

		err = ionic_program_mac(lif, mac_address);
		if (err < 0)
			return err;

		if (err > 0) {
			netdev_dbg(netdev, "%s:SET/GET ATTR Mac are not same-due to old FW running\n",
				   __func__);
			return 0;
		}
	}

	if (!is_zero_ether_addr(netdev->dev_addr)) {
		/* If the netdev mac is non-zero and doesn't match the default
		 * device address, it was set by something earlier and we're
		 * likely here again after a fw-upgrade reset.  We need to be
		 * sure the netdev mac is in our filter list.
		 */
		if (!ether_addr_equal(mac_address, netdev->dev_addr))
			ionic_lif_addr_add(lif, netdev->dev_addr);
	} else {
		/* Update the netdev mac with the device's mac */
		ether_addr_copy(addr.sa_data, mac_address);
		addr.sa_family = AF_INET;
		err = eth_prepare_mac_addr_change(netdev, &addr);
		if (err) {
			netdev_warn(lif->netdev, "ignoring bad MAC addr from NIC %pM - err %d\n",
				    addr.sa_data, err);
			return 0;
		}

		eth_commit_mac_addr_change(netdev, &addr);
	}

	netdev_dbg(lif->netdev, "adding station MAC addr %pM\n",
		   netdev->dev_addr);
	ionic_lif_addr_add(lif, netdev->dev_addr);

	return 0;
}

int ionic_lif_init(struct ionic_lif *lif)
{
	struct ionic_dev *idev = &lif->ionic->idev;
	struct device *dev = lif->ionic->dev;
	struct ionic_lif_init_comp comp;
	int dbpage_num;
	int err;

	mutex_lock(&lif->ionic->dev_cmd_lock);
	ionic_dev_cmd_lif_init(idev, lif->index, lif->info_pa);
	err = ionic_dev_cmd_wait(lif->ionic, DEVCMD_TIMEOUT);
	ionic_dev_cmd_comp(idev, (union ionic_dev_cmd_comp *)&comp);
	mutex_unlock(&lif->ionic->dev_cmd_lock);
	if (err)
		return err;

	lif->hw_index = le16_to_cpu(comp.hw_index);

	/* now that we have the hw_index we can figure out our doorbell page */
	lif->dbid_count = le32_to_cpu(lif->ionic->ident.dev.ndbpgs_per_lif);
	if (!lif->dbid_count) {
		dev_err(dev, "No doorbell pages, aborting\n");
		return -EINVAL;
	}

	lif->kern_pid = 0;
	dbpage_num = ionic_db_page_num(lif, lif->kern_pid);
	lif->kern_dbpage = ionic_bus_map_dbpage(lif->ionic, dbpage_num);
	if (!lif->kern_dbpage) {
		dev_err(dev, "Cannot map dbpage, aborting\n");
		return -ENOMEM;
	}

	err = ionic_lif_adminq_init(lif);
	if (err)
		goto err_out_adminq_deinit;

	if (lif->ionic->nnqs_per_lif) {
		err = ionic_lif_notifyq_init(lif);
		if (err)
			goto err_out_notifyq_deinit;
	}

	if (test_bit(IONIC_LIF_F_FW_RESET, lif->state))
		err = ionic_set_nic_features(lif, lif->netdev->features);
	else
		err = ionic_init_nic_features(lif);
	if (err)
		goto err_out_notifyq_deinit;

	if (!test_bit(IONIC_LIF_F_FW_RESET, lif->state)) {
		err = ionic_rx_filters_init(lif);
		if (err)
			goto err_out_notifyq_deinit;
	}

	err = ionic_station_set(lif);
	if (err)
		goto err_out_notifyq_deinit;

	lif->rx_copybreak = IONIC_RX_COPYBREAK_DEFAULT;

	set_bit(IONIC_LIF_F_INITED, lif->state);

	INIT_WORK(&lif->tx_timeout_work, ionic_tx_timeout_work);

	return 0;

err_out_notifyq_deinit:
	napi_disable(&lif->adminqcq->napi);
	ionic_lif_qcq_deinit(lif, lif->notifyqcq);
err_out_adminq_deinit:
	ionic_lif_qcq_deinit(lif, lif->adminqcq);
	ionic_lif_reset(lif);
	ionic_bus_unmap_dbpage(lif->ionic, lif->kern_dbpage);
	lif->kern_dbpage = NULL;

	return err;
}

static void ionic_lif_notify_work(struct work_struct *ws)
{
}

static void ionic_lif_set_netdev_info(struct ionic_lif *lif)
{
	struct ionic_admin_ctx ctx = {
		.work = COMPLETION_INITIALIZER_ONSTACK(ctx.work),
		.cmd.lif_setattr = {
			.opcode = IONIC_CMD_LIF_SETATTR,
			.index = cpu_to_le16(lif->index),
			.attr = IONIC_LIF_ATTR_NAME,
		},
	};

	strscpy(ctx.cmd.lif_setattr.name, lif->netdev->name,
		sizeof(ctx.cmd.lif_setattr.name));

	ionic_adminq_post_wait(lif, &ctx);
}

static struct ionic_lif *ionic_netdev_lif(struct net_device *netdev)
{
	if (!netdev || netdev->netdev_ops->ndo_start_xmit != ionic_start_xmit)
		return NULL;

	return netdev_priv(netdev);
}

static int ionic_lif_notify(struct notifier_block *nb,
			    unsigned long event, void *info)
{
	struct net_device *ndev = netdev_notifier_info_to_dev(info);
	struct ionic *ionic = container_of(nb, struct ionic, nb);
	struct ionic_lif *lif = ionic_netdev_lif(ndev);

	if (!lif || lif->ionic != ionic)
		return NOTIFY_DONE;

	switch (event) {
	case NETDEV_CHANGENAME:
		ionic_lif_set_netdev_info(lif);
		break;
	}

	return NOTIFY_DONE;
}

int ionic_lif_register(struct ionic_lif *lif)
{
	int err;

	ionic_lif_register_phc(lif);

	INIT_WORK(&lif->ionic->nb_work, ionic_lif_notify_work);

	lif->ionic->nb.notifier_call = ionic_lif_notify;

	err = register_netdevice_notifier(&lif->ionic->nb);
	if (err)
		lif->ionic->nb.notifier_call = NULL;

	/* only register LIF0 for now */
	err = register_netdev(lif->netdev);
	if (err) {
		dev_err(lif->ionic->dev, "Cannot register net device, aborting\n");
		ionic_lif_unregister_phc(lif);
		return err;
	}

	ionic_link_status_check_request(lif, CAN_SLEEP);
	lif->registered = true;
	ionic_lif_set_netdev_info(lif);

	return 0;
}

void ionic_lif_unregister(struct ionic_lif *lif)
{
	if (lif->ionic->nb.notifier_call) {
		unregister_netdevice_notifier(&lif->ionic->nb);
		cancel_work_sync(&lif->ionic->nb_work);
		lif->ionic->nb.notifier_call = NULL;
	}

	if (lif->netdev->reg_state == NETREG_REGISTERED)
		unregister_netdev(lif->netdev);

	ionic_lif_unregister_phc(lif);

	lif->registered = false;
}

static void ionic_lif_queue_identify(struct ionic_lif *lif)
{
	union ionic_q_identity __iomem *q_ident;
	struct ionic *ionic = lif->ionic;
	struct ionic_dev *idev;
	u16 max_frags;
	int qtype;
	int err;

	idev = &lif->ionic->idev;
	q_ident = (union ionic_q_identity __iomem *)&idev->dev_cmd_regs->data;

	for (qtype = 0; qtype < ARRAY_SIZE(ionic_qtype_versions); qtype++) {
		struct ionic_qtype_info *qti = &lif->qtype_info[qtype];

		/* filter out the ones we know about */
		switch (qtype) {
		case IONIC_QTYPE_ADMINQ:
		case IONIC_QTYPE_NOTIFYQ:
		case IONIC_QTYPE_RXQ:
		case IONIC_QTYPE_TXQ:
			break;
		default:
			continue;
		}

		memset(qti, 0, sizeof(*qti));

		mutex_lock(&ionic->dev_cmd_lock);
		ionic_dev_cmd_queue_identify(idev, lif->lif_type, qtype,
					     ionic_qtype_versions[qtype]);
		err = ionic_dev_cmd_wait(ionic, DEVCMD_TIMEOUT);
		if (!err) {
			qti->version   = readb(&q_ident->version);
			qti->supported = readb(&q_ident->supported);
			qti->features  = readq(&q_ident->features);
			qti->desc_sz   = readw(&q_ident->desc_sz);
			qti->comp_sz   = readw(&q_ident->comp_sz);
			qti->sg_desc_sz   = readw(&q_ident->sg_desc_sz);
			qti->max_sg_elems = readw(&q_ident->max_sg_elems);
			qti->sg_desc_stride = readw(&q_ident->sg_desc_stride);
		}
		mutex_unlock(&ionic->dev_cmd_lock);

		if (err == -EINVAL) {
			dev_err(ionic->dev, "qtype %d not supported\n", qtype);
			continue;
		} else if (err == -EIO) {
			dev_err(ionic->dev, "q_ident failed, not supported on older FW\n");
			return;
		} else if (err) {
			dev_err(ionic->dev, "q_ident failed, qtype %d: %d\n",
				qtype, err);
			return;
		}

		dev_dbg(ionic->dev, " qtype[%d].version = %d\n",
			qtype, qti->version);
		dev_dbg(ionic->dev, " qtype[%d].supported = 0x%02x\n",
			qtype, qti->supported);
		dev_dbg(ionic->dev, " qtype[%d].features = 0x%04llx\n",
			qtype, qti->features);
		dev_dbg(ionic->dev, " qtype[%d].desc_sz = %d\n",
			qtype, qti->desc_sz);
		dev_dbg(ionic->dev, " qtype[%d].comp_sz = %d\n",
			qtype, qti->comp_sz);
		dev_dbg(ionic->dev, " qtype[%d].sg_desc_sz = %d\n",
			qtype, qti->sg_desc_sz);
		dev_dbg(ionic->dev, " qtype[%d].max_sg_elems = %d\n",
			qtype, qti->max_sg_elems);
		dev_dbg(ionic->dev, " qtype[%d].sg_desc_stride = %d\n",
			qtype, qti->sg_desc_stride);

		if (qtype == IONIC_QTYPE_TXQ)
			max_frags = IONIC_TX_MAX_FRAGS;
		else if (qtype == IONIC_QTYPE_RXQ)
			max_frags = IONIC_RX_MAX_FRAGS;
		else
			max_frags = 1;

		qti->max_sg_elems = min_t(u16, max_frags - 1, MAX_SKB_FRAGS);
		dev_dbg(ionic->dev, "qtype %d max_sg_elems %d\n",
			qtype, qti->max_sg_elems);
	}
}

int ionic_lif_identify(struct ionic *ionic, u8 lif_type,
		       union ionic_lif_identity *lid)
{
	struct ionic_dev *idev = &ionic->idev;
	size_t sz;
	int err;

	sz = min(sizeof(*lid), sizeof(idev->dev_cmd_regs->data));

	mutex_lock(&ionic->dev_cmd_lock);
	ionic_dev_cmd_lif_identify(idev, lif_type, IONIC_IDENTITY_VERSION_1);
	err = ionic_dev_cmd_wait(ionic, DEVCMD_TIMEOUT);
	memcpy_fromio(lid, &idev->dev_cmd_regs->data, sz);
	mutex_unlock(&ionic->dev_cmd_lock);
	if (err)
		return (err);

	dev_dbg(ionic->dev, "capabilities 0x%llx\n",
		le64_to_cpu(lid->capabilities));

	dev_dbg(ionic->dev, "eth.max_ucast_filters %d\n",
		le32_to_cpu(lid->eth.max_ucast_filters));
	dev_dbg(ionic->dev, "eth.max_mcast_filters %d\n",
		le32_to_cpu(lid->eth.max_mcast_filters));
	dev_dbg(ionic->dev, "eth.features 0x%llx\n",
		le64_to_cpu(lid->eth.config.features));
	dev_dbg(ionic->dev, "eth.queue_count[IONIC_QTYPE_ADMINQ] %d\n",
		le32_to_cpu(lid->eth.config.queue_count[IONIC_QTYPE_ADMINQ]));
	dev_dbg(ionic->dev, "eth.queue_count[IONIC_QTYPE_NOTIFYQ] %d\n",
		le32_to_cpu(lid->eth.config.queue_count[IONIC_QTYPE_NOTIFYQ]));
	dev_dbg(ionic->dev, "eth.queue_count[IONIC_QTYPE_RXQ] %d\n",
		le32_to_cpu(lid->eth.config.queue_count[IONIC_QTYPE_RXQ]));
	dev_dbg(ionic->dev, "eth.queue_count[IONIC_QTYPE_TXQ] %d\n",
		le32_to_cpu(lid->eth.config.queue_count[IONIC_QTYPE_TXQ]));
	dev_dbg(ionic->dev, "eth.config.name %s\n", lid->eth.config.name);
	dev_dbg(ionic->dev, "eth.config.mac %pM\n", lid->eth.config.mac);
	dev_dbg(ionic->dev, "eth.config.mtu %d\n",
		le32_to_cpu(lid->eth.config.mtu));

	return 0;
}

int ionic_lif_size(struct ionic *ionic)
{
	struct ionic_identity *ident = &ionic->ident;
	unsigned int nintrs, dev_nintrs;
	union ionic_lif_config *lc;
	unsigned int ntxqs_per_lif;
	unsigned int nrxqs_per_lif;
	unsigned int neqs_per_lif;
	unsigned int nnqs_per_lif;
	unsigned int nxqs, neqs;
	unsigned int min_intrs;
	int err;

	/* retrieve basic values from FW */
	lc = &ident->lif.eth.config;
	dev_nintrs = le32_to_cpu(ident->dev.nintrs);
	neqs_per_lif = le32_to_cpu(ident->lif.rdma.eq_qtype.qid_count);
	nnqs_per_lif = le32_to_cpu(lc->queue_count[IONIC_QTYPE_NOTIFYQ]);
	ntxqs_per_lif = le32_to_cpu(lc->queue_count[IONIC_QTYPE_TXQ]);
	nrxqs_per_lif = le32_to_cpu(lc->queue_count[IONIC_QTYPE_RXQ]);

	/* limit values to play nice with kdump */
	if (is_kdump_kernel()) {
		dev_nintrs = 2;
		neqs_per_lif = 0;
		nnqs_per_lif = 0;
		ntxqs_per_lif = 1;
		nrxqs_per_lif = 1;
	}

	/* reserve last queue id for hardware timestamping */
	if (lc->features & cpu_to_le64(IONIC_ETH_HW_TIMESTAMP)) {
		if (ntxqs_per_lif <= 1 || nrxqs_per_lif <= 1) {
			lc->features &= cpu_to_le64(~IONIC_ETH_HW_TIMESTAMP);
		} else {
			ntxqs_per_lif -= 1;
			nrxqs_per_lif -= 1;
		}
	}

	nxqs = min(ntxqs_per_lif, nrxqs_per_lif);
	nxqs = min(nxqs, num_online_cpus());
	neqs = min(neqs_per_lif, num_online_cpus());

try_again:
	/* interrupt usage:
	 *    1 for master lif adminq/notifyq
	 *    1 for each CPU for master lif TxRx queue pairs
	 *    whatever's left is for RDMA queues
	 */
	nintrs = 1 + nxqs + neqs;
	min_intrs = 2;  /* adminq + 1 TxRx queue pair */

	if (nintrs > dev_nintrs)
		goto try_fewer;

	err = ionic_bus_alloc_irq_vectors(ionic, nintrs);
	if (err < 0 && err != -ENOSPC) {
		dev_err(ionic->dev, "Can't get intrs from OS: %d\n", err);
		return err;
	}
	if (err == -ENOSPC)
		goto try_fewer;

	if (err != nintrs) {
		ionic_bus_free_irq_vectors(ionic);
		goto try_fewer;
	}

	ionic->nnqs_per_lif = nnqs_per_lif;
	ionic->neqs_per_lif = neqs;
	ionic->ntxqs_per_lif = nxqs;
	ionic->nrxqs_per_lif = nxqs;
	ionic->nintrs = nintrs;

	ionic_debugfs_add_sizes(ionic);

	return 0;

try_fewer:
	if (nnqs_per_lif > 1) {
		nnqs_per_lif >>= 1;
		goto try_again;
	}
	if (neqs > 1) {
		neqs >>= 1;
		goto try_again;
	}
	if (nxqs > 1) {
		nxqs >>= 1;
		goto try_again;
	}
	dev_err(ionic->dev, "Can't get minimum %d intrs from OS\n", min_intrs);
	return -ENOSPC;
}<|MERGE_RESOLUTION|>--- conflicted
+++ resolved
@@ -1189,11 +1189,7 @@
 					   ionic_rx_service, NULL, NULL);
 
 	if (lif->hwstamp_txq)
-<<<<<<< HEAD
-		tx_work = ionic_tx_cq_service(&lif->hwstamp_txq->cq, budget);
-=======
 		tx_work = ionic_tx_cq_service(&lif->hwstamp_txq->cq, budget, !!budget);
->>>>>>> 0c383648
 
 	work_done = max(max(n_work, a_work), max(rx_work, tx_work));
 	if (work_done < budget && napi_complete_done(napi, work_done)) {
