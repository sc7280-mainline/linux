/*
 * drivers/net/gianfar.c
 *
 * Gianfar Ethernet Driver
 * This driver is designed for the non-CPM ethernet controllers
 * on the 85xx and 83xx family of integrated processors
 * Based on 8260_io/fcc_enet.c
 *
 * Author: Andy Fleming
 * Maintainer: Kumar Gala
 *
 * Copyright (c) 2002-2006 Freescale Semiconductor, Inc.
 * Copyright (c) 2007 MontaVista Software, Inc.
 *
 * This program is free software; you can redistribute  it and/or modify it
 * under  the terms of  the GNU General  Public License as published by the
 * Free Software Foundation;  either version 2 of the  License, or (at your
 * option) any later version.
 *
 *  Gianfar:  AKA Lambda Draconis, "Dragon"
 *  RA 11 31 24.2
 *  Dec +69 19 52
 *  V 3.84
 *  B-V +1.62
 *
 *  Theory of operation
 *
 *  The driver is initialized through of_device. Configuration information
 *  is therefore conveyed through an OF-style device tree.
 *
 *  The Gianfar Ethernet Controller uses a ring of buffer
 *  descriptors.  The beginning is indicated by a register
 *  pointing to the physical address of the start of the ring.
 *  The end is determined by a "wrap" bit being set in the
 *  last descriptor of the ring.
 *
 *  When a packet is received, the RXF bit in the
 *  IEVENT register is set, triggering an interrupt when the
 *  corresponding bit in the IMASK register is also set (if
 *  interrupt coalescing is active, then the interrupt may not
 *  happen immediately, but will wait until either a set number
 *  of frames or amount of time have passed).  In NAPI, the
 *  interrupt handler will signal there is work to be done, and
 *  exit. This method will start at the last known empty
 *  descriptor, and process every subsequent descriptor until there
 *  are none left with data (NAPI will stop after a set number of
 *  packets to give time to other tasks, but will eventually
 *  process all the packets).  The data arrives inside a
 *  pre-allocated skb, and so after the skb is passed up to the
 *  stack, a new skb must be allocated, and the address field in
 *  the buffer descriptor must be updated to indicate this new
 *  skb.
 *
 *  When the kernel requests that a packet be transmitted, the
 *  driver starts where it left off last time, and points the
 *  descriptor at the buffer which was passed in.  The driver
 *  then informs the DMA engine that there are packets ready to
 *  be transmitted.  Once the controller is finished transmitting
 *  the packet, an interrupt may be triggered (under the same
 *  conditions as for reception, but depending on the TXF bit).
 *  The driver then cleans up the buffer.
 */

#include <linux/kernel.h>
#include <linux/string.h>
#include <linux/errno.h>
#include <linux/unistd.h>
#include <linux/slab.h>
#include <linux/interrupt.h>
#include <linux/init.h>
#include <linux/delay.h>
#include <linux/netdevice.h>
#include <linux/etherdevice.h>
#include <linux/skbuff.h>
#include <linux/if_vlan.h>
#include <linux/spinlock.h>
#include <linux/mm.h>
#include <linux/of_mdio.h>
#include <linux/of_platform.h>
#include <linux/ip.h>
#include <linux/tcp.h>
#include <linux/udp.h>
#include <linux/in.h>

#include <asm/io.h>
#include <asm/irq.h>
#include <asm/uaccess.h>
#include <linux/module.h>
#include <linux/dma-mapping.h>
#include <linux/crc32.h>
#include <linux/mii.h>
#include <linux/phy.h>
#include <linux/phy_fixed.h>
#include <linux/of.h>

#include "gianfar.h"
#include "fsl_pq_mdio.h"

#define TX_TIMEOUT      (1*HZ)
#undef BRIEF_GFAR_ERRORS
#undef VERBOSE_GFAR_ERRORS

const char gfar_driver_name[] = "Gianfar Ethernet";
const char gfar_driver_version[] = "1.3";

static int gfar_enet_open(struct net_device *dev);
static int gfar_start_xmit(struct sk_buff *skb, struct net_device *dev);
static void gfar_reset_task(struct work_struct *work);
static void gfar_timeout(struct net_device *dev);
static int gfar_close(struct net_device *dev);
struct sk_buff *gfar_new_skb(struct net_device *dev);
static void gfar_new_rxbdp(struct net_device *dev, struct rxbd8 *bdp,
		struct sk_buff *skb);
static int gfar_set_mac_address(struct net_device *dev);
static int gfar_change_mtu(struct net_device *dev, int new_mtu);
static irqreturn_t gfar_error(int irq, void *dev_id);
static irqreturn_t gfar_transmit(int irq, void *dev_id);
static irqreturn_t gfar_interrupt(int irq, void *dev_id);
static void adjust_link(struct net_device *dev);
static void init_registers(struct net_device *dev);
static int init_phy(struct net_device *dev);
static int gfar_probe(struct of_device *ofdev,
		const struct of_device_id *match);
static int gfar_remove(struct of_device *ofdev);
static void free_skb_resources(struct gfar_private *priv);
static void gfar_set_multi(struct net_device *dev);
static void gfar_set_hash_for_addr(struct net_device *dev, u8 *addr);
static void gfar_configure_serdes(struct net_device *dev);
static int gfar_poll(struct napi_struct *napi, int budget);
#ifdef CONFIG_NET_POLL_CONTROLLER
static void gfar_netpoll(struct net_device *dev);
#endif
int gfar_clean_rx_ring(struct net_device *dev, int rx_work_limit);
static int gfar_clean_tx_ring(struct net_device *dev);
static int gfar_process_frame(struct net_device *dev, struct sk_buff *skb,
			      int amount_pull);
static void gfar_vlan_rx_register(struct net_device *netdev,
		                struct vlan_group *grp);
void gfar_halt(struct net_device *dev);
static void gfar_halt_nodisable(struct net_device *dev);
void gfar_start(struct net_device *dev);
static void gfar_clear_exact_match(struct net_device *dev);
static void gfar_set_mac_for_addr(struct net_device *dev, int num, u8 *addr);
static int gfar_ioctl(struct net_device *dev, struct ifreq *rq, int cmd);

MODULE_AUTHOR("Freescale Semiconductor, Inc");
MODULE_DESCRIPTION("Gianfar Ethernet Driver");
MODULE_LICENSE("GPL");

static const struct net_device_ops gfar_netdev_ops = {
	.ndo_open = gfar_enet_open,
	.ndo_start_xmit = gfar_start_xmit,
	.ndo_stop = gfar_close,
	.ndo_change_mtu = gfar_change_mtu,
	.ndo_set_multicast_list = gfar_set_multi,
	.ndo_tx_timeout = gfar_timeout,
	.ndo_do_ioctl = gfar_ioctl,
	.ndo_vlan_rx_register = gfar_vlan_rx_register,
	.ndo_set_mac_address = eth_mac_addr,
	.ndo_validate_addr = eth_validate_addr,
#ifdef CONFIG_NET_POLL_CONTROLLER
	.ndo_poll_controller = gfar_netpoll,
#endif
};

/* Returns 1 if incoming frames use an FCB */
static inline int gfar_uses_fcb(struct gfar_private *priv)
{
	return priv->vlgrp || priv->rx_csum_enable;
}

static int gfar_of_init(struct net_device *dev)
{
	const char *model;
	const char *ctype;
	const void *mac_addr;
	u64 addr, size;
	int err = 0;
	struct gfar_private *priv = netdev_priv(dev);
	struct device_node *np = priv->node;
	const u32 *stash;
	const u32 *stash_len;
	const u32 *stash_idx;

	if (!np || !of_device_is_available(np))
		return -ENODEV;

	/* get a pointer to the register memory */
	addr = of_translate_address(np, of_get_address(np, 0, &size, NULL));
	priv->regs = ioremap(addr, size);

	if (priv->regs == NULL)
		return -ENOMEM;

	priv->interruptTransmit = irq_of_parse_and_map(np, 0);

	model = of_get_property(np, "model", NULL);

	/* If we aren't the FEC we have multiple interrupts */
	if (model && strcasecmp(model, "FEC")) {
		priv->interruptReceive = irq_of_parse_and_map(np, 1);

		priv->interruptError = irq_of_parse_and_map(np, 2);

		if (priv->interruptTransmit < 0 ||
				priv->interruptReceive < 0 ||
				priv->interruptError < 0) {
			err = -EINVAL;
			goto err_out;
		}
	}

	stash = of_get_property(np, "bd-stash", NULL);

	if(stash) {
		priv->device_flags |= FSL_GIANFAR_DEV_HAS_BD_STASHING;
		priv->bd_stash_en = 1;
	}

	stash_len = of_get_property(np, "rx-stash-len", NULL);

	if (stash_len)
		priv->rx_stash_size = *stash_len;

	stash_idx = of_get_property(np, "rx-stash-idx", NULL);

	if (stash_idx)
		priv->rx_stash_index = *stash_idx;

	if (stash_len || stash_idx)
		priv->device_flags |= FSL_GIANFAR_DEV_HAS_BUF_STASHING;

	mac_addr = of_get_mac_address(np);
	if (mac_addr)
		memcpy(dev->dev_addr, mac_addr, MAC_ADDR_LEN);

	if (model && !strcasecmp(model, "TSEC"))
		priv->device_flags =
			FSL_GIANFAR_DEV_HAS_GIGABIT |
			FSL_GIANFAR_DEV_HAS_COALESCE |
			FSL_GIANFAR_DEV_HAS_RMON |
			FSL_GIANFAR_DEV_HAS_MULTI_INTR;
	if (model && !strcasecmp(model, "eTSEC"))
		priv->device_flags =
			FSL_GIANFAR_DEV_HAS_GIGABIT |
			FSL_GIANFAR_DEV_HAS_COALESCE |
			FSL_GIANFAR_DEV_HAS_RMON |
			FSL_GIANFAR_DEV_HAS_MULTI_INTR |
			FSL_GIANFAR_DEV_HAS_PADDING |
			FSL_GIANFAR_DEV_HAS_CSUM |
			FSL_GIANFAR_DEV_HAS_VLAN |
			FSL_GIANFAR_DEV_HAS_MAGIC_PACKET |
			FSL_GIANFAR_DEV_HAS_EXTENDED_HASH;

	ctype = of_get_property(np, "phy-connection-type", NULL);

	/* We only care about rgmii-id.  The rest are autodetected */
	if (ctype && !strcmp(ctype, "rgmii-id"))
		priv->interface = PHY_INTERFACE_MODE_RGMII_ID;
	else
		priv->interface = PHY_INTERFACE_MODE_MII;

	if (of_get_property(np, "fsl,magic-packet", NULL))
		priv->device_flags |= FSL_GIANFAR_DEV_HAS_MAGIC_PACKET;

	priv->phy_node = of_parse_phandle(np, "phy-handle", 0);
<<<<<<< HEAD
	if (!priv->phy_node) {
		u32 *fixed_link;

		fixed_link = (u32 *)of_get_property(np, "fixed-link", NULL);
		if (!fixed_link) {
			err = -ENODEV;
			goto err_out;
		}
	}
=======
>>>>>>> 80ffb3cc

	/* Find the TBI PHY.  If it's not there, we don't support SGMII */
	priv->tbi_node = of_parse_phandle(np, "tbi-handle", 0);

	return 0;

err_out:
	iounmap(priv->regs);
	return err;
}

/* Ioctl MII Interface */
static int gfar_ioctl(struct net_device *dev, struct ifreq *rq, int cmd)
{
	struct gfar_private *priv = netdev_priv(dev);

	if (!netif_running(dev))
		return -EINVAL;

	if (!priv->phydev)
		return -ENODEV;

	return phy_mii_ioctl(priv->phydev, if_mii(rq), cmd);
}

/* Set up the ethernet device structure, private data,
 * and anything else we need before we start */
static int gfar_probe(struct of_device *ofdev,
		const struct of_device_id *match)
{
	u32 tempval;
	struct net_device *dev = NULL;
	struct gfar_private *priv = NULL;
	DECLARE_MAC_BUF(mac);
	int err = 0;
	int len_devname;

	/* Create an ethernet device instance */
	dev = alloc_etherdev(sizeof (*priv));

	if (NULL == dev)
		return -ENOMEM;

	priv = netdev_priv(dev);
	priv->ndev = dev;
	priv->ofdev = ofdev;
	priv->node = ofdev->node;
	SET_NETDEV_DEV(dev, &ofdev->dev);

	err = gfar_of_init(dev);

	if (err)
		goto regs_fail;

	spin_lock_init(&priv->txlock);
	spin_lock_init(&priv->rxlock);
	spin_lock_init(&priv->bflock);
	INIT_WORK(&priv->reset_task, gfar_reset_task);

	dev_set_drvdata(&ofdev->dev, priv);

	/* Stop the DMA engine now, in case it was running before */
	/* (The firmware could have used it, and left it running). */
	gfar_halt(dev);

	/* Reset MAC layer */
	gfar_write(&priv->regs->maccfg1, MACCFG1_SOFT_RESET);

	/* We need to delay at least 3 TX clocks */
	udelay(2);

	tempval = (MACCFG1_TX_FLOW | MACCFG1_RX_FLOW);
	gfar_write(&priv->regs->maccfg1, tempval);

	/* Initialize MACCFG2. */
	gfar_write(&priv->regs->maccfg2, MACCFG2_INIT_SETTINGS);

	/* Initialize ECNTRL */
	gfar_write(&priv->regs->ecntrl, ECNTRL_INIT_SETTINGS);

	/* Set the dev->base_addr to the gfar reg region */
	dev->base_addr = (unsigned long) (priv->regs);

	SET_NETDEV_DEV(dev, &ofdev->dev);

	/* Fill in the dev structure */
	dev->watchdog_timeo = TX_TIMEOUT;
	netif_napi_add(dev, &priv->napi, gfar_poll, GFAR_DEV_WEIGHT);
	dev->mtu = 1500;

	dev->netdev_ops = &gfar_netdev_ops;
	dev->ethtool_ops = &gfar_ethtool_ops;

	if (priv->device_flags & FSL_GIANFAR_DEV_HAS_CSUM) {
		priv->rx_csum_enable = 1;
		dev->features |= NETIF_F_IP_CSUM | NETIF_F_SG | NETIF_F_HIGHDMA;
	} else
		priv->rx_csum_enable = 0;

	priv->vlgrp = NULL;

	if (priv->device_flags & FSL_GIANFAR_DEV_HAS_VLAN)
		dev->features |= NETIF_F_HW_VLAN_TX | NETIF_F_HW_VLAN_RX;

	if (priv->device_flags & FSL_GIANFAR_DEV_HAS_EXTENDED_HASH) {
		priv->extended_hash = 1;
		priv->hash_width = 9;

		priv->hash_regs[0] = &priv->regs->igaddr0;
		priv->hash_regs[1] = &priv->regs->igaddr1;
		priv->hash_regs[2] = &priv->regs->igaddr2;
		priv->hash_regs[3] = &priv->regs->igaddr3;
		priv->hash_regs[4] = &priv->regs->igaddr4;
		priv->hash_regs[5] = &priv->regs->igaddr5;
		priv->hash_regs[6] = &priv->regs->igaddr6;
		priv->hash_regs[7] = &priv->regs->igaddr7;
		priv->hash_regs[8] = &priv->regs->gaddr0;
		priv->hash_regs[9] = &priv->regs->gaddr1;
		priv->hash_regs[10] = &priv->regs->gaddr2;
		priv->hash_regs[11] = &priv->regs->gaddr3;
		priv->hash_regs[12] = &priv->regs->gaddr4;
		priv->hash_regs[13] = &priv->regs->gaddr5;
		priv->hash_regs[14] = &priv->regs->gaddr6;
		priv->hash_regs[15] = &priv->regs->gaddr7;

	} else {
		priv->extended_hash = 0;
		priv->hash_width = 8;

		priv->hash_regs[0] = &priv->regs->gaddr0;
		priv->hash_regs[1] = &priv->regs->gaddr1;
		priv->hash_regs[2] = &priv->regs->gaddr2;
		priv->hash_regs[3] = &priv->regs->gaddr3;
		priv->hash_regs[4] = &priv->regs->gaddr4;
		priv->hash_regs[5] = &priv->regs->gaddr5;
		priv->hash_regs[6] = &priv->regs->gaddr6;
		priv->hash_regs[7] = &priv->regs->gaddr7;
	}

	if (priv->device_flags & FSL_GIANFAR_DEV_HAS_PADDING)
		priv->padding = DEFAULT_PADDING;
	else
		priv->padding = 0;

	if (dev->features & NETIF_F_IP_CSUM)
		dev->hard_header_len += GMAC_FCB_LEN;

	priv->rx_buffer_size = DEFAULT_RX_BUFFER_SIZE;
	priv->tx_ring_size = DEFAULT_TX_RING_SIZE;
	priv->rx_ring_size = DEFAULT_RX_RING_SIZE;
	priv->num_txbdfree = DEFAULT_TX_RING_SIZE;

	priv->txcoalescing = DEFAULT_TX_COALESCE;
	priv->txic = DEFAULT_TXIC;
	priv->rxcoalescing = DEFAULT_RX_COALESCE;
	priv->rxic = DEFAULT_RXIC;

	/* Enable most messages by default */
	priv->msg_enable = (NETIF_MSG_IFUP << 1 ) - 1;

	/* Carrier starts down, phylib will bring it up */
	netif_carrier_off(dev);

	err = register_netdev(dev);

	if (err) {
		printk(KERN_ERR "%s: Cannot register net device, aborting.\n",
				dev->name);
		goto register_fail;
	}

	device_init_wakeup(&dev->dev,
		priv->device_flags & FSL_GIANFAR_DEV_HAS_MAGIC_PACKET);

	/* fill out IRQ number and name fields */
	len_devname = strlen(dev->name);
	strncpy(&priv->int_name_tx[0], dev->name, len_devname);
	if (priv->device_flags & FSL_GIANFAR_DEV_HAS_MULTI_INTR) {
		strncpy(&priv->int_name_tx[len_devname],
			"_tx", sizeof("_tx") + 1);

		strncpy(&priv->int_name_rx[0], dev->name, len_devname);
		strncpy(&priv->int_name_rx[len_devname],
			"_rx", sizeof("_rx") + 1);

		strncpy(&priv->int_name_er[0], dev->name, len_devname);
		strncpy(&priv->int_name_er[len_devname],
			"_er", sizeof("_er") + 1);
	} else
		priv->int_name_tx[len_devname] = '\0';

	/* Create all the sysfs files */
	gfar_init_sysfs(dev);

	/* Print out the device info */
	printk(KERN_INFO DEVICE_NAME "%pM\n", dev->name, dev->dev_addr);

	/* Even more device info helps when determining which kernel */
	/* provided which set of benchmarks. */
	printk(KERN_INFO "%s: Running with NAPI enabled\n", dev->name);
	printk(KERN_INFO "%s: %d/%d RX/TX BD ring size\n",
	       dev->name, priv->rx_ring_size, priv->tx_ring_size);

	return 0;

register_fail:
	iounmap(priv->regs);
regs_fail:
	if (priv->phy_node)
		of_node_put(priv->phy_node);
	if (priv->tbi_node)
		of_node_put(priv->tbi_node);
	free_netdev(dev);
	return err;
}

static int gfar_remove(struct of_device *ofdev)
{
	struct gfar_private *priv = dev_get_drvdata(&ofdev->dev);

	if (priv->phy_node)
		of_node_put(priv->phy_node);
	if (priv->tbi_node)
		of_node_put(priv->tbi_node);

	dev_set_drvdata(&ofdev->dev, NULL);

	iounmap(priv->regs);
	free_netdev(priv->ndev);

	return 0;
}

#ifdef CONFIG_PM
static int gfar_suspend(struct of_device *ofdev, pm_message_t state)
{
	struct gfar_private *priv = dev_get_drvdata(&ofdev->dev);
	struct net_device *dev = priv->ndev;
	unsigned long flags;
	u32 tempval;

	int magic_packet = priv->wol_en &&
		(priv->device_flags & FSL_GIANFAR_DEV_HAS_MAGIC_PACKET);

	netif_device_detach(dev);

	if (netif_running(dev)) {
		spin_lock_irqsave(&priv->txlock, flags);
		spin_lock(&priv->rxlock);

		gfar_halt_nodisable(dev);

		/* Disable Tx, and Rx if wake-on-LAN is disabled. */
		tempval = gfar_read(&priv->regs->maccfg1);

		tempval &= ~MACCFG1_TX_EN;

		if (!magic_packet)
			tempval &= ~MACCFG1_RX_EN;

		gfar_write(&priv->regs->maccfg1, tempval);

		spin_unlock(&priv->rxlock);
		spin_unlock_irqrestore(&priv->txlock, flags);

		napi_disable(&priv->napi);

		if (magic_packet) {
			/* Enable interrupt on Magic Packet */
			gfar_write(&priv->regs->imask, IMASK_MAG);

			/* Enable Magic Packet mode */
			tempval = gfar_read(&priv->regs->maccfg2);
			tempval |= MACCFG2_MPEN;
			gfar_write(&priv->regs->maccfg2, tempval);
		} else {
			phy_stop(priv->phydev);
		}
	}

	return 0;
}

static int gfar_resume(struct of_device *ofdev)
{
	struct gfar_private *priv = dev_get_drvdata(&ofdev->dev);
	struct net_device *dev = priv->ndev;
	unsigned long flags;
	u32 tempval;
	int magic_packet = priv->wol_en &&
		(priv->device_flags & FSL_GIANFAR_DEV_HAS_MAGIC_PACKET);

	if (!netif_running(dev)) {
		netif_device_attach(dev);
		return 0;
	}

	if (!magic_packet && priv->phydev)
		phy_start(priv->phydev);

	/* Disable Magic Packet mode, in case something
	 * else woke us up.
	 */

	spin_lock_irqsave(&priv->txlock, flags);
	spin_lock(&priv->rxlock);

	tempval = gfar_read(&priv->regs->maccfg2);
	tempval &= ~MACCFG2_MPEN;
	gfar_write(&priv->regs->maccfg2, tempval);

	gfar_start(dev);

	spin_unlock(&priv->rxlock);
	spin_unlock_irqrestore(&priv->txlock, flags);

	netif_device_attach(dev);

	napi_enable(&priv->napi);

	return 0;
}
#else
#define gfar_suspend NULL
#define gfar_resume NULL
#endif

/* Reads the controller's registers to determine what interface
 * connects it to the PHY.
 */
static phy_interface_t gfar_get_interface(struct net_device *dev)
{
	struct gfar_private *priv = netdev_priv(dev);
	u32 ecntrl = gfar_read(&priv->regs->ecntrl);

	if (ecntrl & ECNTRL_SGMII_MODE)
		return PHY_INTERFACE_MODE_SGMII;

	if (ecntrl & ECNTRL_TBI_MODE) {
		if (ecntrl & ECNTRL_REDUCED_MODE)
			return PHY_INTERFACE_MODE_RTBI;
		else
			return PHY_INTERFACE_MODE_TBI;
	}

	if (ecntrl & ECNTRL_REDUCED_MODE) {
		if (ecntrl & ECNTRL_REDUCED_MII_MODE)
			return PHY_INTERFACE_MODE_RMII;
		else {
			phy_interface_t interface = priv->interface;

			/*
			 * This isn't autodetected right now, so it must
			 * be set by the device tree or platform code.
			 */
			if (interface == PHY_INTERFACE_MODE_RGMII_ID)
				return PHY_INTERFACE_MODE_RGMII_ID;

			return PHY_INTERFACE_MODE_RGMII;
		}
	}

	if (priv->device_flags & FSL_GIANFAR_DEV_HAS_GIGABIT)
		return PHY_INTERFACE_MODE_GMII;

	return PHY_INTERFACE_MODE_MII;
}


/* Initializes driver's PHY state, and attaches to the PHY.
 * Returns 0 on success.
 */
static int init_phy(struct net_device *dev)
{
	struct gfar_private *priv = netdev_priv(dev);
	uint gigabit_support =
		priv->device_flags & FSL_GIANFAR_DEV_HAS_GIGABIT ?
		SUPPORTED_1000baseT_Full : 0;
	phy_interface_t interface;

	priv->oldlink = 0;
	priv->oldspeed = 0;
	priv->oldduplex = -1;

	interface = gfar_get_interface(dev);

<<<<<<< HEAD
	if (priv->phy_node) {
		priv->phydev = of_phy_connect(dev, priv->phy_node, &adjust_link,
					      0, interface);
		if (!priv->phydev) {
			dev_err(&dev->dev, "error: Could not attach to PHY\n");
			return -ENODEV;
		}
=======
	priv->phydev = of_phy_connect(dev, priv->phy_node, &adjust_link, 0,
				      interface);
	if (!priv->phydev)
		priv->phydev = of_phy_connect_fixed_link(dev, &adjust_link,
							 interface);
	if (!priv->phydev) {
		dev_err(&dev->dev, "could not attach to PHY\n");
		return -ENODEV;
>>>>>>> 80ffb3cc
	}

	if (interface == PHY_INTERFACE_MODE_SGMII)
		gfar_configure_serdes(dev);

	/* Remove any features not supported by the controller */
	priv->phydev->supported &= (GFAR_SUPPORTED | gigabit_support);
	priv->phydev->advertising = priv->phydev->supported;

	return 0;
}

/*
 * Initialize TBI PHY interface for communicating with the
 * SERDES lynx PHY on the chip.  We communicate with this PHY
 * through the MDIO bus on each controller, treating it as a
 * "normal" PHY at the address found in the TBIPA register.  We assume
 * that the TBIPA register is valid.  Either the MDIO bus code will set
 * it to a value that doesn't conflict with other PHYs on the bus, or the
 * value doesn't matter, as there are no other PHYs on the bus.
 */
static void gfar_configure_serdes(struct net_device *dev)
{
	struct gfar_private *priv = netdev_priv(dev);
	struct phy_device *tbiphy;

	if (!priv->tbi_node) {
		dev_warn(&dev->dev, "error: SGMII mode requires that the "
				    "device tree specify a tbi-handle\n");
		return;
	}

	tbiphy = of_phy_find_device(priv->tbi_node);
	if (!tbiphy) {
		dev_err(&dev->dev, "error: Could not get TBI device\n");
		return;
	}

	/*
	 * If the link is already up, we must already be ok, and don't need to
	 * configure and reset the TBI<->SerDes link.  Maybe U-Boot configured
	 * everything for us?  Resetting it takes the link down and requires
	 * several seconds for it to come back.
	 */
	if (phy_read(tbiphy, MII_BMSR) & BMSR_LSTATUS)
		return;

	/* Single clk mode, mii mode off(for serdes communication) */
	phy_write(tbiphy, MII_TBICON, TBICON_CLK_SELECT);

	phy_write(tbiphy, MII_ADVERTISE,
			ADVERTISE_1000XFULL | ADVERTISE_1000XPAUSE |
			ADVERTISE_1000XPSE_ASYM);

	phy_write(tbiphy, MII_BMCR, BMCR_ANENABLE |
			BMCR_ANRESTART | BMCR_FULLDPLX | BMCR_SPEED1000);
}

static void init_registers(struct net_device *dev)
{
	struct gfar_private *priv = netdev_priv(dev);

	/* Clear IEVENT */
	gfar_write(&priv->regs->ievent, IEVENT_INIT_CLEAR);

	/* Initialize IMASK */
	gfar_write(&priv->regs->imask, IMASK_INIT_CLEAR);

	/* Init hash registers to zero */
	gfar_write(&priv->regs->igaddr0, 0);
	gfar_write(&priv->regs->igaddr1, 0);
	gfar_write(&priv->regs->igaddr2, 0);
	gfar_write(&priv->regs->igaddr3, 0);
	gfar_write(&priv->regs->igaddr4, 0);
	gfar_write(&priv->regs->igaddr5, 0);
	gfar_write(&priv->regs->igaddr6, 0);
	gfar_write(&priv->regs->igaddr7, 0);

	gfar_write(&priv->regs->gaddr0, 0);
	gfar_write(&priv->regs->gaddr1, 0);
	gfar_write(&priv->regs->gaddr2, 0);
	gfar_write(&priv->regs->gaddr3, 0);
	gfar_write(&priv->regs->gaddr4, 0);
	gfar_write(&priv->regs->gaddr5, 0);
	gfar_write(&priv->regs->gaddr6, 0);
	gfar_write(&priv->regs->gaddr7, 0);

	/* Zero out the rmon mib registers if it has them */
	if (priv->device_flags & FSL_GIANFAR_DEV_HAS_RMON) {
		memset_io(&(priv->regs->rmon), 0, sizeof (struct rmon_mib));

		/* Mask off the CAM interrupts */
		gfar_write(&priv->regs->rmon.cam1, 0xffffffff);
		gfar_write(&priv->regs->rmon.cam2, 0xffffffff);
	}

	/* Initialize the max receive buffer length */
	gfar_write(&priv->regs->mrblr, priv->rx_buffer_size);

	/* Initialize the Minimum Frame Length Register */
	gfar_write(&priv->regs->minflr, MINFLR_INIT_SETTINGS);
}


/* Halt the receive and transmit queues */
static void gfar_halt_nodisable(struct net_device *dev)
{
	struct gfar_private *priv = netdev_priv(dev);
	struct gfar __iomem *regs = priv->regs;
	u32 tempval;

	/* Mask all interrupts */
	gfar_write(&regs->imask, IMASK_INIT_CLEAR);

	/* Clear all interrupts */
	gfar_write(&regs->ievent, IEVENT_INIT_CLEAR);

	/* Stop the DMA, and wait for it to stop */
	tempval = gfar_read(&priv->regs->dmactrl);
	if ((tempval & (DMACTRL_GRS | DMACTRL_GTS))
	    != (DMACTRL_GRS | DMACTRL_GTS)) {
		tempval |= (DMACTRL_GRS | DMACTRL_GTS);
		gfar_write(&priv->regs->dmactrl, tempval);

		while (!(gfar_read(&priv->regs->ievent) &
			 (IEVENT_GRSC | IEVENT_GTSC)))
			cpu_relax();
	}
}

/* Halt the receive and transmit queues */
void gfar_halt(struct net_device *dev)
{
	struct gfar_private *priv = netdev_priv(dev);
	struct gfar __iomem *regs = priv->regs;
	u32 tempval;

	gfar_halt_nodisable(dev);

	/* Disable Rx and Tx */
	tempval = gfar_read(&regs->maccfg1);
	tempval &= ~(MACCFG1_RX_EN | MACCFG1_TX_EN);
	gfar_write(&regs->maccfg1, tempval);
}

void stop_gfar(struct net_device *dev)
{
	struct gfar_private *priv = netdev_priv(dev);
	struct gfar __iomem *regs = priv->regs;
	unsigned long flags;

	phy_stop(priv->phydev);

	/* Lock it down */
	spin_lock_irqsave(&priv->txlock, flags);
	spin_lock(&priv->rxlock);

	gfar_halt(dev);

	spin_unlock(&priv->rxlock);
	spin_unlock_irqrestore(&priv->txlock, flags);

	/* Free the IRQs */
	if (priv->device_flags & FSL_GIANFAR_DEV_HAS_MULTI_INTR) {
		free_irq(priv->interruptError, dev);
		free_irq(priv->interruptTransmit, dev);
		free_irq(priv->interruptReceive, dev);
	} else {
		free_irq(priv->interruptTransmit, dev);
	}

	free_skb_resources(priv);

	dma_free_coherent(&priv->ofdev->dev,
			sizeof(struct txbd8)*priv->tx_ring_size
			+ sizeof(struct rxbd8)*priv->rx_ring_size,
			priv->tx_bd_base,
			gfar_read(&regs->tbase0));
}

/* If there are any tx skbs or rx skbs still around, free them.
 * Then free tx_skbuff and rx_skbuff */
static void free_skb_resources(struct gfar_private *priv)
{
	struct rxbd8 *rxbdp;
	struct txbd8 *txbdp;
	int i, j;

	/* Go through all the buffer descriptors and free their data buffers */
	txbdp = priv->tx_bd_base;

	for (i = 0; i < priv->tx_ring_size; i++) {
		if (!priv->tx_skbuff[i])
			continue;

		dma_unmap_single(&priv->ofdev->dev, txbdp->bufPtr,
				txbdp->length, DMA_TO_DEVICE);
		txbdp->lstatus = 0;
		for (j = 0; j < skb_shinfo(priv->tx_skbuff[i])->nr_frags; j++) {
			txbdp++;
			dma_unmap_page(&priv->ofdev->dev, txbdp->bufPtr,
					txbdp->length, DMA_TO_DEVICE);
		}
		txbdp++;
		dev_kfree_skb_any(priv->tx_skbuff[i]);
		priv->tx_skbuff[i] = NULL;
	}

	kfree(priv->tx_skbuff);

	rxbdp = priv->rx_bd_base;

	/* rx_skbuff is not guaranteed to be allocated, so only
	 * free it and its contents if it is allocated */
	if(priv->rx_skbuff != NULL) {
		for (i = 0; i < priv->rx_ring_size; i++) {
			if (priv->rx_skbuff[i]) {
				dma_unmap_single(&priv->ofdev->dev, rxbdp->bufPtr,
						priv->rx_buffer_size,
						DMA_FROM_DEVICE);

				dev_kfree_skb_any(priv->rx_skbuff[i]);
				priv->rx_skbuff[i] = NULL;
			}

			rxbdp->lstatus = 0;
			rxbdp->bufPtr = 0;

			rxbdp++;
		}

		kfree(priv->rx_skbuff);
	}
}

void gfar_start(struct net_device *dev)
{
	struct gfar_private *priv = netdev_priv(dev);
	struct gfar __iomem *regs = priv->regs;
	u32 tempval;

	/* Enable Rx and Tx in MACCFG1 */
	tempval = gfar_read(&regs->maccfg1);
	tempval |= (MACCFG1_RX_EN | MACCFG1_TX_EN);
	gfar_write(&regs->maccfg1, tempval);

	/* Initialize DMACTRL to have WWR and WOP */
	tempval = gfar_read(&priv->regs->dmactrl);
	tempval |= DMACTRL_INIT_SETTINGS;
	gfar_write(&priv->regs->dmactrl, tempval);

	/* Make sure we aren't stopped */
	tempval = gfar_read(&priv->regs->dmactrl);
	tempval &= ~(DMACTRL_GRS | DMACTRL_GTS);
	gfar_write(&priv->regs->dmactrl, tempval);

	/* Clear THLT/RHLT, so that the DMA starts polling now */
	gfar_write(&regs->tstat, TSTAT_CLEAR_THALT);
	gfar_write(&regs->rstat, RSTAT_CLEAR_RHALT);

	/* Unmask the interrupts we look for */
	gfar_write(&regs->imask, IMASK_DEFAULT);

	dev->trans_start = jiffies;
}

/* Bring the controller up and running */
int startup_gfar(struct net_device *dev)
{
	struct txbd8 *txbdp;
	struct rxbd8 *rxbdp;
	dma_addr_t addr = 0;
	unsigned long vaddr;
	int i;
	struct gfar_private *priv = netdev_priv(dev);
	struct gfar __iomem *regs = priv->regs;
	int err = 0;
	u32 rctrl = 0;
	u32 attrs = 0;

	gfar_write(&regs->imask, IMASK_INIT_CLEAR);

	/* Allocate memory for the buffer descriptors */
	vaddr = (unsigned long) dma_alloc_coherent(&priv->ofdev->dev,
			sizeof (struct txbd8) * priv->tx_ring_size +
			sizeof (struct rxbd8) * priv->rx_ring_size,
			&addr, GFP_KERNEL);

	if (vaddr == 0) {
		if (netif_msg_ifup(priv))
			printk(KERN_ERR "%s: Could not allocate buffer descriptors!\n",
					dev->name);
		return -ENOMEM;
	}

	priv->tx_bd_base = (struct txbd8 *) vaddr;

	/* enet DMA only understands physical addresses */
	gfar_write(&regs->tbase0, addr);

	/* Start the rx descriptor ring where the tx ring leaves off */
	addr = addr + sizeof (struct txbd8) * priv->tx_ring_size;
	vaddr = vaddr + sizeof (struct txbd8) * priv->tx_ring_size;
	priv->rx_bd_base = (struct rxbd8 *) vaddr;
	gfar_write(&regs->rbase0, addr);

	/* Setup the skbuff rings */
	priv->tx_skbuff =
	    (struct sk_buff **) kmalloc(sizeof (struct sk_buff *) *
					priv->tx_ring_size, GFP_KERNEL);

	if (NULL == priv->tx_skbuff) {
		if (netif_msg_ifup(priv))
			printk(KERN_ERR "%s: Could not allocate tx_skbuff\n",
					dev->name);
		err = -ENOMEM;
		goto tx_skb_fail;
	}

	for (i = 0; i < priv->tx_ring_size; i++)
		priv->tx_skbuff[i] = NULL;

	priv->rx_skbuff =
	    (struct sk_buff **) kmalloc(sizeof (struct sk_buff *) *
					priv->rx_ring_size, GFP_KERNEL);

	if (NULL == priv->rx_skbuff) {
		if (netif_msg_ifup(priv))
			printk(KERN_ERR "%s: Could not allocate rx_skbuff\n",
					dev->name);
		err = -ENOMEM;
		goto rx_skb_fail;
	}

	for (i = 0; i < priv->rx_ring_size; i++)
		priv->rx_skbuff[i] = NULL;

	/* Initialize some variables in our dev structure */
	priv->num_txbdfree = priv->tx_ring_size;
	priv->dirty_tx = priv->cur_tx = priv->tx_bd_base;
	priv->cur_rx = priv->rx_bd_base;
	priv->skb_curtx = priv->skb_dirtytx = 0;
	priv->skb_currx = 0;

	/* Initialize Transmit Descriptor Ring */
	txbdp = priv->tx_bd_base;
	for (i = 0; i < priv->tx_ring_size; i++) {
		txbdp->lstatus = 0;
		txbdp->bufPtr = 0;
		txbdp++;
	}

	/* Set the last descriptor in the ring to indicate wrap */
	txbdp--;
	txbdp->status |= TXBD_WRAP;

	rxbdp = priv->rx_bd_base;
	for (i = 0; i < priv->rx_ring_size; i++) {
		struct sk_buff *skb;

		skb = gfar_new_skb(dev);

		if (!skb) {
			printk(KERN_ERR "%s: Can't allocate RX buffers\n",
					dev->name);

			goto err_rxalloc_fail;
		}

		priv->rx_skbuff[i] = skb;

		gfar_new_rxbdp(dev, rxbdp, skb);

		rxbdp++;
	}

	/* Set the last descriptor in the ring to wrap */
	rxbdp--;
	rxbdp->status |= RXBD_WRAP;

	/* If the device has multiple interrupts, register for
	 * them.  Otherwise, only register for the one */
	if (priv->device_flags & FSL_GIANFAR_DEV_HAS_MULTI_INTR) {
		/* Install our interrupt handlers for Error,
		 * Transmit, and Receive */
		if (request_irq(priv->interruptError, gfar_error,
				0, priv->int_name_er, dev) < 0) {
			if (netif_msg_intr(priv))
				printk(KERN_ERR "%s: Can't get IRQ %d\n",
					dev->name, priv->interruptError);

			err = -1;
			goto err_irq_fail;
		}

		if (request_irq(priv->interruptTransmit, gfar_transmit,
				0, priv->int_name_tx, dev) < 0) {
			if (netif_msg_intr(priv))
				printk(KERN_ERR "%s: Can't get IRQ %d\n",
					dev->name, priv->interruptTransmit);

			err = -1;

			goto tx_irq_fail;
		}

		if (request_irq(priv->interruptReceive, gfar_receive,
				0, priv->int_name_rx, dev) < 0) {
			if (netif_msg_intr(priv))
				printk(KERN_ERR "%s: Can't get IRQ %d (receive0)\n",
						dev->name, priv->interruptReceive);

			err = -1;
			goto rx_irq_fail;
		}
	} else {
		if (request_irq(priv->interruptTransmit, gfar_interrupt,
				0, priv->int_name_tx, dev) < 0) {
			if (netif_msg_intr(priv))
				printk(KERN_ERR "%s: Can't get IRQ %d\n",
					dev->name, priv->interruptTransmit);

			err = -1;
			goto err_irq_fail;
		}
	}

	phy_start(priv->phydev);

	/* Configure the coalescing support */
	gfar_write(&regs->txic, 0);
	if (priv->txcoalescing)
		gfar_write(&regs->txic, priv->txic);

	gfar_write(&regs->rxic, 0);
	if (priv->rxcoalescing)
		gfar_write(&regs->rxic, priv->rxic);

	if (priv->rx_csum_enable)
		rctrl |= RCTRL_CHECKSUMMING;

	if (priv->extended_hash) {
		rctrl |= RCTRL_EXTHASH;

		gfar_clear_exact_match(dev);
		rctrl |= RCTRL_EMEN;
	}

	if (priv->padding) {
		rctrl &= ~RCTRL_PAL_MASK;
		rctrl |= RCTRL_PADDING(priv->padding);
	}

	/* Init rctrl based on our settings */
	gfar_write(&priv->regs->rctrl, rctrl);

	if (dev->features & NETIF_F_IP_CSUM)
		gfar_write(&priv->regs->tctrl, TCTRL_INIT_CSUM);

	/* Set the extraction length and index */
	attrs = ATTRELI_EL(priv->rx_stash_size) |
		ATTRELI_EI(priv->rx_stash_index);

	gfar_write(&priv->regs->attreli, attrs);

	/* Start with defaults, and add stashing or locking
	 * depending on the approprate variables */
	attrs = ATTR_INIT_SETTINGS;

	if (priv->bd_stash_en)
		attrs |= ATTR_BDSTASH;

	if (priv->rx_stash_size != 0)
		attrs |= ATTR_BUFSTASH;

	gfar_write(&priv->regs->attr, attrs);

	gfar_write(&priv->regs->fifo_tx_thr, priv->fifo_threshold);
	gfar_write(&priv->regs->fifo_tx_starve, priv->fifo_starve);
	gfar_write(&priv->regs->fifo_tx_starve_shutoff, priv->fifo_starve_off);

	/* Start the controller */
	gfar_start(dev);

	return 0;

rx_irq_fail:
	free_irq(priv->interruptTransmit, dev);
tx_irq_fail:
	free_irq(priv->interruptError, dev);
err_irq_fail:
err_rxalloc_fail:
rx_skb_fail:
	free_skb_resources(priv);
tx_skb_fail:
	dma_free_coherent(&priv->ofdev->dev,
			sizeof(struct txbd8)*priv->tx_ring_size
			+ sizeof(struct rxbd8)*priv->rx_ring_size,
			priv->tx_bd_base,
			gfar_read(&regs->tbase0));

	return err;
}

/* Called when something needs to use the ethernet device */
/* Returns 0 for success. */
static int gfar_enet_open(struct net_device *dev)
{
	struct gfar_private *priv = netdev_priv(dev);
	int err;

	napi_enable(&priv->napi);

	skb_queue_head_init(&priv->rx_recycle);

	/* Initialize a bunch of registers */
	init_registers(dev);

	gfar_set_mac_address(dev);

	err = init_phy(dev);

	if(err) {
		napi_disable(&priv->napi);
		return err;
	}

	err = startup_gfar(dev);
	if (err) {
		napi_disable(&priv->napi);
		return err;
	}

	netif_start_queue(dev);

	device_set_wakeup_enable(&dev->dev, priv->wol_en);

	return err;
}

static inline struct txfcb *gfar_add_fcb(struct sk_buff *skb)
{
	struct txfcb *fcb = (struct txfcb *)skb_push(skb, GMAC_FCB_LEN);

	memset(fcb, 0, GMAC_FCB_LEN);

	return fcb;
}

static inline void gfar_tx_checksum(struct sk_buff *skb, struct txfcb *fcb)
{
	u8 flags = 0;

	/* If we're here, it's a IP packet with a TCP or UDP
	 * payload.  We set it to checksum, using a pseudo-header
	 * we provide
	 */
	flags = TXFCB_DEFAULT;

	/* Tell the controller what the protocol is */
	/* And provide the already calculated phcs */
	if (ip_hdr(skb)->protocol == IPPROTO_UDP) {
		flags |= TXFCB_UDP;
		fcb->phcs = udp_hdr(skb)->check;
	} else
		fcb->phcs = tcp_hdr(skb)->check;

	/* l3os is the distance between the start of the
	 * frame (skb->data) and the start of the IP hdr.
	 * l4os is the distance between the start of the
	 * l3 hdr and the l4 hdr */
	fcb->l3os = (u16)(skb_network_offset(skb) - GMAC_FCB_LEN);
	fcb->l4os = skb_network_header_len(skb);

	fcb->flags = flags;
}

void inline gfar_tx_vlan(struct sk_buff *skb, struct txfcb *fcb)
{
	fcb->flags |= TXFCB_VLN;
	fcb->vlctl = vlan_tx_tag_get(skb);
}

static inline struct txbd8 *skip_txbd(struct txbd8 *bdp, int stride,
			       struct txbd8 *base, int ring_size)
{
	struct txbd8 *new_bd = bdp + stride;

	return (new_bd >= (base + ring_size)) ? (new_bd - ring_size) : new_bd;
}

static inline struct txbd8 *next_txbd(struct txbd8 *bdp, struct txbd8 *base,
		int ring_size)
{
	return skip_txbd(bdp, 1, base, ring_size);
}

/* This is called by the kernel when a frame is ready for transmission. */
/* It is pointed to by the dev->hard_start_xmit function pointer */
static int gfar_start_xmit(struct sk_buff *skb, struct net_device *dev)
{
	struct gfar_private *priv = netdev_priv(dev);
	struct txfcb *fcb = NULL;
	struct txbd8 *txbdp, *txbdp_start, *base;
	u32 lstatus;
	int i;
	u32 bufaddr;
	unsigned long flags;
	unsigned int nr_frags, length;

	base = priv->tx_bd_base;

	/* make space for additional header when fcb is needed */
	if (((skb->ip_summed == CHECKSUM_PARTIAL) ||
			(priv->vlgrp && vlan_tx_tag_present(skb))) &&
			(skb_headroom(skb) < GMAC_FCB_LEN)) {
		struct sk_buff *skb_new;

		skb_new = skb_realloc_headroom(skb, GMAC_FCB_LEN);
		if (!skb_new) {
			dev->stats.tx_errors++;
			kfree_skb(skb);
			return NETDEV_TX_OK;
		}
		kfree_skb(skb);
		skb = skb_new;
	}

	/* total number of fragments in the SKB */
	nr_frags = skb_shinfo(skb)->nr_frags;

	spin_lock_irqsave(&priv->txlock, flags);

	/* check if there is space to queue this packet */
	if ((nr_frags+1) > priv->num_txbdfree) {
		/* no space, stop the queue */
		netif_stop_queue(dev);
		dev->stats.tx_fifo_errors++;
		spin_unlock_irqrestore(&priv->txlock, flags);
		return NETDEV_TX_BUSY;
	}

	/* Update transmit stats */
	dev->stats.tx_bytes += skb->len;

	txbdp = txbdp_start = priv->cur_tx;

	if (nr_frags == 0) {
		lstatus = txbdp->lstatus | BD_LFLAG(TXBD_LAST | TXBD_INTERRUPT);
	} else {
		/* Place the fragment addresses and lengths into the TxBDs */
		for (i = 0; i < nr_frags; i++) {
			/* Point at the next BD, wrapping as needed */
			txbdp = next_txbd(txbdp, base, priv->tx_ring_size);

			length = skb_shinfo(skb)->frags[i].size;

			lstatus = txbdp->lstatus | length |
				BD_LFLAG(TXBD_READY);

			/* Handle the last BD specially */
			if (i == nr_frags - 1)
				lstatus |= BD_LFLAG(TXBD_LAST | TXBD_INTERRUPT);

			bufaddr = dma_map_page(&priv->ofdev->dev,
					skb_shinfo(skb)->frags[i].page,
					skb_shinfo(skb)->frags[i].page_offset,
					length,
					DMA_TO_DEVICE);

			/* set the TxBD length and buffer pointer */
			txbdp->bufPtr = bufaddr;
			txbdp->lstatus = lstatus;
		}

		lstatus = txbdp_start->lstatus;
	}

	/* Set up checksumming */
	if (CHECKSUM_PARTIAL == skb->ip_summed) {
		fcb = gfar_add_fcb(skb);
		lstatus |= BD_LFLAG(TXBD_TOE);
		gfar_tx_checksum(skb, fcb);
	}

	if (priv->vlgrp && vlan_tx_tag_present(skb)) {
		if (unlikely(NULL == fcb)) {
			fcb = gfar_add_fcb(skb);
			lstatus |= BD_LFLAG(TXBD_TOE);
		}

		gfar_tx_vlan(skb, fcb);
	}

	/* setup the TxBD length and buffer pointer for the first BD */
	priv->tx_skbuff[priv->skb_curtx] = skb;
	txbdp_start->bufPtr = dma_map_single(&priv->ofdev->dev, skb->data,
			skb_headlen(skb), DMA_TO_DEVICE);

	lstatus |= BD_LFLAG(TXBD_CRC | TXBD_READY) | skb_headlen(skb);

	/*
	 * The powerpc-specific eieio() is used, as wmb() has too strong
	 * semantics (it requires synchronization between cacheable and
	 * uncacheable mappings, which eieio doesn't provide and which we
	 * don't need), thus requiring a more expensive sync instruction.  At
	 * some point, the set of architecture-independent barrier functions
	 * should be expanded to include weaker barriers.
	 */
	eieio();

	txbdp_start->lstatus = lstatus;

	/* Update the current skb pointer to the next entry we will use
	 * (wrapping if necessary) */
	priv->skb_curtx = (priv->skb_curtx + 1) &
		TX_RING_MOD_MASK(priv->tx_ring_size);

	priv->cur_tx = next_txbd(txbdp, base, priv->tx_ring_size);

	/* reduce TxBD free count */
	priv->num_txbdfree -= (nr_frags + 1);

	dev->trans_start = jiffies;

	/* If the next BD still needs to be cleaned up, then the bds
	   are full.  We need to tell the kernel to stop sending us stuff. */
	if (!priv->num_txbdfree) {
		netif_stop_queue(dev);

		dev->stats.tx_fifo_errors++;
	}

	/* Tell the DMA to go go go */
	gfar_write(&priv->regs->tstat, TSTAT_CLEAR_THALT);

	/* Unlock priv */
	spin_unlock_irqrestore(&priv->txlock, flags);

	return NETDEV_TX_OK;
}

/* Stops the kernel queue, and halts the controller */
static int gfar_close(struct net_device *dev)
{
	struct gfar_private *priv = netdev_priv(dev);

	napi_disable(&priv->napi);

	skb_queue_purge(&priv->rx_recycle);
	cancel_work_sync(&priv->reset_task);
	stop_gfar(dev);

	/* Disconnect from the PHY */
	phy_disconnect(priv->phydev);
	priv->phydev = NULL;

	netif_stop_queue(dev);

	return 0;
}

/* Changes the mac address if the controller is not running. */
static int gfar_set_mac_address(struct net_device *dev)
{
	gfar_set_mac_for_addr(dev, 0, dev->dev_addr);

	return 0;
}


/* Enables and disables VLAN insertion/extraction */
static void gfar_vlan_rx_register(struct net_device *dev,
		struct vlan_group *grp)
{
	struct gfar_private *priv = netdev_priv(dev);
	unsigned long flags;
	u32 tempval;

	spin_lock_irqsave(&priv->rxlock, flags);

	priv->vlgrp = grp;

	if (grp) {
		/* Enable VLAN tag insertion */
		tempval = gfar_read(&priv->regs->tctrl);
		tempval |= TCTRL_VLINS;

		gfar_write(&priv->regs->tctrl, tempval);

		/* Enable VLAN tag extraction */
		tempval = gfar_read(&priv->regs->rctrl);
		tempval |= RCTRL_VLEX;
		tempval |= (RCTRL_VLEX | RCTRL_PRSDEP_INIT);
		gfar_write(&priv->regs->rctrl, tempval);
	} else {
		/* Disable VLAN tag insertion */
		tempval = gfar_read(&priv->regs->tctrl);
		tempval &= ~TCTRL_VLINS;
		gfar_write(&priv->regs->tctrl, tempval);

		/* Disable VLAN tag extraction */
		tempval = gfar_read(&priv->regs->rctrl);
		tempval &= ~RCTRL_VLEX;
		/* If parse is no longer required, then disable parser */
		if (tempval & RCTRL_REQ_PARSER)
			tempval |= RCTRL_PRSDEP_INIT;
		else
			tempval &= ~RCTRL_PRSDEP_INIT;
		gfar_write(&priv->regs->rctrl, tempval);
	}

	gfar_change_mtu(dev, dev->mtu);

	spin_unlock_irqrestore(&priv->rxlock, flags);
}

static int gfar_change_mtu(struct net_device *dev, int new_mtu)
{
	int tempsize, tempval;
	struct gfar_private *priv = netdev_priv(dev);
	int oldsize = priv->rx_buffer_size;
	int frame_size = new_mtu + ETH_HLEN;

	if (priv->vlgrp)
		frame_size += VLAN_HLEN;

	if ((frame_size < 64) || (frame_size > JUMBO_FRAME_SIZE)) {
		if (netif_msg_drv(priv))
			printk(KERN_ERR "%s: Invalid MTU setting\n",
					dev->name);
		return -EINVAL;
	}

	if (gfar_uses_fcb(priv))
		frame_size += GMAC_FCB_LEN;

	frame_size += priv->padding;

	tempsize =
	    (frame_size & ~(INCREMENTAL_BUFFER_SIZE - 1)) +
	    INCREMENTAL_BUFFER_SIZE;

	/* Only stop and start the controller if it isn't already
	 * stopped, and we changed something */
	if ((oldsize != tempsize) && (dev->flags & IFF_UP))
		stop_gfar(dev);

	priv->rx_buffer_size = tempsize;

	dev->mtu = new_mtu;

	gfar_write(&priv->regs->mrblr, priv->rx_buffer_size);
	gfar_write(&priv->regs->maxfrm, priv->rx_buffer_size);

	/* If the mtu is larger than the max size for standard
	 * ethernet frames (ie, a jumbo frame), then set maccfg2
	 * to allow huge frames, and to check the length */
	tempval = gfar_read(&priv->regs->maccfg2);

	if (priv->rx_buffer_size > DEFAULT_RX_BUFFER_SIZE)
		tempval |= (MACCFG2_HUGEFRAME | MACCFG2_LENGTHCHECK);
	else
		tempval &= ~(MACCFG2_HUGEFRAME | MACCFG2_LENGTHCHECK);

	gfar_write(&priv->regs->maccfg2, tempval);

	if ((oldsize != tempsize) && (dev->flags & IFF_UP))
		startup_gfar(dev);

	return 0;
}

/* gfar_reset_task gets scheduled when a packet has not been
 * transmitted after a set amount of time.
 * For now, assume that clearing out all the structures, and
 * starting over will fix the problem.
 */
static void gfar_reset_task(struct work_struct *work)
{
	struct gfar_private *priv = container_of(work, struct gfar_private,
			reset_task);
	struct net_device *dev = priv->ndev;

	if (dev->flags & IFF_UP) {
		netif_stop_queue(dev);
		stop_gfar(dev);
		startup_gfar(dev);
		netif_start_queue(dev);
	}

	netif_tx_schedule_all(dev);
}

static void gfar_timeout(struct net_device *dev)
{
	struct gfar_private *priv = netdev_priv(dev);

	dev->stats.tx_errors++;
	schedule_work(&priv->reset_task);
}

/* Interrupt Handler for Transmit complete */
static int gfar_clean_tx_ring(struct net_device *dev)
{
	struct gfar_private *priv = netdev_priv(dev);
	struct txbd8 *bdp;
	struct txbd8 *lbdp = NULL;
	struct txbd8 *base = priv->tx_bd_base;
	struct sk_buff *skb;
	int skb_dirtytx;
	int tx_ring_size = priv->tx_ring_size;
	int frags = 0;
	int i;
	int howmany = 0;
	u32 lstatus;

	bdp = priv->dirty_tx;
	skb_dirtytx = priv->skb_dirtytx;

	while ((skb = priv->tx_skbuff[skb_dirtytx])) {
		frags = skb_shinfo(skb)->nr_frags;
		lbdp = skip_txbd(bdp, frags, base, tx_ring_size);

		lstatus = lbdp->lstatus;

		/* Only clean completed frames */
		if ((lstatus & BD_LFLAG(TXBD_READY)) &&
				(lstatus & BD_LENGTH_MASK))
			break;

		dma_unmap_single(&priv->ofdev->dev,
				bdp->bufPtr,
				bdp->length,
				DMA_TO_DEVICE);

		bdp->lstatus &= BD_LFLAG(TXBD_WRAP);
		bdp = next_txbd(bdp, base, tx_ring_size);

		for (i = 0; i < frags; i++) {
			dma_unmap_page(&priv->ofdev->dev,
					bdp->bufPtr,
					bdp->length,
					DMA_TO_DEVICE);
			bdp->lstatus &= BD_LFLAG(TXBD_WRAP);
			bdp = next_txbd(bdp, base, tx_ring_size);
		}

		/*
		 * If there's room in the queue (limit it to rx_buffer_size)
		 * we add this skb back into the pool, if it's the right size
		 */
		if (skb_queue_len(&priv->rx_recycle) < priv->rx_ring_size &&
				skb_recycle_check(skb, priv->rx_buffer_size +
					RXBUF_ALIGNMENT))
			__skb_queue_head(&priv->rx_recycle, skb);
		else
			dev_kfree_skb_any(skb);

		priv->tx_skbuff[skb_dirtytx] = NULL;

		skb_dirtytx = (skb_dirtytx + 1) &
			TX_RING_MOD_MASK(tx_ring_size);

		howmany++;
		priv->num_txbdfree += frags + 1;
	}

	/* If we freed a buffer, we can restart transmission, if necessary */
	if (netif_queue_stopped(dev) && priv->num_txbdfree)
		netif_wake_queue(dev);

	/* Update dirty indicators */
	priv->skb_dirtytx = skb_dirtytx;
	priv->dirty_tx = bdp;

	dev->stats.tx_packets += howmany;

	return howmany;
}

static void gfar_schedule_cleanup(struct net_device *dev)
{
	struct gfar_private *priv = netdev_priv(dev);
	unsigned long flags;

	spin_lock_irqsave(&priv->txlock, flags);
	spin_lock(&priv->rxlock);

	if (napi_schedule_prep(&priv->napi)) {
		gfar_write(&priv->regs->imask, IMASK_RTX_DISABLED);
		__napi_schedule(&priv->napi);
	} else {
		/*
		 * Clear IEVENT, so interrupts aren't called again
		 * because of the packets that have already arrived.
		 */
		gfar_write(&priv->regs->ievent, IEVENT_RTX_MASK);
	}

	spin_unlock(&priv->rxlock);
	spin_unlock_irqrestore(&priv->txlock, flags);
}

/* Interrupt Handler for Transmit complete */
static irqreturn_t gfar_transmit(int irq, void *dev_id)
{
	gfar_schedule_cleanup((struct net_device *)dev_id);
	return IRQ_HANDLED;
}

static void gfar_new_rxbdp(struct net_device *dev, struct rxbd8 *bdp,
		struct sk_buff *skb)
{
	struct gfar_private *priv = netdev_priv(dev);
	u32 lstatus;

	bdp->bufPtr = dma_map_single(&priv->ofdev->dev, skb->data,
			priv->rx_buffer_size, DMA_FROM_DEVICE);

	lstatus = BD_LFLAG(RXBD_EMPTY | RXBD_INTERRUPT);

	if (bdp == priv->rx_bd_base + priv->rx_ring_size - 1)
		lstatus |= BD_LFLAG(RXBD_WRAP);

	eieio();

	bdp->lstatus = lstatus;
}


struct sk_buff * gfar_new_skb(struct net_device *dev)
{
	unsigned int alignamount;
	struct gfar_private *priv = netdev_priv(dev);
	struct sk_buff *skb = NULL;

	skb = __skb_dequeue(&priv->rx_recycle);
	if (!skb)
		skb = netdev_alloc_skb(dev,
				priv->rx_buffer_size + RXBUF_ALIGNMENT);

	if (!skb)
		return NULL;

	alignamount = RXBUF_ALIGNMENT -
		(((unsigned long) skb->data) & (RXBUF_ALIGNMENT - 1));

	/* We need the data buffer to be aligned properly.  We will reserve
	 * as many bytes as needed to align the data properly
	 */
	skb_reserve(skb, alignamount);

	return skb;
}

static inline void count_errors(unsigned short status, struct net_device *dev)
{
	struct gfar_private *priv = netdev_priv(dev);
	struct net_device_stats *stats = &dev->stats;
	struct gfar_extra_stats *estats = &priv->extra_stats;

	/* If the packet was truncated, none of the other errors
	 * matter */
	if (status & RXBD_TRUNCATED) {
		stats->rx_length_errors++;

		estats->rx_trunc++;

		return;
	}
	/* Count the errors, if there were any */
	if (status & (RXBD_LARGE | RXBD_SHORT)) {
		stats->rx_length_errors++;

		if (status & RXBD_LARGE)
			estats->rx_large++;
		else
			estats->rx_short++;
	}
	if (status & RXBD_NONOCTET) {
		stats->rx_frame_errors++;
		estats->rx_nonoctet++;
	}
	if (status & RXBD_CRCERR) {
		estats->rx_crcerr++;
		stats->rx_crc_errors++;
	}
	if (status & RXBD_OVERRUN) {
		estats->rx_overrun++;
		stats->rx_crc_errors++;
	}
}

irqreturn_t gfar_receive(int irq, void *dev_id)
{
	gfar_schedule_cleanup((struct net_device *)dev_id);
	return IRQ_HANDLED;
}

static inline void gfar_rx_checksum(struct sk_buff *skb, struct rxfcb *fcb)
{
	/* If valid headers were found, and valid sums
	 * were verified, then we tell the kernel that no
	 * checksumming is necessary.  Otherwise, it is */
	if ((fcb->flags & RXFCB_CSUM_MASK) == (RXFCB_CIP | RXFCB_CTU))
		skb->ip_summed = CHECKSUM_UNNECESSARY;
	else
		skb->ip_summed = CHECKSUM_NONE;
}


/* gfar_process_frame() -- handle one incoming packet if skb
 * isn't NULL.  */
static int gfar_process_frame(struct net_device *dev, struct sk_buff *skb,
			      int amount_pull)
{
	struct gfar_private *priv = netdev_priv(dev);
	struct rxfcb *fcb = NULL;

	int ret;

	/* fcb is at the beginning if exists */
	fcb = (struct rxfcb *)skb->data;

	/* Remove the FCB from the skb */
	/* Remove the padded bytes, if there are any */
	if (amount_pull)
		skb_pull(skb, amount_pull);

	if (priv->rx_csum_enable)
		gfar_rx_checksum(skb, fcb);

	/* Tell the skb what kind of packet this is */
	skb->protocol = eth_type_trans(skb, dev);

	/* Send the packet up the stack */
	if (unlikely(priv->vlgrp && (fcb->flags & RXFCB_VLN)))
		ret = vlan_hwaccel_receive_skb(skb, priv->vlgrp, fcb->vlctl);
	else
		ret = netif_receive_skb(skb);

	if (NET_RX_DROP == ret)
		priv->extra_stats.kernel_dropped++;

	return 0;
}

/* gfar_clean_rx_ring() -- Processes each frame in the rx ring
 *   until the budget/quota has been reached. Returns the number
 *   of frames handled
 */
int gfar_clean_rx_ring(struct net_device *dev, int rx_work_limit)
{
	struct rxbd8 *bdp, *base;
	struct sk_buff *skb;
	int pkt_len;
	int amount_pull;
	int howmany = 0;
	struct gfar_private *priv = netdev_priv(dev);

	/* Get the first full descriptor */
	bdp = priv->cur_rx;
	base = priv->rx_bd_base;

	amount_pull = (gfar_uses_fcb(priv) ? GMAC_FCB_LEN : 0) +
		priv->padding;

	while (!((bdp->status & RXBD_EMPTY) || (--rx_work_limit < 0))) {
		struct sk_buff *newskb;
		rmb();

		/* Add another skb for the future */
		newskb = gfar_new_skb(dev);

		skb = priv->rx_skbuff[priv->skb_currx];

		dma_unmap_single(&priv->ofdev->dev, bdp->bufPtr,
				priv->rx_buffer_size, DMA_FROM_DEVICE);

		/* We drop the frame if we failed to allocate a new buffer */
		if (unlikely(!newskb || !(bdp->status & RXBD_LAST) ||
				 bdp->status & RXBD_ERR)) {
			count_errors(bdp->status, dev);

			if (unlikely(!newskb))
				newskb = skb;
			else if (skb) {
				/*
				 * We need to reset ->data to what it
				 * was before gfar_new_skb() re-aligned
				 * it to an RXBUF_ALIGNMENT boundary
				 * before we put the skb back on the
				 * recycle list.
				 */
				skb->data = skb->head + NET_SKB_PAD;
				__skb_queue_head(&priv->rx_recycle, skb);
			}
		} else {
			/* Increment the number of packets */
			dev->stats.rx_packets++;
			howmany++;

			if (likely(skb)) {
				pkt_len = bdp->length - ETH_FCS_LEN;
				/* Remove the FCS from the packet length */
				skb_put(skb, pkt_len);
				dev->stats.rx_bytes += pkt_len;

				if (in_irq() || irqs_disabled())
					printk("Interrupt problem!\n");
				gfar_process_frame(dev, skb, amount_pull);

			} else {
				if (netif_msg_rx_err(priv))
					printk(KERN_WARNING
					       "%s: Missing skb!\n", dev->name);
				dev->stats.rx_dropped++;
				priv->extra_stats.rx_skbmissing++;
			}

		}

		priv->rx_skbuff[priv->skb_currx] = newskb;

		/* Setup the new bdp */
		gfar_new_rxbdp(dev, bdp, newskb);

		/* Update to the next pointer */
		bdp = next_bd(bdp, base, priv->rx_ring_size);

		/* update to point at the next skb */
		priv->skb_currx =
		    (priv->skb_currx + 1) &
		    RX_RING_MOD_MASK(priv->rx_ring_size);
	}

	/* Update the current rxbd pointer to be the next one */
	priv->cur_rx = bdp;

	return howmany;
}

static int gfar_poll(struct napi_struct *napi, int budget)
{
	struct gfar_private *priv = container_of(napi, struct gfar_private, napi);
	struct net_device *dev = priv->ndev;
	int tx_cleaned = 0;
	int rx_cleaned = 0;
	unsigned long flags;

	/* Clear IEVENT, so interrupts aren't called again
	 * because of the packets that have already arrived */
	gfar_write(&priv->regs->ievent, IEVENT_RTX_MASK);

	/* If we fail to get the lock, don't bother with the TX BDs */
	if (spin_trylock_irqsave(&priv->txlock, flags)) {
		tx_cleaned = gfar_clean_tx_ring(dev);
		spin_unlock_irqrestore(&priv->txlock, flags);
	}

	rx_cleaned = gfar_clean_rx_ring(dev, budget);

	if (tx_cleaned)
		return budget;

	if (rx_cleaned < budget) {
		napi_complete(napi);

		/* Clear the halt bit in RSTAT */
		gfar_write(&priv->regs->rstat, RSTAT_CLEAR_RHALT);

		gfar_write(&priv->regs->imask, IMASK_DEFAULT);

		/* If we are coalescing interrupts, update the timer */
		/* Otherwise, clear it */
		if (likely(priv->rxcoalescing)) {
			gfar_write(&priv->regs->rxic, 0);
			gfar_write(&priv->regs->rxic, priv->rxic);
		}
		if (likely(priv->txcoalescing)) {
			gfar_write(&priv->regs->txic, 0);
			gfar_write(&priv->regs->txic, priv->txic);
		}
	}

	return rx_cleaned;
}

#ifdef CONFIG_NET_POLL_CONTROLLER
/*
 * Polling 'interrupt' - used by things like netconsole to send skbs
 * without having to re-enable interrupts. It's not called while
 * the interrupt routine is executing.
 */
static void gfar_netpoll(struct net_device *dev)
{
	struct gfar_private *priv = netdev_priv(dev);

	/* If the device has multiple interrupts, run tx/rx */
	if (priv->device_flags & FSL_GIANFAR_DEV_HAS_MULTI_INTR) {
		disable_irq(priv->interruptTransmit);
		disable_irq(priv->interruptReceive);
		disable_irq(priv->interruptError);
		gfar_interrupt(priv->interruptTransmit, dev);
		enable_irq(priv->interruptError);
		enable_irq(priv->interruptReceive);
		enable_irq(priv->interruptTransmit);
	} else {
		disable_irq(priv->interruptTransmit);
		gfar_interrupt(priv->interruptTransmit, dev);
		enable_irq(priv->interruptTransmit);
	}
}
#endif

/* The interrupt handler for devices with one interrupt */
static irqreturn_t gfar_interrupt(int irq, void *dev_id)
{
	struct net_device *dev = dev_id;
	struct gfar_private *priv = netdev_priv(dev);

	/* Save ievent for future reference */
	u32 events = gfar_read(&priv->regs->ievent);

	/* Check for reception */
	if (events & IEVENT_RX_MASK)
		gfar_receive(irq, dev_id);

	/* Check for transmit completion */
	if (events & IEVENT_TX_MASK)
		gfar_transmit(irq, dev_id);

	/* Check for errors */
	if (events & IEVENT_ERR_MASK)
		gfar_error(irq, dev_id);

	return IRQ_HANDLED;
}

/* Called every time the controller might need to be made
 * aware of new link state.  The PHY code conveys this
 * information through variables in the phydev structure, and this
 * function converts those variables into the appropriate
 * register values, and can bring down the device if needed.
 */
static void adjust_link(struct net_device *dev)
{
	struct gfar_private *priv = netdev_priv(dev);
	struct gfar __iomem *regs = priv->regs;
	unsigned long flags;
	struct phy_device *phydev = priv->phydev;
	int new_state = 0;

	spin_lock_irqsave(&priv->txlock, flags);
	if (phydev->link) {
		u32 tempval = gfar_read(&regs->maccfg2);
		u32 ecntrl = gfar_read(&regs->ecntrl);

		/* Now we make sure that we can be in full duplex mode.
		 * If not, we operate in half-duplex mode. */
		if (phydev->duplex != priv->oldduplex) {
			new_state = 1;
			if (!(phydev->duplex))
				tempval &= ~(MACCFG2_FULL_DUPLEX);
			else
				tempval |= MACCFG2_FULL_DUPLEX;

			priv->oldduplex = phydev->duplex;
		}

		if (phydev->speed != priv->oldspeed) {
			new_state = 1;
			switch (phydev->speed) {
			case 1000:
				tempval =
				    ((tempval & ~(MACCFG2_IF)) | MACCFG2_GMII);

				ecntrl &= ~(ECNTRL_R100);
				break;
			case 100:
			case 10:
				tempval =
				    ((tempval & ~(MACCFG2_IF)) | MACCFG2_MII);

				/* Reduced mode distinguishes
				 * between 10 and 100 */
				if (phydev->speed == SPEED_100)
					ecntrl |= ECNTRL_R100;
				else
					ecntrl &= ~(ECNTRL_R100);
				break;
			default:
				if (netif_msg_link(priv))
					printk(KERN_WARNING
						"%s: Ack!  Speed (%d) is not 10/100/1000!\n",
						dev->name, phydev->speed);
				break;
			}

			priv->oldspeed = phydev->speed;
		}

		gfar_write(&regs->maccfg2, tempval);
		gfar_write(&regs->ecntrl, ecntrl);

		if (!priv->oldlink) {
			new_state = 1;
			priv->oldlink = 1;
		}
	} else if (priv->oldlink) {
		new_state = 1;
		priv->oldlink = 0;
		priv->oldspeed = 0;
		priv->oldduplex = -1;
	}

	if (new_state && netif_msg_link(priv))
		phy_print_status(phydev);

	spin_unlock_irqrestore(&priv->txlock, flags);
}

/* Update the hash table based on the current list of multicast
 * addresses we subscribe to.  Also, change the promiscuity of
 * the device based on the flags (this function is called
 * whenever dev->flags is changed */
static void gfar_set_multi(struct net_device *dev)
{
	struct dev_mc_list *mc_ptr;
	struct gfar_private *priv = netdev_priv(dev);
	struct gfar __iomem *regs = priv->regs;
	u32 tempval;

	if(dev->flags & IFF_PROMISC) {
		/* Set RCTRL to PROM */
		tempval = gfar_read(&regs->rctrl);
		tempval |= RCTRL_PROM;
		gfar_write(&regs->rctrl, tempval);
	} else {
		/* Set RCTRL to not PROM */
		tempval = gfar_read(&regs->rctrl);
		tempval &= ~(RCTRL_PROM);
		gfar_write(&regs->rctrl, tempval);
	}

	if(dev->flags & IFF_ALLMULTI) {
		/* Set the hash to rx all multicast frames */
		gfar_write(&regs->igaddr0, 0xffffffff);
		gfar_write(&regs->igaddr1, 0xffffffff);
		gfar_write(&regs->igaddr2, 0xffffffff);
		gfar_write(&regs->igaddr3, 0xffffffff);
		gfar_write(&regs->igaddr4, 0xffffffff);
		gfar_write(&regs->igaddr5, 0xffffffff);
		gfar_write(&regs->igaddr6, 0xffffffff);
		gfar_write(&regs->igaddr7, 0xffffffff);
		gfar_write(&regs->gaddr0, 0xffffffff);
		gfar_write(&regs->gaddr1, 0xffffffff);
		gfar_write(&regs->gaddr2, 0xffffffff);
		gfar_write(&regs->gaddr3, 0xffffffff);
		gfar_write(&regs->gaddr4, 0xffffffff);
		gfar_write(&regs->gaddr5, 0xffffffff);
		gfar_write(&regs->gaddr6, 0xffffffff);
		gfar_write(&regs->gaddr7, 0xffffffff);
	} else {
		int em_num;
		int idx;

		/* zero out the hash */
		gfar_write(&regs->igaddr0, 0x0);
		gfar_write(&regs->igaddr1, 0x0);
		gfar_write(&regs->igaddr2, 0x0);
		gfar_write(&regs->igaddr3, 0x0);
		gfar_write(&regs->igaddr4, 0x0);
		gfar_write(&regs->igaddr5, 0x0);
		gfar_write(&regs->igaddr6, 0x0);
		gfar_write(&regs->igaddr7, 0x0);
		gfar_write(&regs->gaddr0, 0x0);
		gfar_write(&regs->gaddr1, 0x0);
		gfar_write(&regs->gaddr2, 0x0);
		gfar_write(&regs->gaddr3, 0x0);
		gfar_write(&regs->gaddr4, 0x0);
		gfar_write(&regs->gaddr5, 0x0);
		gfar_write(&regs->gaddr6, 0x0);
		gfar_write(&regs->gaddr7, 0x0);

		/* If we have extended hash tables, we need to
		 * clear the exact match registers to prepare for
		 * setting them */
		if (priv->extended_hash) {
			em_num = GFAR_EM_NUM + 1;
			gfar_clear_exact_match(dev);
			idx = 1;
		} else {
			idx = 0;
			em_num = 0;
		}

		if(dev->mc_count == 0)
			return;

		/* Parse the list, and set the appropriate bits */
		for(mc_ptr = dev->mc_list; mc_ptr; mc_ptr = mc_ptr->next) {
			if (idx < em_num) {
				gfar_set_mac_for_addr(dev, idx,
						mc_ptr->dmi_addr);
				idx++;
			} else
				gfar_set_hash_for_addr(dev, mc_ptr->dmi_addr);
		}
	}

	return;
}


/* Clears each of the exact match registers to zero, so they
 * don't interfere with normal reception */
static void gfar_clear_exact_match(struct net_device *dev)
{
	int idx;
	u8 zero_arr[MAC_ADDR_LEN] = {0,0,0,0,0,0};

	for(idx = 1;idx < GFAR_EM_NUM + 1;idx++)
		gfar_set_mac_for_addr(dev, idx, (u8 *)zero_arr);
}

/* Set the appropriate hash bit for the given addr */
/* The algorithm works like so:
 * 1) Take the Destination Address (ie the multicast address), and
 * do a CRC on it (little endian), and reverse the bits of the
 * result.
 * 2) Use the 8 most significant bits as a hash into a 256-entry
 * table.  The table is controlled through 8 32-bit registers:
 * gaddr0-7.  gaddr0's MSB is entry 0, and gaddr7's LSB is
 * gaddr7.  This means that the 3 most significant bits in the
 * hash index which gaddr register to use, and the 5 other bits
 * indicate which bit (assuming an IBM numbering scheme, which
 * for PowerPC (tm) is usually the case) in the register holds
 * the entry. */
static void gfar_set_hash_for_addr(struct net_device *dev, u8 *addr)
{
	u32 tempval;
	struct gfar_private *priv = netdev_priv(dev);
	u32 result = ether_crc(MAC_ADDR_LEN, addr);
	int width = priv->hash_width;
	u8 whichbit = (result >> (32 - width)) & 0x1f;
	u8 whichreg = result >> (32 - width + 5);
	u32 value = (1 << (31-whichbit));

	tempval = gfar_read(priv->hash_regs[whichreg]);
	tempval |= value;
	gfar_write(priv->hash_regs[whichreg], tempval);

	return;
}


/* There are multiple MAC Address register pairs on some controllers
 * This function sets the numth pair to a given address
 */
static void gfar_set_mac_for_addr(struct net_device *dev, int num, u8 *addr)
{
	struct gfar_private *priv = netdev_priv(dev);
	int idx;
	char tmpbuf[MAC_ADDR_LEN];
	u32 tempval;
	u32 __iomem *macptr = &priv->regs->macstnaddr1;

	macptr += num*2;

	/* Now copy it into the mac registers backwards, cuz */
	/* little endian is silly */
	for (idx = 0; idx < MAC_ADDR_LEN; idx++)
		tmpbuf[MAC_ADDR_LEN - 1 - idx] = addr[idx];

	gfar_write(macptr, *((u32 *) (tmpbuf)));

	tempval = *((u32 *) (tmpbuf + 4));

	gfar_write(macptr+1, tempval);
}

/* GFAR error interrupt handler */
static irqreturn_t gfar_error(int irq, void *dev_id)
{
	struct net_device *dev = dev_id;
	struct gfar_private *priv = netdev_priv(dev);

	/* Save ievent for future reference */
	u32 events = gfar_read(&priv->regs->ievent);

	/* Clear IEVENT */
	gfar_write(&priv->regs->ievent, events & IEVENT_ERR_MASK);

	/* Magic Packet is not an error. */
	if ((priv->device_flags & FSL_GIANFAR_DEV_HAS_MAGIC_PACKET) &&
	    (events & IEVENT_MAG))
		events &= ~IEVENT_MAG;

	/* Hmm... */
	if (netif_msg_rx_err(priv) || netif_msg_tx_err(priv))
		printk(KERN_DEBUG "%s: error interrupt (ievent=0x%08x imask=0x%08x)\n",
		       dev->name, events, gfar_read(&priv->regs->imask));

	/* Update the error counters */
	if (events & IEVENT_TXE) {
		dev->stats.tx_errors++;

		if (events & IEVENT_LC)
			dev->stats.tx_window_errors++;
		if (events & IEVENT_CRL)
			dev->stats.tx_aborted_errors++;
		if (events & IEVENT_XFUN) {
			if (netif_msg_tx_err(priv))
				printk(KERN_DEBUG "%s: TX FIFO underrun, "
				       "packet dropped.\n", dev->name);
			dev->stats.tx_dropped++;
			priv->extra_stats.tx_underrun++;

			/* Reactivate the Tx Queues */
			gfar_write(&priv->regs->tstat, TSTAT_CLEAR_THALT);
		}
		if (netif_msg_tx_err(priv))
			printk(KERN_DEBUG "%s: Transmit Error\n", dev->name);
	}
	if (events & IEVENT_BSY) {
		dev->stats.rx_errors++;
		priv->extra_stats.rx_bsy++;

		gfar_receive(irq, dev_id);

		if (netif_msg_rx_err(priv))
			printk(KERN_DEBUG "%s: busy error (rstat: %x)\n",
			       dev->name, gfar_read(&priv->regs->rstat));
	}
	if (events & IEVENT_BABR) {
		dev->stats.rx_errors++;
		priv->extra_stats.rx_babr++;

		if (netif_msg_rx_err(priv))
			printk(KERN_DEBUG "%s: babbling RX error\n", dev->name);
	}
	if (events & IEVENT_EBERR) {
		priv->extra_stats.eberr++;
		if (netif_msg_rx_err(priv))
			printk(KERN_DEBUG "%s: bus error\n", dev->name);
	}
	if ((events & IEVENT_RXC) && netif_msg_rx_status(priv))
		printk(KERN_DEBUG "%s: control frame\n", dev->name);

	if (events & IEVENT_BABT) {
		priv->extra_stats.tx_babt++;
		if (netif_msg_tx_err(priv))
			printk(KERN_DEBUG "%s: babbling TX error\n", dev->name);
	}
	return IRQ_HANDLED;
}

/* work with hotplug and coldplug */
MODULE_ALIAS("platform:fsl-gianfar");

static struct of_device_id gfar_match[] =
{
	{
		.type = "network",
		.compatible = "gianfar",
	},
	{},
};

/* Structure for a device driver */
static struct of_platform_driver gfar_driver = {
	.name = "fsl-gianfar",
	.match_table = gfar_match,

	.probe = gfar_probe,
	.remove = gfar_remove,
	.suspend = gfar_suspend,
	.resume = gfar_resume,
};

static int __init gfar_init(void)
{
	return of_register_platform_driver(&gfar_driver);
}

static void __exit gfar_exit(void)
{
	of_unregister_platform_driver(&gfar_driver);
}

module_init(gfar_init);
module_exit(gfar_exit);
<|MERGE_RESOLUTION|>--- conflicted
+++ resolved
@@ -264,18 +264,6 @@
 		priv->device_flags |= FSL_GIANFAR_DEV_HAS_MAGIC_PACKET;
 
 	priv->phy_node = of_parse_phandle(np, "phy-handle", 0);
-<<<<<<< HEAD
-	if (!priv->phy_node) {
-		u32 *fixed_link;
-
-		fixed_link = (u32 *)of_get_property(np, "fixed-link", NULL);
-		if (!fixed_link) {
-			err = -ENODEV;
-			goto err_out;
-		}
-	}
-=======
->>>>>>> 80ffb3cc
 
 	/* Find the TBI PHY.  If it's not there, we don't support SGMII */
 	priv->tbi_node = of_parse_phandle(np, "tbi-handle", 0);
@@ -662,15 +650,6 @@
 
 	interface = gfar_get_interface(dev);
 
-<<<<<<< HEAD
-	if (priv->phy_node) {
-		priv->phydev = of_phy_connect(dev, priv->phy_node, &adjust_link,
-					      0, interface);
-		if (!priv->phydev) {
-			dev_err(&dev->dev, "error: Could not attach to PHY\n");
-			return -ENODEV;
-		}
-=======
 	priv->phydev = of_phy_connect(dev, priv->phy_node, &adjust_link, 0,
 				      interface);
 	if (!priv->phydev)
@@ -679,7 +658,6 @@
 	if (!priv->phydev) {
 		dev_err(&dev->dev, "could not attach to PHY\n");
 		return -ENODEV;
->>>>>>> 80ffb3cc
 	}
 
 	if (interface == PHY_INTERFACE_MODE_SGMII)
