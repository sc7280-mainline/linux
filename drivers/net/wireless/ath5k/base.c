/*-
 * Copyright (c) 2002-2005 Sam Leffler, Errno Consulting
 * Copyright (c) 2004-2005 Atheros Communications, Inc.
 * Copyright (c) 2006 Devicescape Software, Inc.
 * Copyright (c) 2007 Jiri Slaby <jirislaby@gmail.com>
 * Copyright (c) 2007 Luis R. Rodriguez <mcgrof@winlab.rutgers.edu>
 *
 * All rights reserved.
 *
 * Redistribution and use in source and binary forms, with or without
 * modification, are permitted provided that the following conditions
 * are met:
 * 1. Redistributions of source code must retain the above copyright
 *    notice, this list of conditions and the following disclaimer,
 *    without modification.
 * 2. Redistributions in binary form must reproduce at minimum a disclaimer
 *    similar to the "NO WARRANTY" disclaimer below ("Disclaimer") and any
 *    redistribution must be conditioned upon including a substantially
 *    similar Disclaimer requirement for further binary redistribution.
 * 3. Neither the names of the above-listed copyright holders nor the names
 *    of any contributors may be used to endorse or promote products derived
 *    from this software without specific prior written permission.
 *
 * Alternatively, this software may be distributed under the terms of the
 * GNU General Public License ("GPL") version 2 as published by the Free
 * Software Foundation.
 *
 * NO WARRANTY
 * THIS SOFTWARE IS PROVIDED BY THE COPYRIGHT HOLDERS AND CONTRIBUTORS
 * ``AS IS'' AND ANY EXPRESS OR IMPLIED WARRANTIES, INCLUDING, BUT NOT
 * LIMITED TO, THE IMPLIED WARRANTIES OF NONINFRINGEMENT, MERCHANTIBILITY
 * AND FITNESS FOR A PARTICULAR PURPOSE ARE DISCLAIMED. IN NO EVENT SHALL
 * THE COPYRIGHT HOLDERS OR CONTRIBUTORS BE LIABLE FOR SPECIAL, EXEMPLARY,
 * OR CONSEQUENTIAL DAMAGES (INCLUDING, BUT NOT LIMITED TO, PROCUREMENT OF
 * SUBSTITUTE GOODS OR SERVICES; LOSS OF USE, DATA, OR PROFITS; OR BUSINESS
 * INTERRUPTION) HOWEVER CAUSED AND ON ANY THEORY OF LIABILITY, WHETHER
 * IN CONTRACT, STRICT LIABILITY, OR TORT (INCLUDING NEGLIGENCE OR OTHERWISE)
 * ARISING IN ANY WAY OUT OF THE USE OF THIS SOFTWARE, EVEN IF ADVISED OF
 * THE POSSIBILITY OF SUCH DAMAGES.
 *
 */

#include <linux/module.h>
#include <linux/delay.h>
#include <linux/hardirq.h>
#include <linux/if.h>
#include <linux/io.h>
#include <linux/netdevice.h>
#include <linux/cache.h>
#include <linux/pci.h>
#include <linux/ethtool.h>
#include <linux/uaccess.h>

#include <net/ieee80211_radiotap.h>

#include <asm/unaligned.h>

#include "base.h"
#include "reg.h"
#include "debug.h"

static int ath5k_calinterval = 10; /* Calibrate PHY every 10 secs (TODO: Fixme) */
static int modparam_nohwcrypt;
module_param_named(nohwcrypt, modparam_nohwcrypt, int, 0444);
MODULE_PARM_DESC(nohwcrypt, "Disable hardware encryption.");


/******************\
* Internal defines *
\******************/

/* Module info */
MODULE_AUTHOR("Jiri Slaby");
MODULE_AUTHOR("Nick Kossifidis");
MODULE_DESCRIPTION("Support for 5xxx series of Atheros 802.11 wireless LAN cards.");
MODULE_SUPPORTED_DEVICE("Atheros 5xxx WLAN cards");
MODULE_LICENSE("Dual BSD/GPL");
MODULE_VERSION("0.6.0 (EXPERIMENTAL)");


/* Known PCI ids */
static struct pci_device_id ath5k_pci_id_table[] __devinitdata = {
	{ PCI_VDEVICE(ATHEROS, 0x0207), .driver_data = AR5K_AR5210 }, /* 5210 early */
	{ PCI_VDEVICE(ATHEROS, 0x0007), .driver_data = AR5K_AR5210 }, /* 5210 */
	{ PCI_VDEVICE(ATHEROS, 0x0011), .driver_data = AR5K_AR5211 }, /* 5311 - this is on AHB bus !*/
	{ PCI_VDEVICE(ATHEROS, 0x0012), .driver_data = AR5K_AR5211 }, /* 5211 */
	{ PCI_VDEVICE(ATHEROS, 0x0013), .driver_data = AR5K_AR5212 }, /* 5212 */
	{ PCI_VDEVICE(3COM_2,  0x0013), .driver_data = AR5K_AR5212 }, /* 3com 5212 */
	{ PCI_VDEVICE(3COM,    0x0013), .driver_data = AR5K_AR5212 }, /* 3com 3CRDAG675 5212 */
	{ PCI_VDEVICE(ATHEROS, 0x1014), .driver_data = AR5K_AR5212 }, /* IBM minipci 5212 */
	{ PCI_VDEVICE(ATHEROS, 0x0014), .driver_data = AR5K_AR5212 }, /* 5212 combatible */
	{ PCI_VDEVICE(ATHEROS, 0x0015), .driver_data = AR5K_AR5212 }, /* 5212 combatible */
	{ PCI_VDEVICE(ATHEROS, 0x0016), .driver_data = AR5K_AR5212 }, /* 5212 combatible */
	{ PCI_VDEVICE(ATHEROS, 0x0017), .driver_data = AR5K_AR5212 }, /* 5212 combatible */
	{ PCI_VDEVICE(ATHEROS, 0x0018), .driver_data = AR5K_AR5212 }, /* 5212 combatible */
	{ PCI_VDEVICE(ATHEROS, 0x0019), .driver_data = AR5K_AR5212 }, /* 5212 combatible */
	{ PCI_VDEVICE(ATHEROS, 0x001a), .driver_data = AR5K_AR5212 }, /* 2413 Griffin-lite */
	{ PCI_VDEVICE(ATHEROS, 0x001b), .driver_data = AR5K_AR5212 }, /* 5413 Eagle */
	{ PCI_VDEVICE(ATHEROS, 0x001c), .driver_data = AR5K_AR5212 }, /* PCI-E cards */
	{ PCI_VDEVICE(ATHEROS, 0x001d), .driver_data = AR5K_AR5212 }, /* 2417 Nala */
	{ 0 }
};
MODULE_DEVICE_TABLE(pci, ath5k_pci_id_table);

/* Known SREVs */
static struct ath5k_srev_name srev_names[] = {
	{ "5210",	AR5K_VERSION_MAC,	AR5K_SREV_AR5210 },
	{ "5311",	AR5K_VERSION_MAC,	AR5K_SREV_AR5311 },
	{ "5311A",	AR5K_VERSION_MAC,	AR5K_SREV_AR5311A },
	{ "5311B",	AR5K_VERSION_MAC,	AR5K_SREV_AR5311B },
	{ "5211",	AR5K_VERSION_MAC,	AR5K_SREV_AR5211 },
	{ "5212",	AR5K_VERSION_MAC,	AR5K_SREV_AR5212 },
	{ "5213",	AR5K_VERSION_MAC,	AR5K_SREV_AR5213 },
	{ "5213A",	AR5K_VERSION_MAC,	AR5K_SREV_AR5213A },
	{ "2413",	AR5K_VERSION_MAC,	AR5K_SREV_AR2413 },
	{ "2414",	AR5K_VERSION_MAC,	AR5K_SREV_AR2414 },
	{ "5424",	AR5K_VERSION_MAC,	AR5K_SREV_AR5424 },
	{ "5413",	AR5K_VERSION_MAC,	AR5K_SREV_AR5413 },
	{ "5414",	AR5K_VERSION_MAC,	AR5K_SREV_AR5414 },
	{ "2415",	AR5K_VERSION_MAC,	AR5K_SREV_AR2415 },
	{ "5416",	AR5K_VERSION_MAC,	AR5K_SREV_AR5416 },
	{ "5418",	AR5K_VERSION_MAC,	AR5K_SREV_AR5418 },
	{ "2425",	AR5K_VERSION_MAC,	AR5K_SREV_AR2425 },
	{ "2417",	AR5K_VERSION_MAC,	AR5K_SREV_AR2417 },
	{ "xxxxx",	AR5K_VERSION_MAC,	AR5K_SREV_UNKNOWN },
	{ "5110",	AR5K_VERSION_RAD,	AR5K_SREV_RAD_5110 },
	{ "5111",	AR5K_VERSION_RAD,	AR5K_SREV_RAD_5111 },
	{ "5111A",	AR5K_VERSION_RAD,	AR5K_SREV_RAD_5111A },
	{ "2111",	AR5K_VERSION_RAD,	AR5K_SREV_RAD_2111 },
	{ "5112",	AR5K_VERSION_RAD,	AR5K_SREV_RAD_5112 },
	{ "5112A",	AR5K_VERSION_RAD,	AR5K_SREV_RAD_5112A },
	{ "5112B",	AR5K_VERSION_RAD,	AR5K_SREV_RAD_5112B },
	{ "2112",	AR5K_VERSION_RAD,	AR5K_SREV_RAD_2112 },
	{ "2112A",	AR5K_VERSION_RAD,	AR5K_SREV_RAD_2112A },
	{ "2112B",	AR5K_VERSION_RAD,	AR5K_SREV_RAD_2112B },
	{ "2413",	AR5K_VERSION_RAD,	AR5K_SREV_RAD_2413 },
	{ "5413",	AR5K_VERSION_RAD,	AR5K_SREV_RAD_5413 },
	{ "2316",	AR5K_VERSION_RAD,	AR5K_SREV_RAD_2316 },
	{ "2317",	AR5K_VERSION_RAD,	AR5K_SREV_RAD_2317 },
	{ "5424",	AR5K_VERSION_RAD,	AR5K_SREV_RAD_5424 },
	{ "5133",	AR5K_VERSION_RAD,	AR5K_SREV_RAD_5133 },
	{ "xxxxx",	AR5K_VERSION_RAD,	AR5K_SREV_UNKNOWN },
};

static struct ieee80211_rate ath5k_rates[] = {
	{ .bitrate = 10,
	  .hw_value = ATH5K_RATE_CODE_1M, },
	{ .bitrate = 20,
	  .hw_value = ATH5K_RATE_CODE_2M,
	  .hw_value_short = ATH5K_RATE_CODE_2M | AR5K_SET_SHORT_PREAMBLE,
	  .flags = IEEE80211_RATE_SHORT_PREAMBLE },
	{ .bitrate = 55,
	  .hw_value = ATH5K_RATE_CODE_5_5M,
	  .hw_value_short = ATH5K_RATE_CODE_5_5M | AR5K_SET_SHORT_PREAMBLE,
	  .flags = IEEE80211_RATE_SHORT_PREAMBLE },
	{ .bitrate = 110,
	  .hw_value = ATH5K_RATE_CODE_11M,
	  .hw_value_short = ATH5K_RATE_CODE_11M | AR5K_SET_SHORT_PREAMBLE,
	  .flags = IEEE80211_RATE_SHORT_PREAMBLE },
	{ .bitrate = 60,
	  .hw_value = ATH5K_RATE_CODE_6M,
	  .flags = 0 },
	{ .bitrate = 90,
	  .hw_value = ATH5K_RATE_CODE_9M,
	  .flags = 0 },
	{ .bitrate = 120,
	  .hw_value = ATH5K_RATE_CODE_12M,
	  .flags = 0 },
	{ .bitrate = 180,
	  .hw_value = ATH5K_RATE_CODE_18M,
	  .flags = 0 },
	{ .bitrate = 240,
	  .hw_value = ATH5K_RATE_CODE_24M,
	  .flags = 0 },
	{ .bitrate = 360,
	  .hw_value = ATH5K_RATE_CODE_36M,
	  .flags = 0 },
	{ .bitrate = 480,
	  .hw_value = ATH5K_RATE_CODE_48M,
	  .flags = 0 },
	{ .bitrate = 540,
	  .hw_value = ATH5K_RATE_CODE_54M,
	  .flags = 0 },
	/* XR missing */
};

/*
 * Prototypes - PCI stack related functions
 */
static int __devinit	ath5k_pci_probe(struct pci_dev *pdev,
				const struct pci_device_id *id);
static void __devexit	ath5k_pci_remove(struct pci_dev *pdev);
#ifdef CONFIG_PM
static int		ath5k_pci_suspend(struct pci_dev *pdev,
					pm_message_t state);
static int		ath5k_pci_resume(struct pci_dev *pdev);
#else
#define ath5k_pci_suspend NULL
#define ath5k_pci_resume NULL
#endif /* CONFIG_PM */

static struct pci_driver ath5k_pci_driver = {
	.name		= KBUILD_MODNAME,
	.id_table	= ath5k_pci_id_table,
	.probe		= ath5k_pci_probe,
	.remove		= __devexit_p(ath5k_pci_remove),
	.suspend	= ath5k_pci_suspend,
	.resume		= ath5k_pci_resume,
};



/*
 * Prototypes - MAC 802.11 stack related functions
 */
static int ath5k_tx(struct ieee80211_hw *hw, struct sk_buff *skb);
static int ath5k_reset(struct ath5k_softc *sc, bool stop, bool change_channel);
static int ath5k_reset_wake(struct ath5k_softc *sc);
static int ath5k_start(struct ieee80211_hw *hw);
static void ath5k_stop(struct ieee80211_hw *hw);
static int ath5k_add_interface(struct ieee80211_hw *hw,
		struct ieee80211_if_init_conf *conf);
static void ath5k_remove_interface(struct ieee80211_hw *hw,
		struct ieee80211_if_init_conf *conf);
static int ath5k_config(struct ieee80211_hw *hw, u32 changed);
static int ath5k_config_interface(struct ieee80211_hw *hw,
		struct ieee80211_vif *vif,
		struct ieee80211_if_conf *conf);
static void ath5k_configure_filter(struct ieee80211_hw *hw,
		unsigned int changed_flags,
		unsigned int *new_flags,
		int mc_count, struct dev_mc_list *mclist);
static int ath5k_set_key(struct ieee80211_hw *hw,
		enum set_key_cmd cmd,
		const u8 *local_addr, const u8 *addr,
		struct ieee80211_key_conf *key);
static int ath5k_get_stats(struct ieee80211_hw *hw,
		struct ieee80211_low_level_stats *stats);
static int ath5k_get_tx_stats(struct ieee80211_hw *hw,
		struct ieee80211_tx_queue_stats *stats);
static u64 ath5k_get_tsf(struct ieee80211_hw *hw);
static void ath5k_reset_tsf(struct ieee80211_hw *hw);
<<<<<<< HEAD
static int ath5k_beacon_update(struct ath5k_softc *sc, struct sk_buff *skb);
=======
static int ath5k_beacon_update(struct ieee80211_hw *hw,
		struct sk_buff *skb);
static void ath5k_bss_info_changed(struct ieee80211_hw *hw,
		struct ieee80211_vif *vif,
		struct ieee80211_bss_conf *bss_conf,
		u32 changes);
>>>>>>> 3ec19255

static struct ieee80211_ops ath5k_hw_ops = {
	.tx 		= ath5k_tx,
	.start 		= ath5k_start,
	.stop 		= ath5k_stop,
	.add_interface 	= ath5k_add_interface,
	.remove_interface = ath5k_remove_interface,
	.config 	= ath5k_config,
	.config_interface = ath5k_config_interface,
	.configure_filter = ath5k_configure_filter,
	.set_key 	= ath5k_set_key,
	.get_stats 	= ath5k_get_stats,
	.conf_tx 	= NULL,
	.get_tx_stats 	= ath5k_get_tx_stats,
	.get_tsf 	= ath5k_get_tsf,
	.reset_tsf 	= ath5k_reset_tsf,
	.bss_info_changed = ath5k_bss_info_changed,
};

/*
 * Prototypes - Internal functions
 */
/* Attach detach */
static int 	ath5k_attach(struct pci_dev *pdev,
			struct ieee80211_hw *hw);
static void 	ath5k_detach(struct pci_dev *pdev,
			struct ieee80211_hw *hw);
/* Channel/mode setup */
static inline short ath5k_ieee2mhz(short chan);
static unsigned int ath5k_copy_channels(struct ath5k_hw *ah,
				struct ieee80211_channel *channels,
				unsigned int mode,
				unsigned int max);
static int 	ath5k_setup_bands(struct ieee80211_hw *hw);
static int 	ath5k_chan_set(struct ath5k_softc *sc,
				struct ieee80211_channel *chan);
static void	ath5k_setcurmode(struct ath5k_softc *sc,
				unsigned int mode);
static void	ath5k_mode_setup(struct ath5k_softc *sc);

/* Descriptor setup */
static int	ath5k_desc_alloc(struct ath5k_softc *sc,
				struct pci_dev *pdev);
static void	ath5k_desc_free(struct ath5k_softc *sc,
				struct pci_dev *pdev);
/* Buffers setup */
static int 	ath5k_rxbuf_setup(struct ath5k_softc *sc,
				struct ath5k_buf *bf);
static int 	ath5k_txbuf_setup(struct ath5k_softc *sc,
				struct ath5k_buf *bf);
static inline void ath5k_txbuf_free(struct ath5k_softc *sc,
				struct ath5k_buf *bf)
{
	BUG_ON(!bf);
	if (!bf->skb)
		return;
	pci_unmap_single(sc->pdev, bf->skbaddr, bf->skb->len,
			PCI_DMA_TODEVICE);
	dev_kfree_skb_any(bf->skb);
	bf->skb = NULL;
}

/* Queues setup */
static struct 	ath5k_txq *ath5k_txq_setup(struct ath5k_softc *sc,
				int qtype, int subtype);
static int 	ath5k_beaconq_setup(struct ath5k_hw *ah);
static int 	ath5k_beaconq_config(struct ath5k_softc *sc);
static void 	ath5k_txq_drainq(struct ath5k_softc *sc,
				struct ath5k_txq *txq);
static void 	ath5k_txq_cleanup(struct ath5k_softc *sc);
static void 	ath5k_txq_release(struct ath5k_softc *sc);
/* Rx handling */
static int 	ath5k_rx_start(struct ath5k_softc *sc);
static void 	ath5k_rx_stop(struct ath5k_softc *sc);
static unsigned int ath5k_rx_decrypted(struct ath5k_softc *sc,
					struct ath5k_desc *ds,
					struct sk_buff *skb,
					struct ath5k_rx_status *rs);
static void 	ath5k_tasklet_rx(unsigned long data);
/* Tx handling */
static void 	ath5k_tx_processq(struct ath5k_softc *sc,
				struct ath5k_txq *txq);
static void 	ath5k_tasklet_tx(unsigned long data);
/* Beacon handling */
static int 	ath5k_beacon_setup(struct ath5k_softc *sc,
					struct ath5k_buf *bf);
static void 	ath5k_beacon_send(struct ath5k_softc *sc);
static void 	ath5k_beacon_config(struct ath5k_softc *sc);
static void	ath5k_beacon_update_timers(struct ath5k_softc *sc, u64 bc_tsf);

static inline u64 ath5k_extend_tsf(struct ath5k_hw *ah, u32 rstamp)
{
	u64 tsf = ath5k_hw_get_tsf64(ah);

	if ((tsf & 0x7fff) < rstamp)
		tsf -= 0x8000;

	return (tsf & ~0x7fff) | rstamp;
}

/* Interrupt handling */
static int 	ath5k_init(struct ath5k_softc *sc, bool is_resume);
static int 	ath5k_stop_locked(struct ath5k_softc *sc);
static int 	ath5k_stop_hw(struct ath5k_softc *sc, bool is_suspend);
static irqreturn_t ath5k_intr(int irq, void *dev_id);
static void 	ath5k_tasklet_reset(unsigned long data);

static void 	ath5k_calibrate(unsigned long data);
/* LED functions */
static int	ath5k_init_leds(struct ath5k_softc *sc);
static void	ath5k_led_enable(struct ath5k_softc *sc);
static void	ath5k_led_off(struct ath5k_softc *sc);
static void	ath5k_unregister_leds(struct ath5k_softc *sc);

/*
 * Module init/exit functions
 */
static int __init
init_ath5k_pci(void)
{
	int ret;

	ath5k_debug_init();

	ret = pci_register_driver(&ath5k_pci_driver);
	if (ret) {
		printk(KERN_ERR "ath5k_pci: can't register pci driver\n");
		return ret;
	}

	return 0;
}

static void __exit
exit_ath5k_pci(void)
{
	pci_unregister_driver(&ath5k_pci_driver);

	ath5k_debug_finish();
}

module_init(init_ath5k_pci);
module_exit(exit_ath5k_pci);


/********************\
* PCI Initialization *
\********************/

static const char *
ath5k_chip_name(enum ath5k_srev_type type, u_int16_t val)
{
	const char *name = "xxxxx";
	unsigned int i;

	for (i = 0; i < ARRAY_SIZE(srev_names); i++) {
		if (srev_names[i].sr_type != type)
			continue;

		if ((val & 0xf0) == srev_names[i].sr_val)
			name = srev_names[i].sr_name;

		if ((val & 0xff) == srev_names[i].sr_val) {
			name = srev_names[i].sr_name;
			break;
		}
	}

	return name;
}

static int __devinit
ath5k_pci_probe(struct pci_dev *pdev,
		const struct pci_device_id *id)
{
	void __iomem *mem;
	struct ath5k_softc *sc;
	struct ieee80211_hw *hw;
	int ret;
	u8 csz;

	ret = pci_enable_device(pdev);
	if (ret) {
		dev_err(&pdev->dev, "can't enable device\n");
		goto err;
	}

	/* XXX 32-bit addressing only */
	ret = pci_set_dma_mask(pdev, DMA_32BIT_MASK);
	if (ret) {
		dev_err(&pdev->dev, "32-bit DMA not available\n");
		goto err_dis;
	}

	/*
	 * Cache line size is used to size and align various
	 * structures used to communicate with the hardware.
	 */
	pci_read_config_byte(pdev, PCI_CACHE_LINE_SIZE, &csz);
	if (csz == 0) {
		/*
		 * Linux 2.4.18 (at least) writes the cache line size
		 * register as a 16-bit wide register which is wrong.
		 * We must have this setup properly for rx buffer
		 * DMA to work so force a reasonable value here if it
		 * comes up zero.
		 */
		csz = L1_CACHE_BYTES / sizeof(u32);
		pci_write_config_byte(pdev, PCI_CACHE_LINE_SIZE, csz);
	}
	/*
	 * The default setting of latency timer yields poor results,
	 * set it to the value used by other systems.  It may be worth
	 * tweaking this setting more.
	 */
	pci_write_config_byte(pdev, PCI_LATENCY_TIMER, 0xa8);

	/* Enable bus mastering */
	pci_set_master(pdev);

	/*
	 * Disable the RETRY_TIMEOUT register (0x41) to keep
	 * PCI Tx retries from interfering with C3 CPU state.
	 */
	pci_write_config_byte(pdev, 0x41, 0);

	ret = pci_request_region(pdev, 0, "ath5k");
	if (ret) {
		dev_err(&pdev->dev, "cannot reserve PCI memory region\n");
		goto err_dis;
	}

	mem = pci_iomap(pdev, 0, 0);
	if (!mem) {
		dev_err(&pdev->dev, "cannot remap PCI memory region\n") ;
		ret = -EIO;
		goto err_reg;
	}

	/*
	 * Allocate hw (mac80211 main struct)
	 * and hw->priv (driver private data)
	 */
	hw = ieee80211_alloc_hw(sizeof(*sc), &ath5k_hw_ops);
	if (hw == NULL) {
		dev_err(&pdev->dev, "cannot allocate ieee80211_hw\n");
		ret = -ENOMEM;
		goto err_map;
	}

	dev_info(&pdev->dev, "registered as '%s'\n", wiphy_name(hw->wiphy));

	/* Initialize driver private data */
	SET_IEEE80211_DEV(hw, &pdev->dev);
	hw->flags = IEEE80211_HW_RX_INCLUDES_FCS |
		    IEEE80211_HW_SIGNAL_DBM |
		    IEEE80211_HW_NOISE_DBM;

	hw->wiphy->interface_modes =
		BIT(NL80211_IFTYPE_STATION) |
		BIT(NL80211_IFTYPE_ADHOC) |
		BIT(NL80211_IFTYPE_MESH_POINT);

	hw->extra_tx_headroom = 2;
	hw->channel_change_time = 5000;
	sc = hw->priv;
	sc->hw = hw;
	sc->pdev = pdev;

	ath5k_debug_init_device(sc);

	/*
	 * Mark the device as detached to avoid processing
	 * interrupts until setup is complete.
	 */
	__set_bit(ATH_STAT_INVALID, sc->status);

	sc->iobase = mem; /* So we can unmap it on detach */
	sc->cachelsz = csz * sizeof(u32); /* convert to bytes */
	sc->opmode = NL80211_IFTYPE_STATION;
	mutex_init(&sc->lock);
	spin_lock_init(&sc->rxbuflock);
	spin_lock_init(&sc->txbuflock);
	spin_lock_init(&sc->block);

	/* Set private data */
	pci_set_drvdata(pdev, hw);

	/* Setup interrupt handler */
	ret = request_irq(pdev->irq, ath5k_intr, IRQF_SHARED, "ath", sc);
	if (ret) {
		ATH5K_ERR(sc, "request_irq failed\n");
		goto err_free;
	}

	/* Initialize device */
	sc->ah = ath5k_hw_attach(sc, id->driver_data);
	if (IS_ERR(sc->ah)) {
		ret = PTR_ERR(sc->ah);
		goto err_irq;
	}

	/* set up multi-rate retry capabilities */
	if (sc->ah->ah_version == AR5K_AR5212) {
		hw->max_rates = 4;
		hw->max_rate_tries = 11;
	}

	/* Finish private driver data initialization */
	ret = ath5k_attach(pdev, hw);
	if (ret)
		goto err_ah;

	ATH5K_INFO(sc, "Atheros AR%s chip found (MAC: 0x%x, PHY: 0x%x)\n",
			ath5k_chip_name(AR5K_VERSION_MAC, sc->ah->ah_mac_srev),
					sc->ah->ah_mac_srev,
					sc->ah->ah_phy_revision);

	if (!sc->ah->ah_single_chip) {
		/* Single chip radio (!RF5111) */
		if (sc->ah->ah_radio_5ghz_revision &&
			!sc->ah->ah_radio_2ghz_revision) {
			/* No 5GHz support -> report 2GHz radio */
			if (!test_bit(AR5K_MODE_11A,
				sc->ah->ah_capabilities.cap_mode)) {
				ATH5K_INFO(sc, "RF%s 2GHz radio found (0x%x)\n",
					ath5k_chip_name(AR5K_VERSION_RAD,
						sc->ah->ah_radio_5ghz_revision),
						sc->ah->ah_radio_5ghz_revision);
			/* No 2GHz support (5110 and some
			 * 5Ghz only cards) -> report 5Ghz radio */
			} else if (!test_bit(AR5K_MODE_11B,
				sc->ah->ah_capabilities.cap_mode)) {
				ATH5K_INFO(sc, "RF%s 5GHz radio found (0x%x)\n",
					ath5k_chip_name(AR5K_VERSION_RAD,
						sc->ah->ah_radio_5ghz_revision),
						sc->ah->ah_radio_5ghz_revision);
			/* Multiband radio */
			} else {
				ATH5K_INFO(sc, "RF%s multiband radio found"
					" (0x%x)\n",
					ath5k_chip_name(AR5K_VERSION_RAD,
						sc->ah->ah_radio_5ghz_revision),
						sc->ah->ah_radio_5ghz_revision);
			}
		}
		/* Multi chip radio (RF5111 - RF2111) ->
		 * report both 2GHz/5GHz radios */
		else if (sc->ah->ah_radio_5ghz_revision &&
				sc->ah->ah_radio_2ghz_revision){
			ATH5K_INFO(sc, "RF%s 5GHz radio found (0x%x)\n",
				ath5k_chip_name(AR5K_VERSION_RAD,
					sc->ah->ah_radio_5ghz_revision),
					sc->ah->ah_radio_5ghz_revision);
			ATH5K_INFO(sc, "RF%s 2GHz radio found (0x%x)\n",
				ath5k_chip_name(AR5K_VERSION_RAD,
					sc->ah->ah_radio_2ghz_revision),
					sc->ah->ah_radio_2ghz_revision);
		}
	}


	/* ready to process interrupts */
	__clear_bit(ATH_STAT_INVALID, sc->status);

	return 0;
err_ah:
	ath5k_hw_detach(sc->ah);
err_irq:
	free_irq(pdev->irq, sc);
err_free:
	ieee80211_free_hw(hw);
err_map:
	pci_iounmap(pdev, mem);
err_reg:
	pci_release_region(pdev, 0);
err_dis:
	pci_disable_device(pdev);
err:
	return ret;
}

static void __devexit
ath5k_pci_remove(struct pci_dev *pdev)
{
	struct ieee80211_hw *hw = pci_get_drvdata(pdev);
	struct ath5k_softc *sc = hw->priv;

	ath5k_debug_finish_device(sc);
	ath5k_detach(pdev, hw);
	ath5k_hw_detach(sc->ah);
	free_irq(pdev->irq, sc);
	pci_iounmap(pdev, sc->iobase);
	pci_release_region(pdev, 0);
	pci_disable_device(pdev);
	ieee80211_free_hw(hw);
}

#ifdef CONFIG_PM
static int
ath5k_pci_suspend(struct pci_dev *pdev, pm_message_t state)
{
	struct ieee80211_hw *hw = pci_get_drvdata(pdev);
	struct ath5k_softc *sc = hw->priv;

	ath5k_led_off(sc);

	ath5k_stop_hw(sc, true);

	free_irq(pdev->irq, sc);
	pci_save_state(pdev);
	pci_disable_device(pdev);
	pci_set_power_state(pdev, PCI_D3hot);

	return 0;
}

static int
ath5k_pci_resume(struct pci_dev *pdev)
{
	struct ieee80211_hw *hw = pci_get_drvdata(pdev);
	struct ath5k_softc *sc = hw->priv;
	int err;

	pci_restore_state(pdev);

	err = pci_enable_device(pdev);
	if (err)
		return err;

	/*
	 * Suspend/Resume resets the PCI configuration space, so we have to
	 * re-disable the RETRY_TIMEOUT register (0x41) to keep
	 * PCI Tx retries from interfering with C3 CPU state
	 */
	pci_write_config_byte(pdev, 0x41, 0);

	err = request_irq(pdev->irq, ath5k_intr, IRQF_SHARED, "ath", sc);
	if (err) {
		ATH5K_ERR(sc, "request_irq failed\n");
		goto err_no_irq;
	}

	err = ath5k_init(sc, true);
	if (err)
		goto err_irq;
	ath5k_led_enable(sc);

	return 0;
err_irq:
	free_irq(pdev->irq, sc);
err_no_irq:
	pci_disable_device(pdev);
	return err;
}
#endif /* CONFIG_PM */


/***********************\
* Driver Initialization *
\***********************/

static int
ath5k_attach(struct pci_dev *pdev, struct ieee80211_hw *hw)
{
	struct ath5k_softc *sc = hw->priv;
	struct ath5k_hw *ah = sc->ah;
	u8 mac[ETH_ALEN] = {};
	int ret;

	ATH5K_DBG(sc, ATH5K_DEBUG_ANY, "devid 0x%x\n", pdev->device);

	/*
	 * Check if the MAC has multi-rate retry support.
	 * We do this by trying to setup a fake extended
	 * descriptor.  MAC's that don't have support will
	 * return false w/o doing anything.  MAC's that do
	 * support it will return true w/o doing anything.
	 */
	ret = ah->ah_setup_mrr_tx_desc(ah, NULL, 0, 0, 0, 0, 0, 0);
	if (ret < 0)
		goto err;
	if (ret > 0)
		__set_bit(ATH_STAT_MRRETRY, sc->status);

	/*
	 * Collect the channel list.  The 802.11 layer
	 * is resposible for filtering this list based
	 * on settings like the phy mode and regulatory
	 * domain restrictions.
	 */
	ret = ath5k_setup_bands(hw);
	if (ret) {
		ATH5K_ERR(sc, "can't get channels\n");
		goto err;
	}

	/* NB: setup here so ath5k_rate_update is happy */
	if (test_bit(AR5K_MODE_11A, ah->ah_modes))
		ath5k_setcurmode(sc, AR5K_MODE_11A);
	else
		ath5k_setcurmode(sc, AR5K_MODE_11B);

	/*
	 * Allocate tx+rx descriptors and populate the lists.
	 */
	ret = ath5k_desc_alloc(sc, pdev);
	if (ret) {
		ATH5K_ERR(sc, "can't allocate descriptors\n");
		goto err;
	}

	/*
	 * Allocate hardware transmit queues: one queue for
	 * beacon frames and one data queue for each QoS
	 * priority.  Note that hw functions handle reseting
	 * these queues at the needed time.
	 */
	ret = ath5k_beaconq_setup(ah);
	if (ret < 0) {
		ATH5K_ERR(sc, "can't setup a beacon xmit queue\n");
		goto err_desc;
	}
	sc->bhalq = ret;

	sc->txq = ath5k_txq_setup(sc, AR5K_TX_QUEUE_DATA, AR5K_WME_AC_BK);
	if (IS_ERR(sc->txq)) {
		ATH5K_ERR(sc, "can't setup xmit queue\n");
		ret = PTR_ERR(sc->txq);
		goto err_bhal;
	}

	tasklet_init(&sc->rxtq, ath5k_tasklet_rx, (unsigned long)sc);
	tasklet_init(&sc->txtq, ath5k_tasklet_tx, (unsigned long)sc);
	tasklet_init(&sc->restq, ath5k_tasklet_reset, (unsigned long)sc);
	setup_timer(&sc->calib_tim, ath5k_calibrate, (unsigned long)sc);

	ret = ath5k_eeprom_read_mac(ah, mac);
	if (ret) {
		ATH5K_ERR(sc, "unable to read address from EEPROM: 0x%04x\n",
			sc->pdev->device);
		goto err_queues;
	}

	SET_IEEE80211_PERM_ADDR(hw, mac);
	/* All MAC address bits matter for ACKs */
	memset(sc->bssidmask, 0xff, ETH_ALEN);
	ath5k_hw_set_bssid_mask(sc->ah, sc->bssidmask);

	ret = ieee80211_register_hw(hw);
	if (ret) {
		ATH5K_ERR(sc, "can't register ieee80211 hw\n");
		goto err_queues;
	}

	ath5k_init_leds(sc);

	return 0;
err_queues:
	ath5k_txq_release(sc);
err_bhal:
	ath5k_hw_release_tx_queue(ah, sc->bhalq);
err_desc:
	ath5k_desc_free(sc, pdev);
err:
	return ret;
}

static void
ath5k_detach(struct pci_dev *pdev, struct ieee80211_hw *hw)
{
	struct ath5k_softc *sc = hw->priv;

	/*
	 * NB: the order of these is important:
	 * o call the 802.11 layer before detaching ath5k_hw to
	 *   insure callbacks into the driver to delete global
	 *   key cache entries can be handled
	 * o reclaim the tx queue data structures after calling
	 *   the 802.11 layer as we'll get called back to reclaim
	 *   node state and potentially want to use them
	 * o to cleanup the tx queues the hal is called, so detach
	 *   it last
	 * XXX: ??? detach ath5k_hw ???
	 * Other than that, it's straightforward...
	 */
	ieee80211_unregister_hw(hw);
	ath5k_desc_free(sc, pdev);
	ath5k_txq_release(sc);
	ath5k_hw_release_tx_queue(sc->ah, sc->bhalq);
	ath5k_unregister_leds(sc);

	/*
	 * NB: can't reclaim these until after ieee80211_ifdetach
	 * returns because we'll get called back to reclaim node
	 * state and potentially want to use them.
	 */
}




/********************\
* Channel/mode setup *
\********************/

/*
 * Convert IEEE channel number to MHz frequency.
 */
static inline short
ath5k_ieee2mhz(short chan)
{
	if (chan <= 14 || chan >= 27)
		return ieee80211chan2mhz(chan);
	else
		return 2212 + chan * 20;
}

static unsigned int
ath5k_copy_channels(struct ath5k_hw *ah,
		struct ieee80211_channel *channels,
		unsigned int mode,
		unsigned int max)
{
	unsigned int i, count, size, chfreq, freq, ch;

	if (!test_bit(mode, ah->ah_modes))
		return 0;

	switch (mode) {
	case AR5K_MODE_11A:
	case AR5K_MODE_11A_TURBO:
		/* 1..220, but 2GHz frequencies are filtered by check_channel */
		size = 220 ;
		chfreq = CHANNEL_5GHZ;
		break;
	case AR5K_MODE_11B:
	case AR5K_MODE_11G:
	case AR5K_MODE_11G_TURBO:
		size = 26;
		chfreq = CHANNEL_2GHZ;
		break;
	default:
		ATH5K_WARN(ah->ah_sc, "bad mode, not copying channels\n");
		return 0;
	}

	for (i = 0, count = 0; i < size && max > 0; i++) {
		ch = i + 1 ;
		freq = ath5k_ieee2mhz(ch);

		/* Check if channel is supported by the chipset */
		if (!ath5k_channel_ok(ah, freq, chfreq))
			continue;

		/* Write channel info and increment counter */
		channels[count].center_freq = freq;
		channels[count].band = (chfreq == CHANNEL_2GHZ) ?
			IEEE80211_BAND_2GHZ : IEEE80211_BAND_5GHZ;
		switch (mode) {
		case AR5K_MODE_11A:
		case AR5K_MODE_11G:
			channels[count].hw_value = chfreq | CHANNEL_OFDM;
			break;
		case AR5K_MODE_11A_TURBO:
		case AR5K_MODE_11G_TURBO:
			channels[count].hw_value = chfreq |
				CHANNEL_OFDM | CHANNEL_TURBO;
			break;
		case AR5K_MODE_11B:
			channels[count].hw_value = CHANNEL_B;
		}

		count++;
		max--;
	}

	return count;
}

static void
ath5k_setup_rate_idx(struct ath5k_softc *sc, struct ieee80211_supported_band *b)
{
	u8 i;

	for (i = 0; i < AR5K_MAX_RATES; i++)
		sc->rate_idx[b->band][i] = -1;

	for (i = 0; i < b->n_bitrates; i++) {
		sc->rate_idx[b->band][b->bitrates[i].hw_value] = i;
		if (b->bitrates[i].hw_value_short)
			sc->rate_idx[b->band][b->bitrates[i].hw_value_short] = i;
	}
}

static int
ath5k_setup_bands(struct ieee80211_hw *hw)
{
	struct ath5k_softc *sc = hw->priv;
	struct ath5k_hw *ah = sc->ah;
	struct ieee80211_supported_band *sband;
	int max_c, count_c = 0;
	int i;

	BUILD_BUG_ON(ARRAY_SIZE(sc->sbands) < IEEE80211_NUM_BANDS);
	max_c = ARRAY_SIZE(sc->channels);

	/* 2GHz band */
	sband = &sc->sbands[IEEE80211_BAND_2GHZ];
	sband->band = IEEE80211_BAND_2GHZ;
	sband->bitrates = &sc->rates[IEEE80211_BAND_2GHZ][0];

	if (test_bit(AR5K_MODE_11G, sc->ah->ah_capabilities.cap_mode)) {
		/* G mode */
		memcpy(sband->bitrates, &ath5k_rates[0],
		       sizeof(struct ieee80211_rate) * 12);
		sband->n_bitrates = 12;

		sband->channels = sc->channels;
		sband->n_channels = ath5k_copy_channels(ah, sband->channels,
					AR5K_MODE_11G, max_c);

		hw->wiphy->bands[IEEE80211_BAND_2GHZ] = sband;
		count_c = sband->n_channels;
		max_c -= count_c;
	} else if (test_bit(AR5K_MODE_11B, sc->ah->ah_capabilities.cap_mode)) {
		/* B mode */
		memcpy(sband->bitrates, &ath5k_rates[0],
		       sizeof(struct ieee80211_rate) * 4);
		sband->n_bitrates = 4;

		/* 5211 only supports B rates and uses 4bit rate codes
		 * (e.g normally we have 0x1B for 1M, but on 5211 we have 0x0B)
		 * fix them up here:
		 */
		if (ah->ah_version == AR5K_AR5211) {
			for (i = 0; i < 4; i++) {
				sband->bitrates[i].hw_value =
					sband->bitrates[i].hw_value & 0xF;
				sband->bitrates[i].hw_value_short =
					sband->bitrates[i].hw_value_short & 0xF;
			}
		}

		sband->channels = sc->channels;
		sband->n_channels = ath5k_copy_channels(ah, sband->channels,
					AR5K_MODE_11B, max_c);

		hw->wiphy->bands[IEEE80211_BAND_2GHZ] = sband;
		count_c = sband->n_channels;
		max_c -= count_c;
	}
	ath5k_setup_rate_idx(sc, sband);

	/* 5GHz band, A mode */
	if (test_bit(AR5K_MODE_11A, sc->ah->ah_capabilities.cap_mode)) {
		sband = &sc->sbands[IEEE80211_BAND_5GHZ];
		sband->band = IEEE80211_BAND_5GHZ;
		sband->bitrates = &sc->rates[IEEE80211_BAND_5GHZ][0];

		memcpy(sband->bitrates, &ath5k_rates[4],
		       sizeof(struct ieee80211_rate) * 8);
		sband->n_bitrates = 8;

		sband->channels = &sc->channels[count_c];
		sband->n_channels = ath5k_copy_channels(ah, sband->channels,
					AR5K_MODE_11A, max_c);

		hw->wiphy->bands[IEEE80211_BAND_5GHZ] = sband;
	}
	ath5k_setup_rate_idx(sc, sband);

	ath5k_debug_dump_bands(sc);

	return 0;
}

/*
 * Set/change channels.  If the channel is really being changed,
 * it's done by reseting the chip.  To accomplish this we must
 * first cleanup any pending DMA, then restart stuff after a la
 * ath5k_init.
 */
static int
ath5k_chan_set(struct ath5k_softc *sc, struct ieee80211_channel *chan)
{
	ATH5K_DBG(sc, ATH5K_DEBUG_RESET, "(%u MHz) -> (%u MHz)\n",
		sc->curchan->center_freq, chan->center_freq);

	if (chan->center_freq != sc->curchan->center_freq ||
		chan->hw_value != sc->curchan->hw_value) {

		sc->curchan = chan;
		sc->curband = &sc->sbands[chan->band];

		/*
		 * To switch channels clear any pending DMA operations;
		 * wait long enough for the RX fifo to drain, reset the
		 * hardware at the new frequency, and then re-enable
		 * the relevant bits of the h/w.
		 */
		return ath5k_reset(sc, true, true);
	}

	return 0;
}

static void
ath5k_setcurmode(struct ath5k_softc *sc, unsigned int mode)
{
	sc->curmode = mode;

	if (mode == AR5K_MODE_11A) {
		sc->curband = &sc->sbands[IEEE80211_BAND_5GHZ];
	} else {
		sc->curband = &sc->sbands[IEEE80211_BAND_2GHZ];
	}
}

static void
ath5k_mode_setup(struct ath5k_softc *sc)
{
	struct ath5k_hw *ah = sc->ah;
	u32 rfilt;

	/* configure rx filter */
	rfilt = sc->filter_flags;
	ath5k_hw_set_rx_filter(ah, rfilt);

	if (ath5k_hw_hasbssidmask(ah))
		ath5k_hw_set_bssid_mask(ah, sc->bssidmask);

	/* configure operational mode */
	ath5k_hw_set_opmode(ah);

	ath5k_hw_set_mcast_filter(ah, 0, 0);
	ATH5K_DBG(sc, ATH5K_DEBUG_MODE, "RX filter 0x%x\n", rfilt);
}

static inline int
ath5k_hw_to_driver_rix(struct ath5k_softc *sc, int hw_rix)
{
	WARN_ON(hw_rix < 0 || hw_rix > AR5K_MAX_RATES);
	return sc->rate_idx[sc->curband->band][hw_rix];
}

/***************\
* Buffers setup *
\***************/

static int
ath5k_rxbuf_setup(struct ath5k_softc *sc, struct ath5k_buf *bf)
{
	struct ath5k_hw *ah = sc->ah;
	struct sk_buff *skb = bf->skb;
	struct ath5k_desc *ds;

	if (likely(skb == NULL)) {
		unsigned int off;

		/*
		 * Allocate buffer with headroom_needed space for the
		 * fake physical layer header at the start.
		 */
		skb = dev_alloc_skb(sc->rxbufsize + sc->cachelsz - 1);
		if (unlikely(skb == NULL)) {
			ATH5K_ERR(sc, "can't alloc skbuff of size %u\n",
					sc->rxbufsize + sc->cachelsz - 1);
			return -ENOMEM;
		}
		/*
		 * Cache-line-align.  This is important (for the
		 * 5210 at least) as not doing so causes bogus data
		 * in rx'd frames.
		 */
		off = ((unsigned long)skb->data) % sc->cachelsz;
		if (off != 0)
			skb_reserve(skb, sc->cachelsz - off);

		bf->skb = skb;
		bf->skbaddr = pci_map_single(sc->pdev,
			skb->data, sc->rxbufsize, PCI_DMA_FROMDEVICE);
		if (unlikely(pci_dma_mapping_error(sc->pdev, bf->skbaddr))) {
			ATH5K_ERR(sc, "%s: DMA mapping failed\n", __func__);
			dev_kfree_skb(skb);
			bf->skb = NULL;
			return -ENOMEM;
		}
	}

	/*
	 * Setup descriptors.  For receive we always terminate
	 * the descriptor list with a self-linked entry so we'll
	 * not get overrun under high load (as can happen with a
	 * 5212 when ANI processing enables PHY error frames).
	 *
	 * To insure the last descriptor is self-linked we create
	 * each descriptor as self-linked and add it to the end.  As
	 * each additional descriptor is added the previous self-linked
	 * entry is ``fixed'' naturally.  This should be safe even
	 * if DMA is happening.  When processing RX interrupts we
	 * never remove/process the last, self-linked, entry on the
	 * descriptor list.  This insures the hardware always has
	 * someplace to write a new frame.
	 */
	ds = bf->desc;
	ds->ds_link = bf->daddr;	/* link to self */
	ds->ds_data = bf->skbaddr;
	ah->ah_setup_rx_desc(ah, ds,
		skb_tailroom(skb),	/* buffer size */
		0);

	if (sc->rxlink != NULL)
		*sc->rxlink = bf->daddr;
	sc->rxlink = &ds->ds_link;
	return 0;
}

static int
ath5k_txbuf_setup(struct ath5k_softc *sc, struct ath5k_buf *bf)
{
	struct ath5k_hw *ah = sc->ah;
	struct ath5k_txq *txq = sc->txq;
	struct ath5k_desc *ds = bf->desc;
	struct sk_buff *skb = bf->skb;
	struct ieee80211_tx_info *info = IEEE80211_SKB_CB(skb);
	unsigned int pktlen, flags, keyidx = AR5K_TXKEYIX_INVALID;
	struct ieee80211_rate *rate;
	unsigned int mrr_rate[3], mrr_tries[3];
	int i, ret;

	flags = AR5K_TXDESC_INTREQ | AR5K_TXDESC_CLRDMASK;

	/* XXX endianness */
	bf->skbaddr = pci_map_single(sc->pdev, skb->data, skb->len,
			PCI_DMA_TODEVICE);

	if (info->flags & IEEE80211_TX_CTL_NO_ACK)
		flags |= AR5K_TXDESC_NOACK;

	pktlen = skb->len;

	if (info->control.hw_key) {
		keyidx = info->control.hw_key->hw_key_idx;
		pktlen += info->control.hw_key->icv_len;
	}
	ret = ah->ah_setup_tx_desc(ah, ds, pktlen,
		ieee80211_get_hdrlen_from_skb(skb), AR5K_PKT_TYPE_NORMAL,
		(sc->power_level * 2),
		ieee80211_get_tx_rate(sc->hw, info)->hw_value,
		info->control.rates[0].count, keyidx, 0, flags, 0, 0);
	if (ret)
		goto err_unmap;

	memset(mrr_rate, 0, sizeof(mrr_rate));
	memset(mrr_tries, 0, sizeof(mrr_tries));
	for (i = 0; i < 3; i++) {
		rate = ieee80211_get_alt_retry_rate(sc->hw, info, i);
		if (!rate)
			break;

		mrr_rate[i] = rate->hw_value;
		mrr_tries[i] = info->control.rates[i + 1].count;
	}

	ah->ah_setup_mrr_tx_desc(ah, ds,
		mrr_rate[0], mrr_tries[0],
		mrr_rate[1], mrr_tries[1],
		mrr_rate[2], mrr_tries[2]);

	ds->ds_link = 0;
	ds->ds_data = bf->skbaddr;

	spin_lock_bh(&txq->lock);
	list_add_tail(&bf->list, &txq->q);
	sc->tx_stats[txq->qnum].len++;
	if (txq->link == NULL) /* is this first packet? */
		ath5k_hw_set_txdp(ah, txq->qnum, bf->daddr);
	else /* no, so only link it */
		*txq->link = bf->daddr;

	txq->link = &ds->ds_link;
	ath5k_hw_start_tx_dma(ah, txq->qnum);
	mmiowb();
	spin_unlock_bh(&txq->lock);

	return 0;
err_unmap:
	pci_unmap_single(sc->pdev, bf->skbaddr, skb->len, PCI_DMA_TODEVICE);
	return ret;
}

/*******************\
* Descriptors setup *
\*******************/

static int
ath5k_desc_alloc(struct ath5k_softc *sc, struct pci_dev *pdev)
{
	struct ath5k_desc *ds;
	struct ath5k_buf *bf;
	dma_addr_t da;
	unsigned int i;
	int ret;

	/* allocate descriptors */
	sc->desc_len = sizeof(struct ath5k_desc) *
			(ATH_TXBUF + ATH_RXBUF + ATH_BCBUF + 1);
	sc->desc = pci_alloc_consistent(pdev, sc->desc_len, &sc->desc_daddr);
	if (sc->desc == NULL) {
		ATH5K_ERR(sc, "can't allocate descriptors\n");
		ret = -ENOMEM;
		goto err;
	}
	ds = sc->desc;
	da = sc->desc_daddr;
	ATH5K_DBG(sc, ATH5K_DEBUG_ANY, "DMA map: %p (%zu) -> %llx\n",
		ds, sc->desc_len, (unsigned long long)sc->desc_daddr);

	bf = kcalloc(1 + ATH_TXBUF + ATH_RXBUF + ATH_BCBUF,
			sizeof(struct ath5k_buf), GFP_KERNEL);
	if (bf == NULL) {
		ATH5K_ERR(sc, "can't allocate bufptr\n");
		ret = -ENOMEM;
		goto err_free;
	}
	sc->bufptr = bf;

	INIT_LIST_HEAD(&sc->rxbuf);
	for (i = 0; i < ATH_RXBUF; i++, bf++, ds++, da += sizeof(*ds)) {
		bf->desc = ds;
		bf->daddr = da;
		list_add_tail(&bf->list, &sc->rxbuf);
	}

	INIT_LIST_HEAD(&sc->txbuf);
	sc->txbuf_len = ATH_TXBUF;
	for (i = 0; i < ATH_TXBUF; i++, bf++, ds++,
			da += sizeof(*ds)) {
		bf->desc = ds;
		bf->daddr = da;
		list_add_tail(&bf->list, &sc->txbuf);
	}

	/* beacon buffer */
	bf->desc = ds;
	bf->daddr = da;
	sc->bbuf = bf;

	return 0;
err_free:
	pci_free_consistent(pdev, sc->desc_len, sc->desc, sc->desc_daddr);
err:
	sc->desc = NULL;
	return ret;
}

static void
ath5k_desc_free(struct ath5k_softc *sc, struct pci_dev *pdev)
{
	struct ath5k_buf *bf;

	ath5k_txbuf_free(sc, sc->bbuf);
	list_for_each_entry(bf, &sc->txbuf, list)
		ath5k_txbuf_free(sc, bf);
	list_for_each_entry(bf, &sc->rxbuf, list)
		ath5k_txbuf_free(sc, bf);

	/* Free memory associated with all descriptors */
	pci_free_consistent(pdev, sc->desc_len, sc->desc, sc->desc_daddr);

	kfree(sc->bufptr);
	sc->bufptr = NULL;
}





/**************\
* Queues setup *
\**************/

static struct ath5k_txq *
ath5k_txq_setup(struct ath5k_softc *sc,
		int qtype, int subtype)
{
	struct ath5k_hw *ah = sc->ah;
	struct ath5k_txq *txq;
	struct ath5k_txq_info qi = {
		.tqi_subtype = subtype,
		.tqi_aifs = AR5K_TXQ_USEDEFAULT,
		.tqi_cw_min = AR5K_TXQ_USEDEFAULT,
		.tqi_cw_max = AR5K_TXQ_USEDEFAULT
	};
	int qnum;

	/*
	 * Enable interrupts only for EOL and DESC conditions.
	 * We mark tx descriptors to receive a DESC interrupt
	 * when a tx queue gets deep; otherwise waiting for the
	 * EOL to reap descriptors.  Note that this is done to
	 * reduce interrupt load and this only defers reaping
	 * descriptors, never transmitting frames.  Aside from
	 * reducing interrupts this also permits more concurrency.
	 * The only potential downside is if the tx queue backs
	 * up in which case the top half of the kernel may backup
	 * due to a lack of tx descriptors.
	 */
	qi.tqi_flags = AR5K_TXQ_FLAG_TXEOLINT_ENABLE |
				AR5K_TXQ_FLAG_TXDESCINT_ENABLE;
	qnum = ath5k_hw_setup_tx_queue(ah, qtype, &qi);
	if (qnum < 0) {
		/*
		 * NB: don't print a message, this happens
		 * normally on parts with too few tx queues
		 */
		return ERR_PTR(qnum);
	}
	if (qnum >= ARRAY_SIZE(sc->txqs)) {
		ATH5K_ERR(sc, "hw qnum %u out of range, max %tu!\n",
			qnum, ARRAY_SIZE(sc->txqs));
		ath5k_hw_release_tx_queue(ah, qnum);
		return ERR_PTR(-EINVAL);
	}
	txq = &sc->txqs[qnum];
	if (!txq->setup) {
		txq->qnum = qnum;
		txq->link = NULL;
		INIT_LIST_HEAD(&txq->q);
		spin_lock_init(&txq->lock);
		txq->setup = true;
	}
	return &sc->txqs[qnum];
}

static int
ath5k_beaconq_setup(struct ath5k_hw *ah)
{
	struct ath5k_txq_info qi = {
		.tqi_aifs = AR5K_TXQ_USEDEFAULT,
		.tqi_cw_min = AR5K_TXQ_USEDEFAULT,
		.tqi_cw_max = AR5K_TXQ_USEDEFAULT,
		/* NB: for dynamic turbo, don't enable any other interrupts */
		.tqi_flags = AR5K_TXQ_FLAG_TXDESCINT_ENABLE
	};

	return ath5k_hw_setup_tx_queue(ah, AR5K_TX_QUEUE_BEACON, &qi);
}

static int
ath5k_beaconq_config(struct ath5k_softc *sc)
{
	struct ath5k_hw *ah = sc->ah;
	struct ath5k_txq_info qi;
	int ret;

	ret = ath5k_hw_get_tx_queueprops(ah, sc->bhalq, &qi);
	if (ret)
		return ret;
	if (sc->opmode == NL80211_IFTYPE_AP ||
		sc->opmode == NL80211_IFTYPE_MESH_POINT) {
		/*
		 * Always burst out beacon and CAB traffic
		 * (aifs = cwmin = cwmax = 0)
		 */
		qi.tqi_aifs = 0;
		qi.tqi_cw_min = 0;
		qi.tqi_cw_max = 0;
	} else if (sc->opmode == NL80211_IFTYPE_ADHOC) {
		/*
		 * Adhoc mode; backoff between 0 and (2 * cw_min).
		 */
		qi.tqi_aifs = 0;
		qi.tqi_cw_min = 0;
		qi.tqi_cw_max = 2 * ah->ah_cw_min;
	}

	ATH5K_DBG(sc, ATH5K_DEBUG_BEACON,
		"beacon queueprops tqi_aifs:%d tqi_cw_min:%d tqi_cw_max:%d\n",
		qi.tqi_aifs, qi.tqi_cw_min, qi.tqi_cw_max);

	ret = ath5k_hw_set_tx_queueprops(ah, sc->bhalq, &qi);
	if (ret) {
		ATH5K_ERR(sc, "%s: unable to update parameters for beacon "
			"hardware queue!\n", __func__);
		return ret;
	}

	return ath5k_hw_reset_tx_queue(ah, sc->bhalq); /* push to h/w */;
}

static void
ath5k_txq_drainq(struct ath5k_softc *sc, struct ath5k_txq *txq)
{
	struct ath5k_buf *bf, *bf0;

	/*
	 * NB: this assumes output has been stopped and
	 *     we do not need to block ath5k_tx_tasklet
	 */
	spin_lock_bh(&txq->lock);
	list_for_each_entry_safe(bf, bf0, &txq->q, list) {
		ath5k_debug_printtxbuf(sc, bf);

		ath5k_txbuf_free(sc, bf);

		spin_lock_bh(&sc->txbuflock);
		sc->tx_stats[txq->qnum].len--;
		list_move_tail(&bf->list, &sc->txbuf);
		sc->txbuf_len++;
		spin_unlock_bh(&sc->txbuflock);
	}
	txq->link = NULL;
	spin_unlock_bh(&txq->lock);
}

/*
 * Drain the transmit queues and reclaim resources.
 */
static void
ath5k_txq_cleanup(struct ath5k_softc *sc)
{
	struct ath5k_hw *ah = sc->ah;
	unsigned int i;

	/* XXX return value */
	if (likely(!test_bit(ATH_STAT_INVALID, sc->status))) {
		/* don't touch the hardware if marked invalid */
		ath5k_hw_stop_tx_dma(ah, sc->bhalq);
		ATH5K_DBG(sc, ATH5K_DEBUG_RESET, "beacon queue %x\n",
			ath5k_hw_get_txdp(ah, sc->bhalq));
		for (i = 0; i < ARRAY_SIZE(sc->txqs); i++)
			if (sc->txqs[i].setup) {
				ath5k_hw_stop_tx_dma(ah, sc->txqs[i].qnum);
				ATH5K_DBG(sc, ATH5K_DEBUG_RESET, "txq [%u] %x, "
					"link %p\n",
					sc->txqs[i].qnum,
					ath5k_hw_get_txdp(ah,
							sc->txqs[i].qnum),
					sc->txqs[i].link);
			}
	}
	ieee80211_wake_queues(sc->hw); /* XXX move to callers */

	for (i = 0; i < ARRAY_SIZE(sc->txqs); i++)
		if (sc->txqs[i].setup)
			ath5k_txq_drainq(sc, &sc->txqs[i]);
}

static void
ath5k_txq_release(struct ath5k_softc *sc)
{
	struct ath5k_txq *txq = sc->txqs;
	unsigned int i;

	for (i = 0; i < ARRAY_SIZE(sc->txqs); i++, txq++)
		if (txq->setup) {
			ath5k_hw_release_tx_queue(sc->ah, txq->qnum);
			txq->setup = false;
		}
}




/*************\
* RX Handling *
\*************/

/*
 * Enable the receive h/w following a reset.
 */
static int
ath5k_rx_start(struct ath5k_softc *sc)
{
	struct ath5k_hw *ah = sc->ah;
	struct ath5k_buf *bf;
	int ret;

	sc->rxbufsize = roundup(IEEE80211_MAX_LEN, sc->cachelsz);

	ATH5K_DBG(sc, ATH5K_DEBUG_RESET, "cachelsz %u rxbufsize %u\n",
		sc->cachelsz, sc->rxbufsize);

	sc->rxlink = NULL;

	spin_lock_bh(&sc->rxbuflock);
	list_for_each_entry(bf, &sc->rxbuf, list) {
		ret = ath5k_rxbuf_setup(sc, bf);
		if (ret != 0) {
			spin_unlock_bh(&sc->rxbuflock);
			goto err;
		}
	}
	bf = list_first_entry(&sc->rxbuf, struct ath5k_buf, list);
	spin_unlock_bh(&sc->rxbuflock);

	ath5k_hw_set_rxdp(ah, bf->daddr);
	ath5k_hw_start_rx_dma(ah);	/* enable recv descriptors */
	ath5k_mode_setup(sc);		/* set filters, etc. */
	ath5k_hw_start_rx_pcu(ah);	/* re-enable PCU/DMA engine */

	return 0;
err:
	return ret;
}

/*
 * Disable the receive h/w in preparation for a reset.
 */
static void
ath5k_rx_stop(struct ath5k_softc *sc)
{
	struct ath5k_hw *ah = sc->ah;

	ath5k_hw_stop_rx_pcu(ah);	/* disable PCU */
	ath5k_hw_set_rx_filter(ah, 0);	/* clear recv filter */
	ath5k_hw_stop_rx_dma(ah);	/* disable DMA engine */

	ath5k_debug_printrxbuffs(sc, ah);

	sc->rxlink = NULL;		/* just in case */
}

static unsigned int
ath5k_rx_decrypted(struct ath5k_softc *sc, struct ath5k_desc *ds,
		struct sk_buff *skb, struct ath5k_rx_status *rs)
{
	struct ieee80211_hdr *hdr = (void *)skb->data;
	unsigned int keyix, hlen;

	if (!(rs->rs_status & AR5K_RXERR_DECRYPT) &&
			rs->rs_keyix != AR5K_RXKEYIX_INVALID)
		return RX_FLAG_DECRYPTED;

	/* Apparently when a default key is used to decrypt the packet
	   the hw does not set the index used to decrypt.  In such cases
	   get the index from the packet. */
	hlen = ieee80211_hdrlen(hdr->frame_control);
	if (ieee80211_has_protected(hdr->frame_control) &&
	    !(rs->rs_status & AR5K_RXERR_DECRYPT) &&
	    skb->len >= hlen + 4) {
		keyix = skb->data[hlen + 3] >> 6;

		if (test_bit(keyix, sc->keymap))
			return RX_FLAG_DECRYPTED;
	}

	return 0;
}


static void
ath5k_check_ibss_tsf(struct ath5k_softc *sc, struct sk_buff *skb,
		     struct ieee80211_rx_status *rxs)
{
	u64 tsf, bc_tstamp;
	u32 hw_tu;
	struct ieee80211_mgmt *mgmt = (struct ieee80211_mgmt *)skb->data;

	if (ieee80211_is_beacon(mgmt->frame_control) &&
	    le16_to_cpu(mgmt->u.beacon.capab_info) & WLAN_CAPABILITY_IBSS &&
	    memcmp(mgmt->bssid, sc->ah->ah_bssid, ETH_ALEN) == 0) {
		/*
		 * Received an IBSS beacon with the same BSSID. Hardware *must*
		 * have updated the local TSF. We have to work around various
		 * hardware bugs, though...
		 */
		tsf = ath5k_hw_get_tsf64(sc->ah);
		bc_tstamp = le64_to_cpu(mgmt->u.beacon.timestamp);
		hw_tu = TSF_TO_TU(tsf);

		ATH5K_DBG_UNLIMIT(sc, ATH5K_DEBUG_BEACON,
			"beacon %llx mactime %llx (diff %lld) tsf now %llx\n",
			(unsigned long long)bc_tstamp,
			(unsigned long long)rxs->mactime,
			(unsigned long long)(rxs->mactime - bc_tstamp),
			(unsigned long long)tsf);

		/*
		 * Sometimes the HW will give us a wrong tstamp in the rx
		 * status, causing the timestamp extension to go wrong.
		 * (This seems to happen especially with beacon frames bigger
		 * than 78 byte (incl. FCS))
		 * But we know that the receive timestamp must be later than the
		 * timestamp of the beacon since HW must have synced to that.
		 *
		 * NOTE: here we assume mactime to be after the frame was
		 * received, not like mac80211 which defines it at the start.
		 */
		if (bc_tstamp > rxs->mactime) {
			ATH5K_DBG_UNLIMIT(sc, ATH5K_DEBUG_BEACON,
				"fixing mactime from %llx to %llx\n",
				(unsigned long long)rxs->mactime,
				(unsigned long long)tsf);
			rxs->mactime = tsf;
		}

		/*
		 * Local TSF might have moved higher than our beacon timers,
		 * in that case we have to update them to continue sending
		 * beacons. This also takes care of synchronizing beacon sending
		 * times with other stations.
		 */
		if (hw_tu >= sc->nexttbtt)
			ath5k_beacon_update_timers(sc, bc_tstamp);
	}
}


static void
ath5k_tasklet_rx(unsigned long data)
{
	struct ieee80211_rx_status rxs = {};
	struct ath5k_rx_status rs = {};
	struct sk_buff *skb;
	struct ath5k_softc *sc = (void *)data;
	struct ath5k_buf *bf, *bf_last;
	struct ath5k_desc *ds;
	int ret;
	int hdrlen;
	int pad;

	spin_lock(&sc->rxbuflock);
	if (list_empty(&sc->rxbuf)) {
		ATH5K_WARN(sc, "empty rx buf pool\n");
		goto unlock;
	}
	bf_last = list_entry(sc->rxbuf.prev, struct ath5k_buf, list);
	do {
		rxs.flag = 0;

		bf = list_first_entry(&sc->rxbuf, struct ath5k_buf, list);
		BUG_ON(bf->skb == NULL);
		skb = bf->skb;
		ds = bf->desc;

		/*
		 * last buffer must not be freed to ensure proper hardware
		 * function. When the hardware finishes also a packet next to
		 * it, we are sure, it doesn't use it anymore and we can go on.
		 */
		if (bf_last == bf)
			bf->flags |= 1;
		if (bf->flags) {
			struct ath5k_buf *bf_next = list_entry(bf->list.next,
					struct ath5k_buf, list);
			ret = sc->ah->ah_proc_rx_desc(sc->ah, bf_next->desc,
					&rs);
			if (ret)
				break;
			bf->flags &= ~1;
			/* skip the overwritten one (even status is martian) */
			goto next;
		}

		ret = sc->ah->ah_proc_rx_desc(sc->ah, ds, &rs);
		if (unlikely(ret == -EINPROGRESS))
			break;
		else if (unlikely(ret)) {
			ATH5K_ERR(sc, "error in processing rx descriptor\n");
			spin_unlock(&sc->rxbuflock);
			return;
		}

		if (unlikely(rs.rs_more)) {
			ATH5K_WARN(sc, "unsupported jumbo\n");
			goto next;
		}

		if (unlikely(rs.rs_status)) {
			if (rs.rs_status & AR5K_RXERR_PHY)
				goto next;
			if (rs.rs_status & AR5K_RXERR_DECRYPT) {
				/*
				 * Decrypt error.  If the error occurred
				 * because there was no hardware key, then
				 * let the frame through so the upper layers
				 * can process it.  This is necessary for 5210
				 * parts which have no way to setup a ``clear''
				 * key cache entry.
				 *
				 * XXX do key cache faulting
				 */
				if (rs.rs_keyix == AR5K_RXKEYIX_INVALID &&
				    !(rs.rs_status & AR5K_RXERR_CRC))
					goto accept;
			}
			if (rs.rs_status & AR5K_RXERR_MIC) {
				rxs.flag |= RX_FLAG_MMIC_ERROR;
				goto accept;
			}

			/* let crypto-error packets fall through in MNTR */
			if ((rs.rs_status &
				~(AR5K_RXERR_DECRYPT|AR5K_RXERR_MIC)) ||
					sc->opmode != NL80211_IFTYPE_MONITOR)
				goto next;
		}
accept:
		pci_unmap_single(sc->pdev, bf->skbaddr, sc->rxbufsize,
				PCI_DMA_FROMDEVICE);
		bf->skb = NULL;

		skb_put(skb, rs.rs_datalen);

		/*
		 * the hardware adds a padding to 4 byte boundaries between
		 * the header and the payload data if the header length is
		 * not multiples of 4 - remove it
		 */
		hdrlen = ieee80211_get_hdrlen_from_skb(skb);
		if (hdrlen & 3) {
			pad = hdrlen % 4;
			memmove(skb->data + pad, skb->data, hdrlen);
			skb_pull(skb, pad);
		}

		/*
		 * always extend the mac timestamp, since this information is
		 * also needed for proper IBSS merging.
		 *
		 * XXX: it might be too late to do it here, since rs_tstamp is
		 * 15bit only. that means TSF extension has to be done within
		 * 32768usec (about 32ms). it might be necessary to move this to
		 * the interrupt handler, like it is done in madwifi.
		 *
		 * Unfortunately we don't know when the hardware takes the rx
		 * timestamp (beginning of phy frame, data frame, end of rx?).
		 * The only thing we know is that it is hardware specific...
		 * On AR5213 it seems the rx timestamp is at the end of the
		 * frame, but i'm not sure.
		 *
		 * NOTE: mac80211 defines mactime at the beginning of the first
		 * data symbol. Since we don't have any time references it's
		 * impossible to comply to that. This affects IBSS merge only
		 * right now, so it's not too bad...
		 */
		rxs.mactime = ath5k_extend_tsf(sc->ah, rs.rs_tstamp);
		rxs.flag |= RX_FLAG_TSFT;

		rxs.freq = sc->curchan->center_freq;
		rxs.band = sc->curband->band;

		rxs.noise = sc->ah->ah_noise_floor;
		rxs.signal = rxs.noise + rs.rs_rssi;

		/* An rssi of 35 indicates you should be able use
		 * 54 Mbps reliably. A more elaborate scheme can be used
		 * here but it requires a map of SNR/throughput for each
		 * possible mode used */
		rxs.qual = rs.rs_rssi * 100 / 35;

		/* rssi can be more than 35 though, anything above that
		 * should be considered at 100% */
		if (rxs.qual > 100)
			rxs.qual = 100;

		rxs.antenna = rs.rs_antenna;
		rxs.rate_idx = ath5k_hw_to_driver_rix(sc, rs.rs_rate);
		rxs.flag |= ath5k_rx_decrypted(sc, ds, skb, &rs);

		if (rxs.rate_idx >= 0 && rs.rs_rate ==
		    sc->curband->bitrates[rxs.rate_idx].hw_value_short)
			rxs.flag |= RX_FLAG_SHORTPRE;

		ath5k_debug_dump_skb(sc, skb, "RX  ", 0);

		/* check beacons in IBSS mode */
		if (sc->opmode == NL80211_IFTYPE_ADHOC)
			ath5k_check_ibss_tsf(sc, skb, &rxs);

		__ieee80211_rx(sc->hw, skb, &rxs);
next:
		list_move_tail(&bf->list, &sc->rxbuf);
	} while (ath5k_rxbuf_setup(sc, bf) == 0);
unlock:
	spin_unlock(&sc->rxbuflock);
}




/*************\
* TX Handling *
\*************/

static void
ath5k_tx_processq(struct ath5k_softc *sc, struct ath5k_txq *txq)
{
	struct ath5k_tx_status ts = {};
	struct ath5k_buf *bf, *bf0;
	struct ath5k_desc *ds;
	struct sk_buff *skb;
	struct ieee80211_tx_info *info;
	int i, ret;

	spin_lock(&txq->lock);
	list_for_each_entry_safe(bf, bf0, &txq->q, list) {
		ds = bf->desc;

		ret = sc->ah->ah_proc_tx_desc(sc->ah, ds, &ts);
		if (unlikely(ret == -EINPROGRESS))
			break;
		else if (unlikely(ret)) {
			ATH5K_ERR(sc, "error %d while processing queue %u\n",
				ret, txq->qnum);
			break;
		}

		skb = bf->skb;
		info = IEEE80211_SKB_CB(skb);
		bf->skb = NULL;

		pci_unmap_single(sc->pdev, bf->skbaddr, skb->len,
				PCI_DMA_TODEVICE);

		ieee80211_tx_info_clear_status(info);
		for (i = 0; i < 4; i++) {
			struct ieee80211_tx_rate *r =
				&info->status.rates[i];

			if (ts.ts_rate[i]) {
				r->idx = ath5k_hw_to_driver_rix(sc, ts.ts_rate[i]);
				r->count = ts.ts_retry[i];
			} else {
				r->idx = -1;
				r->count = 0;
			}
		}

		/* count the successful attempt as well */
		info->status.rates[ts.ts_final_idx].count++;

		if (unlikely(ts.ts_status)) {
			sc->ll_stats.dot11ACKFailureCount++;
			if (ts.ts_status & AR5K_TXERR_FILT)
				info->flags |= IEEE80211_TX_STAT_TX_FILTERED;
		} else {
			info->flags |= IEEE80211_TX_STAT_ACK;
			info->status.ack_signal = ts.ts_rssi;
		}

		ieee80211_tx_status(sc->hw, skb);
		sc->tx_stats[txq->qnum].count++;

		spin_lock(&sc->txbuflock);
		sc->tx_stats[txq->qnum].len--;
		list_move_tail(&bf->list, &sc->txbuf);
		sc->txbuf_len++;
		spin_unlock(&sc->txbuflock);
	}
	if (likely(list_empty(&txq->q)))
		txq->link = NULL;
	spin_unlock(&txq->lock);
	if (sc->txbuf_len > ATH_TXBUF / 5)
		ieee80211_wake_queues(sc->hw);
}

static void
ath5k_tasklet_tx(unsigned long data)
{
	struct ath5k_softc *sc = (void *)data;

	ath5k_tx_processq(sc, sc->txq);
}


/*****************\
* Beacon handling *
\*****************/

/*
 * Setup the beacon frame for transmit.
 */
static int
ath5k_beacon_setup(struct ath5k_softc *sc, struct ath5k_buf *bf)
{
	struct sk_buff *skb = bf->skb;
	struct	ieee80211_tx_info *info = IEEE80211_SKB_CB(skb);
	struct ath5k_hw *ah = sc->ah;
	struct ath5k_desc *ds;
	int ret, antenna = 0;
	u32 flags;

	bf->skbaddr = pci_map_single(sc->pdev, skb->data, skb->len,
			PCI_DMA_TODEVICE);
	ATH5K_DBG(sc, ATH5K_DEBUG_BEACON, "skb %p [data %p len %u] "
			"skbaddr %llx\n", skb, skb->data, skb->len,
			(unsigned long long)bf->skbaddr);
	if (pci_dma_mapping_error(sc->pdev, bf->skbaddr)) {
		ATH5K_ERR(sc, "beacon DMA mapping failed\n");
		return -EIO;
	}

	ds = bf->desc;

	flags = AR5K_TXDESC_NOACK;
	if (sc->opmode == NL80211_IFTYPE_ADHOC && ath5k_hw_hasveol(ah)) {
		ds->ds_link = bf->daddr;	/* self-linked */
		flags |= AR5K_TXDESC_VEOL;
		/*
		 * Let hardware handle antenna switching if txantenna is not set
		 */
	} else {
		ds->ds_link = 0;
		/*
		 * Switch antenna every 4 beacons if txantenna is not set
		 * XXX assumes two antennas
		 */
		if (antenna == 0)
			antenna = sc->bsent & 4 ? 2 : 1;
	}

	ds->ds_data = bf->skbaddr;
	ret = ah->ah_setup_tx_desc(ah, ds, skb->len,
			ieee80211_get_hdrlen_from_skb(skb),
			AR5K_PKT_TYPE_BEACON, (sc->power_level * 2),
			ieee80211_get_tx_rate(sc->hw, info)->hw_value,
			1, AR5K_TXKEYIX_INVALID,
			antenna, flags, 0, 0);
	if (ret)
		goto err_unmap;

	return 0;
err_unmap:
	pci_unmap_single(sc->pdev, bf->skbaddr, skb->len, PCI_DMA_TODEVICE);
	return ret;
}

/*
 * Transmit a beacon frame at SWBA.  Dynamic updates to the
 * frame contents are done as needed and the slot time is
 * also adjusted based on current state.
 *
 * this is usually called from interrupt context (ath5k_intr())
 * but also from ath5k_beacon_config() in IBSS mode which in turn
 * can be called from a tasklet and user context
 */
static void
ath5k_beacon_send(struct ath5k_softc *sc)
{
	struct ath5k_buf *bf = sc->bbuf;
	struct ath5k_hw *ah = sc->ah;

	ATH5K_DBG_UNLIMIT(sc, ATH5K_DEBUG_BEACON, "in beacon_send\n");

	if (unlikely(bf->skb == NULL || sc->opmode == NL80211_IFTYPE_STATION ||
			sc->opmode == NL80211_IFTYPE_MONITOR)) {
		ATH5K_WARN(sc, "bf=%p bf_skb=%p\n", bf, bf ? bf->skb : NULL);
		return;
	}
	/*
	 * Check if the previous beacon has gone out.  If
	 * not don't don't try to post another, skip this
	 * period and wait for the next.  Missed beacons
	 * indicate a problem and should not occur.  If we
	 * miss too many consecutive beacons reset the device.
	 */
	if (unlikely(ath5k_hw_num_tx_pending(ah, sc->bhalq) != 0)) {
		sc->bmisscount++;
		ATH5K_DBG(sc, ATH5K_DEBUG_BEACON,
			"missed %u consecutive beacons\n", sc->bmisscount);
		if (sc->bmisscount > 3) {		/* NB: 3 is a guess */
			ATH5K_DBG(sc, ATH5K_DEBUG_BEACON,
				"stuck beacon time (%u missed)\n",
				sc->bmisscount);
			tasklet_schedule(&sc->restq);
		}
		return;
	}
	if (unlikely(sc->bmisscount != 0)) {
		ATH5K_DBG(sc, ATH5K_DEBUG_BEACON,
			"resume beacon xmit after %u misses\n",
			sc->bmisscount);
		sc->bmisscount = 0;
	}

	/*
	 * Stop any current dma and put the new frame on the queue.
	 * This should never fail since we check above that no frames
	 * are still pending on the queue.
	 */
	if (unlikely(ath5k_hw_stop_tx_dma(ah, sc->bhalq))) {
		ATH5K_WARN(sc, "beacon queue %u didn't stop?\n", sc->bhalq);
		/* NB: hw still stops DMA, so proceed */
	}

	ath5k_hw_set_txdp(ah, sc->bhalq, bf->daddr);
	ath5k_hw_start_tx_dma(ah, sc->bhalq);
	ATH5K_DBG(sc, ATH5K_DEBUG_BEACON, "TXDP[%u] = %llx (%p)\n",
		sc->bhalq, (unsigned long long)bf->daddr, bf->desc);

	sc->bsent++;
}


/**
 * ath5k_beacon_update_timers - update beacon timers
 *
 * @sc: struct ath5k_softc pointer we are operating on
 * @bc_tsf: the timestamp of the beacon. 0 to reset the TSF. -1 to perform a
 *          beacon timer update based on the current HW TSF.
 *
 * Calculate the next target beacon transmit time (TBTT) based on the timestamp
 * of a received beacon or the current local hardware TSF and write it to the
 * beacon timer registers.
 *
 * This is called in a variety of situations, e.g. when a beacon is received,
 * when a TSF update has been detected, but also when an new IBSS is created or
 * when we otherwise know we have to update the timers, but we keep it in this
 * function to have it all together in one place.
 */
static void
ath5k_beacon_update_timers(struct ath5k_softc *sc, u64 bc_tsf)
{
	struct ath5k_hw *ah = sc->ah;
	u32 nexttbtt, intval, hw_tu, bc_tu;
	u64 hw_tsf;

	intval = sc->bintval & AR5K_BEACON_PERIOD;
	if (WARN_ON(!intval))
		return;

	/* beacon TSF converted to TU */
	bc_tu = TSF_TO_TU(bc_tsf);

	/* current TSF converted to TU */
	hw_tsf = ath5k_hw_get_tsf64(ah);
	hw_tu = TSF_TO_TU(hw_tsf);

#define FUDGE 3
	/* we use FUDGE to make sure the next TBTT is ahead of the current TU */
	if (bc_tsf == -1) {
		/*
		 * no beacons received, called internally.
		 * just need to refresh timers based on HW TSF.
		 */
		nexttbtt = roundup(hw_tu + FUDGE, intval);
	} else if (bc_tsf == 0) {
		/*
		 * no beacon received, probably called by ath5k_reset_tsf().
		 * reset TSF to start with 0.
		 */
		nexttbtt = intval;
		intval |= AR5K_BEACON_RESET_TSF;
	} else if (bc_tsf > hw_tsf) {
		/*
		 * beacon received, SW merge happend but HW TSF not yet updated.
		 * not possible to reconfigure timers yet, but next time we
		 * receive a beacon with the same BSSID, the hardware will
		 * automatically update the TSF and then we need to reconfigure
		 * the timers.
		 */
		ATH5K_DBG_UNLIMIT(sc, ATH5K_DEBUG_BEACON,
			"need to wait for HW TSF sync\n");
		return;
	} else {
		/*
		 * most important case for beacon synchronization between STA.
		 *
		 * beacon received and HW TSF has been already updated by HW.
		 * update next TBTT based on the TSF of the beacon, but make
		 * sure it is ahead of our local TSF timer.
		 */
		nexttbtt = bc_tu + roundup(hw_tu + FUDGE - bc_tu, intval);
	}
#undef FUDGE

	sc->nexttbtt = nexttbtt;

	intval |= AR5K_BEACON_ENA;
	ath5k_hw_init_beacon(ah, nexttbtt, intval);

	/*
	 * debugging output last in order to preserve the time critical aspect
	 * of this function
	 */
	if (bc_tsf == -1)
		ATH5K_DBG_UNLIMIT(sc, ATH5K_DEBUG_BEACON,
			"reconfigured timers based on HW TSF\n");
	else if (bc_tsf == 0)
		ATH5K_DBG_UNLIMIT(sc, ATH5K_DEBUG_BEACON,
			"reset HW TSF and timers\n");
	else
		ATH5K_DBG_UNLIMIT(sc, ATH5K_DEBUG_BEACON,
			"updated timers based on beacon TSF\n");

	ATH5K_DBG_UNLIMIT(sc, ATH5K_DEBUG_BEACON,
			  "bc_tsf %llx hw_tsf %llx bc_tu %u hw_tu %u nexttbtt %u\n",
			  (unsigned long long) bc_tsf,
			  (unsigned long long) hw_tsf, bc_tu, hw_tu, nexttbtt);
	ATH5K_DBG_UNLIMIT(sc, ATH5K_DEBUG_BEACON, "intval %u %s %s\n",
		intval & AR5K_BEACON_PERIOD,
		intval & AR5K_BEACON_ENA ? "AR5K_BEACON_ENA" : "",
		intval & AR5K_BEACON_RESET_TSF ? "AR5K_BEACON_RESET_TSF" : "");
}


/**
 * ath5k_beacon_config - Configure the beacon queues and interrupts
 *
 * @sc: struct ath5k_softc pointer we are operating on
 *
 * When operating in station mode we want to receive a BMISS interrupt when we
 * stop seeing beacons from the AP we've associated with so we can look for
 * another AP to associate with.
 *
 * In IBSS mode we use a self-linked tx descriptor if possible. We enable SWBA
 * interrupts to detect TSF updates only.
 */
static void
ath5k_beacon_config(struct ath5k_softc *sc)
{
	struct ath5k_hw *ah = sc->ah;

	ath5k_hw_set_imr(ah, 0);
	sc->bmisscount = 0;
	sc->imask &= ~(AR5K_INT_BMISS | AR5K_INT_SWBA);

	if (sc->opmode == NL80211_IFTYPE_STATION) {
		sc->imask |= AR5K_INT_BMISS;
	} else if (sc->opmode == NL80211_IFTYPE_ADHOC ||
			sc->opmode == NL80211_IFTYPE_MESH_POINT ||
			sc->opmode == NL80211_IFTYPE_AP) {
		/*
		 * In IBSS mode we use a self-linked tx descriptor and let the
		 * hardware send the beacons automatically. We have to load it
		 * only once here.
		 * We use the SWBA interrupt only to keep track of the beacon
		 * timers in order to detect automatic TSF updates.
		 */
		ath5k_beaconq_config(sc);

		sc->imask |= AR5K_INT_SWBA;

		if (sc->opmode == NL80211_IFTYPE_ADHOC) {
			if (ath5k_hw_hasveol(ah)) {
				spin_lock(&sc->block);
				ath5k_beacon_send(sc);
				spin_unlock(&sc->block);
			}
		} else
			ath5k_beacon_update_timers(sc, -1);
	}

	ath5k_hw_set_imr(ah, sc->imask);
}


/********************\
* Interrupt handling *
\********************/

static int
ath5k_init(struct ath5k_softc *sc, bool is_resume)
{
	struct ath5k_hw *ah = sc->ah;
	int ret, i;

	mutex_lock(&sc->lock);

	if (is_resume && !test_bit(ATH_STAT_STARTED, sc->status))
		goto out_ok;

	__clear_bit(ATH_STAT_STARTED, sc->status);

	ATH5K_DBG(sc, ATH5K_DEBUG_RESET, "mode %d\n", sc->opmode);

	/*
	 * Stop anything previously setup.  This is safe
	 * no matter this is the first time through or not.
	 */
	ath5k_stop_locked(sc);

	/*
	 * The basic interface to setting the hardware in a good
	 * state is ``reset''.  On return the hardware is known to
	 * be powered up and with interrupts disabled.  This must
	 * be followed by initialization of the appropriate bits
	 * and then setup of the interrupt mask.
	 */
	sc->curchan = sc->hw->conf.channel;
	sc->curband = &sc->sbands[sc->curchan->band];
	sc->imask = AR5K_INT_RXOK | AR5K_INT_RXERR | AR5K_INT_RXEOL |
		AR5K_INT_RXORN | AR5K_INT_TXDESC | AR5K_INT_TXEOL |
		AR5K_INT_FATAL | AR5K_INT_GLOBAL | AR5K_INT_MIB;
	ret = ath5k_reset(sc, false, false);
	if (ret)
		goto done;

	/*
	 * Reset the key cache since some parts do not reset the
	 * contents on initial power up or resume from suspend.
	 */
	for (i = 0; i < AR5K_KEYTABLE_SIZE; i++)
		ath5k_hw_reset_key(ah, i);

	__set_bit(ATH_STAT_STARTED, sc->status);

	/* Set ack to be sent at low bit-rates */
	ath5k_hw_set_ack_bitrate_high(ah, false);

	mod_timer(&sc->calib_tim, round_jiffies(jiffies +
			msecs_to_jiffies(ath5k_calinterval * 1000)));

out_ok:
	ret = 0;
done:
	mmiowb();
	mutex_unlock(&sc->lock);
	return ret;
}

static int
ath5k_stop_locked(struct ath5k_softc *sc)
{
	struct ath5k_hw *ah = sc->ah;

	ATH5K_DBG(sc, ATH5K_DEBUG_RESET, "invalid %u\n",
			test_bit(ATH_STAT_INVALID, sc->status));

	/*
	 * Shutdown the hardware and driver:
	 *    stop output from above
	 *    disable interrupts
	 *    turn off timers
	 *    turn off the radio
	 *    clear transmit machinery
	 *    clear receive machinery
	 *    drain and release tx queues
	 *    reclaim beacon resources
	 *    power down hardware
	 *
	 * Note that some of this work is not possible if the
	 * hardware is gone (invalid).
	 */
	ieee80211_stop_queues(sc->hw);

	if (!test_bit(ATH_STAT_INVALID, sc->status)) {
		ath5k_led_off(sc);
		ath5k_hw_set_imr(ah, 0);
		synchronize_irq(sc->pdev->irq);
	}
	ath5k_txq_cleanup(sc);
	if (!test_bit(ATH_STAT_INVALID, sc->status)) {
		ath5k_rx_stop(sc);
		ath5k_hw_phy_disable(ah);
	} else
		sc->rxlink = NULL;

	return 0;
}

/*
 * Stop the device, grabbing the top-level lock to protect
 * against concurrent entry through ath5k_init (which can happen
 * if another thread does a system call and the thread doing the
 * stop is preempted).
 */
static int
ath5k_stop_hw(struct ath5k_softc *sc, bool is_suspend)
{
	int ret;

	mutex_lock(&sc->lock);
	ret = ath5k_stop_locked(sc);
	if (ret == 0 && !test_bit(ATH_STAT_INVALID, sc->status)) {
		/*
		 * Set the chip in full sleep mode.  Note that we are
		 * careful to do this only when bringing the interface
		 * completely to a stop.  When the chip is in this state
		 * it must be carefully woken up or references to
		 * registers in the PCI clock domain may freeze the bus
		 * (and system).  This varies by chip and is mostly an
		 * issue with newer parts that go to sleep more quickly.
		 */
		if (sc->ah->ah_mac_srev >= 0x78) {
			/*
			 * XXX
			 * don't put newer MAC revisions > 7.8 to sleep because
			 * of the above mentioned problems
			 */
			ATH5K_DBG(sc, ATH5K_DEBUG_RESET, "mac version > 7.8, "
				"not putting device to sleep\n");
		} else {
			ATH5K_DBG(sc, ATH5K_DEBUG_RESET,
				"putting device to full sleep\n");
			ath5k_hw_set_power(sc->ah, AR5K_PM_FULL_SLEEP, true, 0);
		}
	}
	ath5k_txbuf_free(sc, sc->bbuf);
	if (!is_suspend)
		__clear_bit(ATH_STAT_STARTED, sc->status);

	mmiowb();
	mutex_unlock(&sc->lock);

	del_timer_sync(&sc->calib_tim);
	tasklet_kill(&sc->rxtq);
	tasklet_kill(&sc->txtq);
	tasklet_kill(&sc->restq);

	return ret;
}

static irqreturn_t
ath5k_intr(int irq, void *dev_id)
{
	struct ath5k_softc *sc = dev_id;
	struct ath5k_hw *ah = sc->ah;
	enum ath5k_int status;
	unsigned int counter = 1000;

	if (unlikely(test_bit(ATH_STAT_INVALID, sc->status) ||
				!ath5k_hw_is_intr_pending(ah)))
		return IRQ_NONE;

	do {
		/*
		 * Figure out the reason(s) for the interrupt.  Note
		 * that get_isr returns a pseudo-ISR that may include
		 * bits we haven't explicitly enabled so we mask the
		 * value to insure we only process bits we requested.
		 */
		ath5k_hw_get_isr(ah, &status);		/* NB: clears IRQ too */
		ATH5K_DBG(sc, ATH5K_DEBUG_INTR, "status 0x%x/0x%x\n",
				status, sc->imask);
		status &= sc->imask; /* discard unasked for bits */
		if (unlikely(status & AR5K_INT_FATAL)) {
			/*
			 * Fatal errors are unrecoverable.
			 * Typically these are caused by DMA errors.
			 */
			tasklet_schedule(&sc->restq);
		} else if (unlikely(status & AR5K_INT_RXORN)) {
			tasklet_schedule(&sc->restq);
		} else {
			if (status & AR5K_INT_SWBA) {
				/*
				* Software beacon alert--time to send a beacon.
				* Handle beacon transmission directly; deferring
				* this is too slow to meet timing constraints
				* under load.
				*
				* In IBSS mode we use this interrupt just to
				* keep track of the next TBTT (target beacon
				* transmission time) in order to detect wether
				* automatic TSF updates happened.
				*/
				if (sc->opmode == NL80211_IFTYPE_ADHOC) {
					 /* XXX: only if VEOL suppported */
					u64 tsf = ath5k_hw_get_tsf64(ah);
					sc->nexttbtt += sc->bintval;
					ATH5K_DBG(sc, ATH5K_DEBUG_BEACON,
						  "SWBA nexttbtt: %x hw_tu: %x "
						  "TSF: %llx\n",
						  sc->nexttbtt,
						  TSF_TO_TU(tsf),
						  (unsigned long long) tsf);
				} else {
					spin_lock(&sc->block);
					ath5k_beacon_send(sc);
					spin_unlock(&sc->block);
				}
			}
			if (status & AR5K_INT_RXEOL) {
				/*
				* NB: the hardware should re-read the link when
				*     RXE bit is written, but it doesn't work at
				*     least on older hardware revs.
				*/
				sc->rxlink = NULL;
			}
			if (status & AR5K_INT_TXURN) {
				/* bump tx trigger level */
				ath5k_hw_update_tx_triglevel(ah, true);
			}
			if (status & (AR5K_INT_RXOK | AR5K_INT_RXERR))
				tasklet_schedule(&sc->rxtq);
			if (status & (AR5K_INT_TXOK | AR5K_INT_TXDESC
					| AR5K_INT_TXERR | AR5K_INT_TXEOL))
				tasklet_schedule(&sc->txtq);
			if (status & AR5K_INT_BMISS) {
			}
			if (status & AR5K_INT_MIB) {
				/*
				 * These stats are also used for ANI i think
				 * so how about updating them more often ?
				 */
				ath5k_hw_update_mib_counters(ah, &sc->ll_stats);
			}
		}
	} while (ath5k_hw_is_intr_pending(ah) && counter-- > 0);

	if (unlikely(!counter))
		ATH5K_WARN(sc, "too many interrupts, giving up for now\n");

	return IRQ_HANDLED;
}

static void
ath5k_tasklet_reset(unsigned long data)
{
	struct ath5k_softc *sc = (void *)data;

	ath5k_reset_wake(sc);
}

/*
 * Periodically recalibrate the PHY to account
 * for temperature/environment changes.
 */
static void
ath5k_calibrate(unsigned long data)
{
	struct ath5k_softc *sc = (void *)data;
	struct ath5k_hw *ah = sc->ah;

	ATH5K_DBG(sc, ATH5K_DEBUG_CALIBRATE, "channel %u/%x\n",
		ieee80211_frequency_to_channel(sc->curchan->center_freq),
		sc->curchan->hw_value);

	if (ath5k_hw_get_rf_gain(ah) == AR5K_RFGAIN_NEED_CHANGE) {
		/*
		 * Rfgain is out of bounds, reset the chip
		 * to load new gain values.
		 */
		ATH5K_DBG(sc, ATH5K_DEBUG_RESET, "calibration, resetting\n");
		ath5k_reset_wake(sc);
	}
	if (ath5k_hw_phy_calibrate(ah, sc->curchan))
		ATH5K_ERR(sc, "calibration of channel %u failed\n",
			ieee80211_frequency_to_channel(
				sc->curchan->center_freq));

	mod_timer(&sc->calib_tim, round_jiffies(jiffies +
			msecs_to_jiffies(ath5k_calinterval * 1000)));
}



/***************\
* LED functions *
\***************/

static void
ath5k_led_enable(struct ath5k_softc *sc)
{
	if (test_bit(ATH_STAT_LEDSOFT, sc->status)) {
		ath5k_hw_set_gpio_output(sc->ah, sc->led_pin);
		ath5k_led_off(sc);
	}
}

static void
ath5k_led_on(struct ath5k_softc *sc)
{
	if (!test_bit(ATH_STAT_LEDSOFT, sc->status))
		return;
	ath5k_hw_set_gpio(sc->ah, sc->led_pin, sc->led_on);
}

static void
ath5k_led_off(struct ath5k_softc *sc)
{
	if (!test_bit(ATH_STAT_LEDSOFT, sc->status))
		return;
	ath5k_hw_set_gpio(sc->ah, sc->led_pin, !sc->led_on);
}

static void
ath5k_led_brightness_set(struct led_classdev *led_dev,
	enum led_brightness brightness)
{
	struct ath5k_led *led = container_of(led_dev, struct ath5k_led,
		led_dev);

	if (brightness == LED_OFF)
		ath5k_led_off(led->sc);
	else
		ath5k_led_on(led->sc);
}

static int
ath5k_register_led(struct ath5k_softc *sc, struct ath5k_led *led,
		   const char *name, char *trigger)
{
	int err;

	led->sc = sc;
	strncpy(led->name, name, sizeof(led->name));
	led->led_dev.name = led->name;
	led->led_dev.default_trigger = trigger;
	led->led_dev.brightness_set = ath5k_led_brightness_set;

	err = led_classdev_register(&sc->pdev->dev, &led->led_dev);
	if (err) {
		ATH5K_WARN(sc, "could not register LED %s\n", name);
		led->sc = NULL;
	}
	return err;
}

static void
ath5k_unregister_led(struct ath5k_led *led)
{
	if (!led->sc)
		return;
	led_classdev_unregister(&led->led_dev);
	ath5k_led_off(led->sc);
	led->sc = NULL;
}

static void
ath5k_unregister_leds(struct ath5k_softc *sc)
{
	ath5k_unregister_led(&sc->rx_led);
	ath5k_unregister_led(&sc->tx_led);
}


static int
ath5k_init_leds(struct ath5k_softc *sc)
{
	int ret = 0;
	struct ieee80211_hw *hw = sc->hw;
	struct pci_dev *pdev = sc->pdev;
	char name[ATH5K_LED_MAX_NAME_LEN + 1];

	/*
	 * Auto-enable soft led processing for IBM cards and for
	 * 5211 minipci cards.
	 */
	if (pdev->device == PCI_DEVICE_ID_ATHEROS_AR5212_IBM ||
	    pdev->device == PCI_DEVICE_ID_ATHEROS_AR5211) {
		__set_bit(ATH_STAT_LEDSOFT, sc->status);
		sc->led_pin = 0;
		sc->led_on = 0;  /* active low */
	}
	/* Enable softled on PIN1 on HP Compaq nc6xx, nc4000 & nx5000 laptops */
	if (pdev->subsystem_vendor == PCI_VENDOR_ID_COMPAQ) {
		__set_bit(ATH_STAT_LEDSOFT, sc->status);
		sc->led_pin = 1;
		sc->led_on = 1;  /* active high */
	}
	if (!test_bit(ATH_STAT_LEDSOFT, sc->status))
		goto out;

	ath5k_led_enable(sc);

	snprintf(name, sizeof(name), "ath5k-%s::rx", wiphy_name(hw->wiphy));
	ret = ath5k_register_led(sc, &sc->rx_led, name,
		ieee80211_get_rx_led_name(hw));
	if (ret)
		goto out;

	snprintf(name, sizeof(name), "ath5k-%s::tx", wiphy_name(hw->wiphy));
	ret = ath5k_register_led(sc, &sc->tx_led, name,
		ieee80211_get_tx_led_name(hw));
out:
	return ret;
}


/********************\
* Mac80211 functions *
\********************/

static int
ath5k_tx(struct ieee80211_hw *hw, struct sk_buff *skb)
{
	struct ath5k_softc *sc = hw->priv;
	struct ath5k_buf *bf;
	unsigned long flags;
	int hdrlen;
	int pad;

	ath5k_debug_dump_skb(sc, skb, "TX  ", 1);

	if (sc->opmode == NL80211_IFTYPE_MONITOR)
		ATH5K_DBG(sc, ATH5K_DEBUG_XMIT, "tx in monitor (scan?)\n");

	/*
	 * the hardware expects the header padded to 4 byte boundaries
	 * if this is not the case we add the padding after the header
	 */
	hdrlen = ieee80211_get_hdrlen_from_skb(skb);
	if (hdrlen & 3) {
		pad = hdrlen % 4;
		if (skb_headroom(skb) < pad) {
			ATH5K_ERR(sc, "tx hdrlen not %%4: %d not enough"
				" headroom to pad %d\n", hdrlen, pad);
			return -1;
		}
		skb_push(skb, pad);
		memmove(skb->data, skb->data+pad, hdrlen);
	}

	spin_lock_irqsave(&sc->txbuflock, flags);
	if (list_empty(&sc->txbuf)) {
		ATH5K_ERR(sc, "no further txbuf available, dropping packet\n");
		spin_unlock_irqrestore(&sc->txbuflock, flags);
		ieee80211_stop_queue(hw, skb_get_queue_mapping(skb));
		return -1;
	}
	bf = list_first_entry(&sc->txbuf, struct ath5k_buf, list);
	list_del(&bf->list);
	sc->txbuf_len--;
	if (list_empty(&sc->txbuf))
		ieee80211_stop_queues(hw);
	spin_unlock_irqrestore(&sc->txbuflock, flags);

	bf->skb = skb;

	if (ath5k_txbuf_setup(sc, bf)) {
		bf->skb = NULL;
		spin_lock_irqsave(&sc->txbuflock, flags);
		list_add_tail(&bf->list, &sc->txbuf);
		sc->txbuf_len++;
		spin_unlock_irqrestore(&sc->txbuflock, flags);
		dev_kfree_skb_any(skb);
		return 0;
	}

	return 0;
}

static int
ath5k_reset(struct ath5k_softc *sc, bool stop, bool change_channel)
{
	struct ath5k_hw *ah = sc->ah;
	int ret;

	ATH5K_DBG(sc, ATH5K_DEBUG_RESET, "resetting\n");

	if (stop) {
		ath5k_hw_set_imr(ah, 0);
		ath5k_txq_cleanup(sc);
		ath5k_rx_stop(sc);
	}
	ret = ath5k_hw_reset(ah, sc->opmode, sc->curchan, true);
	if (ret) {
		ATH5K_ERR(sc, "can't reset hardware (%d)\n", ret);
		goto err;
	}

	/*
	 * This is needed only to setup initial state
	 * but it's best done after a reset.
	 */
	ath5k_hw_set_txpower_limit(sc->ah, 0);

	ret = ath5k_rx_start(sc);
	if (ret) {
		ATH5K_ERR(sc, "can't start recv logic\n");
		goto err;
	}

	/*
	 * Change channels and update the h/w rate map if we're switching;
	 * e.g. 11a to 11b/g.
	 *
	 * We may be doing a reset in response to an ioctl that changes the
	 * channel so update any state that might change as a result.
	 *
	 * XXX needed?
	 */
/*	ath5k_chan_change(sc, c); */

	ath5k_beacon_config(sc);
	/* intrs are enabled by ath5k_beacon_config */

	return 0;
err:
	return ret;
}

static int
ath5k_reset_wake(struct ath5k_softc *sc)
{
	int ret;

	ret = ath5k_reset(sc, true, true);
	if (!ret)
		ieee80211_wake_queues(sc->hw);

	return ret;
}

static int ath5k_start(struct ieee80211_hw *hw)
{
	return ath5k_init(hw->priv, false);
}

static void ath5k_stop(struct ieee80211_hw *hw)
{
	ath5k_stop_hw(hw->priv, false);
}

static int ath5k_add_interface(struct ieee80211_hw *hw,
		struct ieee80211_if_init_conf *conf)
{
	struct ath5k_softc *sc = hw->priv;
	int ret;

	mutex_lock(&sc->lock);
	if (sc->vif) {
		ret = 0;
		goto end;
	}

	sc->vif = conf->vif;

	switch (conf->type) {
	case NL80211_IFTYPE_AP:
	case NL80211_IFTYPE_STATION:
	case NL80211_IFTYPE_ADHOC:
	case NL80211_IFTYPE_MESH_POINT:
	case NL80211_IFTYPE_MONITOR:
		sc->opmode = conf->type;
		break;
	default:
		ret = -EOPNOTSUPP;
		goto end;
	}

	/* Set to a reasonable value. Note that this will
	 * be set to mac80211's value at ath5k_config(). */
	sc->bintval = 1000;
	ath5k_hw_set_lladdr(sc->ah, conf->mac_addr);

	ret = 0;
end:
	mutex_unlock(&sc->lock);
	return ret;
}

static void
ath5k_remove_interface(struct ieee80211_hw *hw,
			struct ieee80211_if_init_conf *conf)
{
	struct ath5k_softc *sc = hw->priv;
	u8 mac[ETH_ALEN] = {};

	mutex_lock(&sc->lock);
	if (sc->vif != conf->vif)
		goto end;

	ath5k_hw_set_lladdr(sc->ah, mac);
	sc->vif = NULL;
end:
	mutex_unlock(&sc->lock);
}

/*
 * TODO: Phy disable/diversity etc
 */
static int
ath5k_config(struct ieee80211_hw *hw, u32 changed)
{
	struct ath5k_softc *sc = hw->priv;
	struct ieee80211_conf *conf = &hw->conf;

	sc->bintval = conf->beacon_int;
	sc->power_level = conf->power_level;

	return ath5k_chan_set(sc, conf->channel);
}

static int
ath5k_config_interface(struct ieee80211_hw *hw, struct ieee80211_vif *vif,
			struct ieee80211_if_conf *conf)
{
	struct ath5k_softc *sc = hw->priv;
	struct ath5k_hw *ah = sc->ah;
	int ret;

	mutex_lock(&sc->lock);
	if (sc->vif != vif) {
		ret = -EIO;
		goto unlock;
	}
	if (conf->changed & IEEE80211_IFCC_BSSID && conf->bssid) {
		/* Cache for later use during resets */
		memcpy(ah->ah_bssid, conf->bssid, ETH_ALEN);
		/* XXX: assoc id is set to 0 for now, mac80211 doesn't have
		 * a clean way of letting us retrieve this yet. */
		ath5k_hw_set_associd(ah, ah->ah_bssid, 0);
		mmiowb();
	}
	if (conf->changed & IEEE80211_IFCC_BEACON &&
			(vif->type == NL80211_IFTYPE_ADHOC ||
			 vif->type == NL80211_IFTYPE_MESH_POINT ||
			 vif->type == NL80211_IFTYPE_AP)) {
		struct sk_buff *beacon = ieee80211_beacon_get(hw, vif);
		if (!beacon) {
			ret = -ENOMEM;
			goto unlock;
		}
		ath5k_beacon_update(sc, beacon);
	}
	mutex_unlock(&sc->lock);

	return ath5k_reset_wake(sc);
unlock:
	mutex_unlock(&sc->lock);
	return ret;
}

#define SUPPORTED_FIF_FLAGS \
	FIF_PROMISC_IN_BSS |  FIF_ALLMULTI | FIF_FCSFAIL | \
	FIF_PLCPFAIL | FIF_CONTROL | FIF_OTHER_BSS | \
	FIF_BCN_PRBRESP_PROMISC
/*
 * o always accept unicast, broadcast, and multicast traffic
 * o multicast traffic for all BSSIDs will be enabled if mac80211
 *   says it should be
 * o maintain current state of phy ofdm or phy cck error reception.
 *   If the hardware detects any of these type of errors then
 *   ath5k_hw_get_rx_filter() will pass to us the respective
 *   hardware filters to be able to receive these type of frames.
 * o probe request frames are accepted only when operating in
 *   hostap, adhoc, or monitor modes
 * o enable promiscuous mode according to the interface state
 * o accept beacons:
 *   - when operating in adhoc mode so the 802.11 layer creates
 *     node table entries for peers,
 *   - when operating in station mode for collecting rssi data when
 *     the station is otherwise quiet, or
 *   - when scanning
 */
static void ath5k_configure_filter(struct ieee80211_hw *hw,
		unsigned int changed_flags,
		unsigned int *new_flags,
		int mc_count, struct dev_mc_list *mclist)
{
	struct ath5k_softc *sc = hw->priv;
	struct ath5k_hw *ah = sc->ah;
	u32 mfilt[2], val, rfilt;
	u8 pos;
	int i;

	mfilt[0] = 0;
	mfilt[1] = 0;

	/* Only deal with supported flags */
	changed_flags &= SUPPORTED_FIF_FLAGS;
	*new_flags &= SUPPORTED_FIF_FLAGS;

	/* If HW detects any phy or radar errors, leave those filters on.
	 * Also, always enable Unicast, Broadcasts and Multicast
	 * XXX: move unicast, bssid broadcasts and multicast to mac80211 */
	rfilt = (ath5k_hw_get_rx_filter(ah) & (AR5K_RX_FILTER_PHYERR)) |
		(AR5K_RX_FILTER_UCAST | AR5K_RX_FILTER_BCAST |
		AR5K_RX_FILTER_MCAST);

	if (changed_flags & (FIF_PROMISC_IN_BSS | FIF_OTHER_BSS)) {
		if (*new_flags & FIF_PROMISC_IN_BSS) {
			rfilt |= AR5K_RX_FILTER_PROM;
			__set_bit(ATH_STAT_PROMISC, sc->status);
		} else {
			__clear_bit(ATH_STAT_PROMISC, sc->status);
		}
	}

	/* Note, AR5K_RX_FILTER_MCAST is already enabled */
	if (*new_flags & FIF_ALLMULTI) {
		mfilt[0] =  ~0;
		mfilt[1] =  ~0;
	} else {
		for (i = 0; i < mc_count; i++) {
			if (!mclist)
				break;
			/* calculate XOR of eight 6-bit values */
			val = get_unaligned_le32(mclist->dmi_addr + 0);
			pos = (val >> 18) ^ (val >> 12) ^ (val >> 6) ^ val;
			val = get_unaligned_le32(mclist->dmi_addr + 3);
			pos ^= (val >> 18) ^ (val >> 12) ^ (val >> 6) ^ val;
			pos &= 0x3f;
			mfilt[pos / 32] |= (1 << (pos % 32));
			/* XXX: we might be able to just do this instead,
			* but not sure, needs testing, if we do use this we'd
			* neet to inform below to not reset the mcast */
			/* ath5k_hw_set_mcast_filterindex(ah,
			 *      mclist->dmi_addr[5]); */
			mclist = mclist->next;
		}
	}

	/* This is the best we can do */
	if (*new_flags & (FIF_FCSFAIL | FIF_PLCPFAIL))
		rfilt |= AR5K_RX_FILTER_PHYERR;

	/* FIF_BCN_PRBRESP_PROMISC really means to enable beacons
	* and probes for any BSSID, this needs testing */
	if (*new_flags & FIF_BCN_PRBRESP_PROMISC)
		rfilt |= AR5K_RX_FILTER_BEACON | AR5K_RX_FILTER_PROBEREQ;

	/* FIF_CONTROL doc says that if FIF_PROMISC_IN_BSS is not
	 * set we should only pass on control frames for this
	 * station. This needs testing. I believe right now this
	 * enables *all* control frames, which is OK.. but
	 * but we should see if we can improve on granularity */
	if (*new_flags & FIF_CONTROL)
		rfilt |= AR5K_RX_FILTER_CONTROL;

	/* Additional settings per mode -- this is per ath5k */

	/* XXX move these to mac80211, and add a beacon IFF flag to mac80211 */

	if (sc->opmode == NL80211_IFTYPE_MONITOR)
		rfilt |= AR5K_RX_FILTER_CONTROL | AR5K_RX_FILTER_BEACON |
			AR5K_RX_FILTER_PROBEREQ | AR5K_RX_FILTER_PROM;
	if (sc->opmode != NL80211_IFTYPE_STATION)
		rfilt |= AR5K_RX_FILTER_PROBEREQ;
	if (sc->opmode != NL80211_IFTYPE_AP &&
		sc->opmode != NL80211_IFTYPE_MESH_POINT &&
		test_bit(ATH_STAT_PROMISC, sc->status))
		rfilt |= AR5K_RX_FILTER_PROM;
<<<<<<< HEAD
	if (sc->opmode == NL80211_IFTYPE_STATION ||
		sc->opmode == NL80211_IFTYPE_ADHOC ||
		sc->opmode == NL80211_IFTYPE_AP)
=======
	if ((sc->opmode == NL80211_IFTYPE_STATION && sc->assoc) ||
		sc->opmode == NL80211_IFTYPE_ADHOC) {
>>>>>>> 3ec19255
		rfilt |= AR5K_RX_FILTER_BEACON;
	if (sc->opmode == NL80211_IFTYPE_MESH_POINT)
		rfilt |= AR5K_RX_FILTER_CONTROL | AR5K_RX_FILTER_BEACON |
			AR5K_RX_FILTER_PROBEREQ | AR5K_RX_FILTER_PROM;

	/* Set filters */
	ath5k_hw_set_rx_filter(ah, rfilt);

	/* Set multicast bits */
	ath5k_hw_set_mcast_filter(ah, mfilt[0], mfilt[1]);
	/* Set the cached hw filter flags, this will alter actually
	 * be set in HW */
	sc->filter_flags = rfilt;
}

static int
ath5k_set_key(struct ieee80211_hw *hw, enum set_key_cmd cmd,
		const u8 *local_addr, const u8 *addr,
		struct ieee80211_key_conf *key)
{
	struct ath5k_softc *sc = hw->priv;
	int ret = 0;

	if (modparam_nohwcrypt)
		return -EOPNOTSUPP;

	switch (key->alg) {
	case ALG_WEP:
	case ALG_TKIP:
		break;
	case ALG_CCMP:
		return -EOPNOTSUPP;
	default:
		WARN_ON(1);
		return -EINVAL;
	}

	mutex_lock(&sc->lock);

	switch (cmd) {
	case SET_KEY:
		ret = ath5k_hw_set_key(sc->ah, key->keyidx, key, addr);
		if (ret) {
			ATH5K_ERR(sc, "can't set the key\n");
			goto unlock;
		}
		__set_bit(key->keyidx, sc->keymap);
		key->hw_key_idx = key->keyidx;
		key->flags |= (IEEE80211_KEY_FLAG_GENERATE_IV |
			       IEEE80211_KEY_FLAG_GENERATE_MMIC);
		break;
	case DISABLE_KEY:
		ath5k_hw_reset_key(sc->ah, key->keyidx);
		__clear_bit(key->keyidx, sc->keymap);
		break;
	default:
		ret = -EINVAL;
		goto unlock;
	}

unlock:
	mmiowb();
	mutex_unlock(&sc->lock);
	return ret;
}

static int
ath5k_get_stats(struct ieee80211_hw *hw,
		struct ieee80211_low_level_stats *stats)
{
	struct ath5k_softc *sc = hw->priv;
	struct ath5k_hw *ah = sc->ah;

	/* Force update */
	ath5k_hw_update_mib_counters(ah, &sc->ll_stats);

	memcpy(stats, &sc->ll_stats, sizeof(sc->ll_stats));

	return 0;
}

static int
ath5k_get_tx_stats(struct ieee80211_hw *hw,
		struct ieee80211_tx_queue_stats *stats)
{
	struct ath5k_softc *sc = hw->priv;

	memcpy(stats, &sc->tx_stats, sizeof(sc->tx_stats));

	return 0;
}

static u64
ath5k_get_tsf(struct ieee80211_hw *hw)
{
	struct ath5k_softc *sc = hw->priv;

	return ath5k_hw_get_tsf64(sc->ah);
}

static void
ath5k_reset_tsf(struct ieee80211_hw *hw)
{
	struct ath5k_softc *sc = hw->priv;

	/*
	 * in IBSS mode we need to update the beacon timers too.
	 * this will also reset the TSF if we call it with 0
	 */
	if (sc->opmode == NL80211_IFTYPE_ADHOC)
		ath5k_beacon_update_timers(sc, 0);
	else
		ath5k_hw_reset_tsf(sc->ah);
}

static int
ath5k_beacon_update(struct ath5k_softc *sc, struct sk_buff *skb)
{
	unsigned long flags;
	int ret;

	ath5k_debug_dump_skb(sc, skb, "BC  ", 1);

	spin_lock_irqsave(&sc->block, flags);
	ath5k_txbuf_free(sc, sc->bbuf);
	sc->bbuf->skb = skb;
	ret = ath5k_beacon_setup(sc, sc->bbuf);
	if (ret)
		sc->bbuf->skb = NULL;
	spin_unlock_irqrestore(&sc->block, flags);
	if (!ret) {
		ath5k_beacon_config(sc);
		mmiowb();
	}

	return ret;
}
static void
set_beacon_filter(struct ieee80211_hw *hw, bool enable)
{
	struct ath5k_softc *sc = hw->priv;
	struct ath5k_hw *ah = sc->ah;
	u32 rfilt;
	rfilt = ath5k_hw_get_rx_filter(ah);
	if (enable)
		rfilt |= AR5K_RX_FILTER_BEACON;
	else
		rfilt &= ~AR5K_RX_FILTER_BEACON;
	ath5k_hw_set_rx_filter(ah, rfilt);
	sc->filter_flags = rfilt;
}

static void ath5k_bss_info_changed(struct ieee80211_hw *hw,
				    struct ieee80211_vif *vif,
				    struct ieee80211_bss_conf *bss_conf,
				    u32 changes)
{
	struct ath5k_softc *sc = hw->priv;
	if (changes & BSS_CHANGED_ASSOC) {
		mutex_lock(&sc->lock);
		sc->assoc = bss_conf->assoc;
		if (sc->opmode == NL80211_IFTYPE_STATION)
			set_beacon_filter(hw, sc->assoc);
		mutex_unlock(&sc->lock);
	}
}<|MERGE_RESOLUTION|>--- conflicted
+++ resolved
@@ -240,16 +240,12 @@
 		struct ieee80211_tx_queue_stats *stats);
 static u64 ath5k_get_tsf(struct ieee80211_hw *hw);
 static void ath5k_reset_tsf(struct ieee80211_hw *hw);
-<<<<<<< HEAD
-static int ath5k_beacon_update(struct ath5k_softc *sc, struct sk_buff *skb);
-=======
-static int ath5k_beacon_update(struct ieee80211_hw *hw,
+static int ath5k_beacon_update(struct ath5k_softc *sc,
 		struct sk_buff *skb);
 static void ath5k_bss_info_changed(struct ieee80211_hw *hw,
 		struct ieee80211_vif *vif,
 		struct ieee80211_bss_conf *bss_conf,
 		u32 changes);
->>>>>>> 3ec19255
 
 static struct ieee80211_ops ath5k_hw_ops = {
 	.tx 		= ath5k_tx,
@@ -2971,14 +2967,9 @@
 		sc->opmode != NL80211_IFTYPE_MESH_POINT &&
 		test_bit(ATH_STAT_PROMISC, sc->status))
 		rfilt |= AR5K_RX_FILTER_PROM;
-<<<<<<< HEAD
-	if (sc->opmode == NL80211_IFTYPE_STATION ||
+	if ((sc->opmode == NL80211_IFTYPE_STATION && sc->assoc) ||
 		sc->opmode == NL80211_IFTYPE_ADHOC ||
 		sc->opmode == NL80211_IFTYPE_AP)
-=======
-	if ((sc->opmode == NL80211_IFTYPE_STATION && sc->assoc) ||
-		sc->opmode == NL80211_IFTYPE_ADHOC) {
->>>>>>> 3ec19255
 		rfilt |= AR5K_RX_FILTER_BEACON;
 	if (sc->opmode == NL80211_IFTYPE_MESH_POINT)
 		rfilt |= AR5K_RX_FILTER_CONTROL | AR5K_RX_FILTER_BEACON |
