/*
 * QLogic Fibre Channel HBA Driver
 * Copyright (c)  2003-2014 QLogic Corporation
 *
 * See LICENSE.qla2xxx for copyright and licensing details.
 */

/*
 * Table for showing the current message id in use for particular level
 * Change this table for addition of log/debug messages.
 * ----------------------------------------------------------------------
 * |             Level            |   Last Value Used  |     Holes	|
 * ----------------------------------------------------------------------
 * | Module Init and Probe        |       0x0193       | 0x0146         |
 * |                              |                    | 0x015b-0x0160	|
 * |                              |                    | 0x016e		|
<<<<<<< HEAD
 * | Mailbox commands             |       0x1199       | 0x1193		|
=======
 * | Mailbox commands             |       0x1205       | 0x11a2-0x11ff	|
>>>>>>> bb176f67
 * | Device Discovery             |       0x2134       | 0x210e-0x2116  |
 * |				  | 		       | 0x211a         |
 * |                              |                    | 0x211c-0x2128  |
 * |                              |                    | 0x212a-0x2130  |
 * | Queue Command and IO tracing |       0x3074       | 0x300b         |
 * |                              |                    | 0x3027-0x3028  |
 * |                              |                    | 0x303d-0x3041  |
 * |                              |                    | 0x302d,0x3033  |
 * |                              |                    | 0x3036,0x3038  |
 * |                              |                    | 0x303a		|
 * | DPC Thread                   |       0x4023       | 0x4002,0x4013  |
 * | Async Events                 |       0x5090       | 0x502b-0x502f  |
 * |				  | 		       | 0x5047         |
 * |                              |                    | 0x5084,0x5075	|
 * |                              |                    | 0x503d,0x5044  |
 * |                              |                    | 0x505f		|
 * | Timer Routines               |       0x6012       |                |
 * | User Space Interactions      |       0x70e3       | 0x7018,0x702e  |
 * |				  |		       | 0x7020,0x7024  |
 * |                              |                    | 0x7039,0x7045  |
 * |                              |                    | 0x7073-0x7075  |
 * |                              |                    | 0x70a5-0x70a6  |
 * |                              |                    | 0x70a8,0x70ab  |
 * |                              |                    | 0x70ad-0x70ae  |
 * |                              |                    | 0x70d0-0x70d6	|
 * |                              |                    | 0x70d7-0x70db  |
 * | Task Management              |       0x8042       | 0x8000         |
 * |                              |                    | 0x8019         |
 * |                              |                    | 0x8025,0x8026  |
 * |                              |                    | 0x8031,0x8032  |
 * |                              |                    | 0x8039,0x803c  |
 * | AER/EEH                      |       0x9011       |		|
 * | Virtual Port                 |       0xa007       |		|
 * | ISP82XX Specific             |       0xb157       | 0xb002,0xb024  |
 * |                              |                    | 0xb09e,0xb0ae  |
 * |				  |		       | 0xb0c3,0xb0c6  |
 * |                              |                    | 0xb0e0-0xb0ef  |
 * |                              |                    | 0xb085,0xb0dc  |
 * |                              |                    | 0xb107,0xb108  |
 * |                              |                    | 0xb111,0xb11e  |
 * |                              |                    | 0xb12c,0xb12d  |
 * |                              |                    | 0xb13a,0xb142  |
 * |                              |                    | 0xb13c-0xb140  |
 * |                              |                    | 0xb149		|
 * | MultiQ                       |       0xc010       |		|
 * | Misc                         |       0xd302       | 0xd031-0xd0ff	|
 * |                              |                    | 0xd101-0xd1fe	|
 * |                              |                    | 0xd214-0xd2fe	|
 * | Target Mode		  |	  0xe081       |		|
 * | Target Mode Management	  |	  0xf09b       | 0xf002		|
 * |                              |                    | 0xf046-0xf049  |
 * | Target Mode Task Management  |	  0x1000d      |		|
 * ----------------------------------------------------------------------
 */

#include "qla_def.h"

#include <linux/delay.h>

static uint32_t ql_dbg_offset = 0x800;

static inline void
qla2xxx_prep_dump(struct qla_hw_data *ha, struct qla2xxx_fw_dump *fw_dump)
{
	fw_dump->fw_major_version = htonl(ha->fw_major_version);
	fw_dump->fw_minor_version = htonl(ha->fw_minor_version);
	fw_dump->fw_subminor_version = htonl(ha->fw_subminor_version);
	fw_dump->fw_attributes = htonl(ha->fw_attributes);

	fw_dump->vendor = htonl(ha->pdev->vendor);
	fw_dump->device = htonl(ha->pdev->device);
	fw_dump->subsystem_vendor = htonl(ha->pdev->subsystem_vendor);
	fw_dump->subsystem_device = htonl(ha->pdev->subsystem_device);
}

static inline void *
qla2xxx_copy_queues(struct qla_hw_data *ha, void *ptr)
{
	struct req_que *req = ha->req_q_map[0];
	struct rsp_que *rsp = ha->rsp_q_map[0];
	/* Request queue. */
	memcpy(ptr, req->ring, req->length *
	    sizeof(request_t));

	/* Response queue. */
	ptr += req->length * sizeof(request_t);
	memcpy(ptr, rsp->ring, rsp->length  *
	    sizeof(response_t));

	return ptr + (rsp->length * sizeof(response_t));
}

int
qla27xx_dump_mpi_ram(struct qla_hw_data *ha, uint32_t addr, uint32_t *ram,
	uint32_t ram_dwords, void **nxt)
{
	int rval;
	uint32_t cnt, stat, timer, dwords, idx;
	uint16_t mb0;
	struct device_reg_24xx __iomem *reg = &ha->iobase->isp24;
	dma_addr_t dump_dma = ha->gid_list_dma;
	uint32_t *dump = (uint32_t *)ha->gid_list;

	rval = QLA_SUCCESS;
	mb0 = 0;

	WRT_REG_WORD(&reg->mailbox0, MBC_LOAD_DUMP_MPI_RAM);
	clear_bit(MBX_INTERRUPT, &ha->mbx_cmd_flags);

	dwords = qla2x00_gid_list_size(ha) / 4;
	for (cnt = 0; cnt < ram_dwords && rval == QLA_SUCCESS;
	    cnt += dwords, addr += dwords) {
		if (cnt + dwords > ram_dwords)
			dwords = ram_dwords - cnt;

		WRT_REG_WORD(&reg->mailbox1, LSW(addr));
		WRT_REG_WORD(&reg->mailbox8, MSW(addr));

		WRT_REG_WORD(&reg->mailbox2, MSW(dump_dma));
		WRT_REG_WORD(&reg->mailbox3, LSW(dump_dma));
		WRT_REG_WORD(&reg->mailbox6, MSW(MSD(dump_dma)));
		WRT_REG_WORD(&reg->mailbox7, LSW(MSD(dump_dma)));

		WRT_REG_WORD(&reg->mailbox4, MSW(dwords));
		WRT_REG_WORD(&reg->mailbox5, LSW(dwords));

		WRT_REG_WORD(&reg->mailbox9, 0);
		WRT_REG_DWORD(&reg->hccr, HCCRX_SET_HOST_INT);

		ha->flags.mbox_int = 0;
		for (timer = 6000000; timer; timer--) {
			/* Check for pending interrupts. */
			stat = RD_REG_DWORD(&reg->host_status);
			if (stat & HSRX_RISC_INT) {
				stat &= 0xff;

				if (stat == 0x1 || stat == 0x2 ||
				    stat == 0x10 || stat == 0x11) {
					set_bit(MBX_INTERRUPT,
					    &ha->mbx_cmd_flags);

					mb0 = RD_REG_WORD(&reg->mailbox0);
					RD_REG_WORD(&reg->mailbox1);

					WRT_REG_DWORD(&reg->hccr,
					    HCCRX_CLR_RISC_INT);
					RD_REG_DWORD(&reg->hccr);
					break;
				}

				/* Clear this intr; it wasn't a mailbox intr */
				WRT_REG_DWORD(&reg->hccr, HCCRX_CLR_RISC_INT);
				RD_REG_DWORD(&reg->hccr);
			}
			udelay(5);
		}
		ha->flags.mbox_int = 1;

		if (test_and_clear_bit(MBX_INTERRUPT, &ha->mbx_cmd_flags)) {
			rval = mb0 & MBS_MASK;
			for (idx = 0; idx < dwords; idx++)
				ram[cnt + idx] = IS_QLA27XX(ha) ?
				    le32_to_cpu(dump[idx]) : swab32(dump[idx]);
		} else {
			rval = QLA_FUNCTION_FAILED;
		}
	}

	*nxt = rval == QLA_SUCCESS ? &ram[cnt] : NULL;
	return rval;
}

int
qla24xx_dump_ram(struct qla_hw_data *ha, uint32_t addr, uint32_t *ram,
    uint32_t ram_dwords, void **nxt)
{
	int rval;
	uint32_t cnt, stat, timer, dwords, idx;
	uint16_t mb0;
	struct device_reg_24xx __iomem *reg = &ha->iobase->isp24;
	dma_addr_t dump_dma = ha->gid_list_dma;
	uint32_t *dump = (uint32_t *)ha->gid_list;

	rval = QLA_SUCCESS;
	mb0 = 0;

	WRT_REG_WORD(&reg->mailbox0, MBC_DUMP_RISC_RAM_EXTENDED);
	clear_bit(MBX_INTERRUPT, &ha->mbx_cmd_flags);

	dwords = qla2x00_gid_list_size(ha) / 4;
	for (cnt = 0; cnt < ram_dwords && rval == QLA_SUCCESS;
	    cnt += dwords, addr += dwords) {
		if (cnt + dwords > ram_dwords)
			dwords = ram_dwords - cnt;

		WRT_REG_WORD(&reg->mailbox1, LSW(addr));
		WRT_REG_WORD(&reg->mailbox8, MSW(addr));

		WRT_REG_WORD(&reg->mailbox2, MSW(dump_dma));
		WRT_REG_WORD(&reg->mailbox3, LSW(dump_dma));
		WRT_REG_WORD(&reg->mailbox6, MSW(MSD(dump_dma)));
		WRT_REG_WORD(&reg->mailbox7, LSW(MSD(dump_dma)));

		WRT_REG_WORD(&reg->mailbox4, MSW(dwords));
		WRT_REG_WORD(&reg->mailbox5, LSW(dwords));
		WRT_REG_DWORD(&reg->hccr, HCCRX_SET_HOST_INT);

		ha->flags.mbox_int = 0;
		for (timer = 6000000; timer; timer--) {
			/* Check for pending interrupts. */
			stat = RD_REG_DWORD(&reg->host_status);
			if (stat & HSRX_RISC_INT) {
				stat &= 0xff;

				if (stat == 0x1 || stat == 0x2 ||
				    stat == 0x10 || stat == 0x11) {
					set_bit(MBX_INTERRUPT,
					    &ha->mbx_cmd_flags);

					mb0 = RD_REG_WORD(&reg->mailbox0);

					WRT_REG_DWORD(&reg->hccr,
					    HCCRX_CLR_RISC_INT);
					RD_REG_DWORD(&reg->hccr);
					break;
				}

				/* Clear this intr; it wasn't a mailbox intr */
				WRT_REG_DWORD(&reg->hccr, HCCRX_CLR_RISC_INT);
				RD_REG_DWORD(&reg->hccr);
			}
			udelay(5);
		}
		ha->flags.mbox_int = 1;

		if (test_and_clear_bit(MBX_INTERRUPT, &ha->mbx_cmd_flags)) {
			rval = mb0 & MBS_MASK;
			for (idx = 0; idx < dwords; idx++)
				ram[cnt + idx] = IS_QLA27XX(ha) ?
				    le32_to_cpu(dump[idx]) : swab32(dump[idx]);
		} else {
			rval = QLA_FUNCTION_FAILED;
		}
	}

	*nxt = rval == QLA_SUCCESS ? &ram[cnt]: NULL;
	return rval;
}

static int
qla24xx_dump_memory(struct qla_hw_data *ha, uint32_t *code_ram,
    uint32_t cram_size, void **nxt)
{
	int rval;

	/* Code RAM. */
	rval = qla24xx_dump_ram(ha, 0x20000, code_ram, cram_size / 4, nxt);
	if (rval != QLA_SUCCESS)
		return rval;

	set_bit(RISC_SRAM_DUMP_CMPL, &ha->fw_dump_cap_flags);

	/* External Memory. */
	rval = qla24xx_dump_ram(ha, 0x100000, *nxt,
	    ha->fw_memory_size - 0x100000 + 1, nxt);
	if (rval == QLA_SUCCESS)
		set_bit(RISC_EXT_MEM_DUMP_CMPL, &ha->fw_dump_cap_flags);

	return rval;
}

static uint32_t *
qla24xx_read_window(struct device_reg_24xx __iomem *reg, uint32_t iobase,
    uint32_t count, uint32_t *buf)
{
	uint32_t __iomem *dmp_reg;

	WRT_REG_DWORD(&reg->iobase_addr, iobase);
	dmp_reg = &reg->iobase_window;
	for ( ; count--; dmp_reg++)
		*buf++ = htonl(RD_REG_DWORD(dmp_reg));

	return buf;
}

void
qla24xx_pause_risc(struct device_reg_24xx __iomem *reg, struct qla_hw_data *ha)
{
	WRT_REG_DWORD(&reg->hccr, HCCRX_SET_RISC_PAUSE);

	/* 100 usec delay is sufficient enough for hardware to pause RISC */
	udelay(100);
	if (RD_REG_DWORD(&reg->host_status) & HSRX_RISC_PAUSED)
		set_bit(RISC_PAUSE_CMPL, &ha->fw_dump_cap_flags);
}

int
qla24xx_soft_reset(struct qla_hw_data *ha)
{
	int rval = QLA_SUCCESS;
	uint32_t cnt;
	uint16_t wd;
	struct device_reg_24xx __iomem *reg = &ha->iobase->isp24;

	/*
	 * Reset RISC. The delay is dependent on system architecture.
	 * Driver can proceed with the reset sequence after waiting
	 * for a timeout period.
	 */
	WRT_REG_DWORD(&reg->ctrl_status, CSRX_DMA_SHUTDOWN|MWB_4096_BYTES);
	for (cnt = 0; cnt < 30000; cnt++) {
		if ((RD_REG_DWORD(&reg->ctrl_status) & CSRX_DMA_ACTIVE) == 0)
			break;

		udelay(10);
	}
	if (!(RD_REG_DWORD(&reg->ctrl_status) & CSRX_DMA_ACTIVE))
		set_bit(DMA_SHUTDOWN_CMPL, &ha->fw_dump_cap_flags);

	WRT_REG_DWORD(&reg->ctrl_status,
	    CSRX_ISP_SOFT_RESET|CSRX_DMA_SHUTDOWN|MWB_4096_BYTES);
	pci_read_config_word(ha->pdev, PCI_COMMAND, &wd);

	udelay(100);

	/* Wait for soft-reset to complete. */
	for (cnt = 0; cnt < 30000; cnt++) {
		if ((RD_REG_DWORD(&reg->ctrl_status) &
		    CSRX_ISP_SOFT_RESET) == 0)
			break;

		udelay(10);
	}
	if (!(RD_REG_DWORD(&reg->ctrl_status) & CSRX_ISP_SOFT_RESET))
		set_bit(ISP_RESET_CMPL, &ha->fw_dump_cap_flags);

	WRT_REG_DWORD(&reg->hccr, HCCRX_CLR_RISC_RESET);
	RD_REG_DWORD(&reg->hccr);             /* PCI Posting. */

	for (cnt = 10000; RD_REG_WORD(&reg->mailbox0) != 0 &&
	    rval == QLA_SUCCESS; cnt--) {
		if (cnt)
			udelay(10);
		else
			rval = QLA_FUNCTION_TIMEOUT;
	}
	if (rval == QLA_SUCCESS)
		set_bit(RISC_RDY_AFT_RESET, &ha->fw_dump_cap_flags);

	return rval;
}

static int
qla2xxx_dump_ram(struct qla_hw_data *ha, uint32_t addr, uint16_t *ram,
    uint32_t ram_words, void **nxt)
{
	int rval;
	uint32_t cnt, stat, timer, words, idx;
	uint16_t mb0;
	struct device_reg_2xxx __iomem *reg = &ha->iobase->isp;
	dma_addr_t dump_dma = ha->gid_list_dma;
	uint16_t *dump = (uint16_t *)ha->gid_list;

	rval = QLA_SUCCESS;
	mb0 = 0;

	WRT_MAILBOX_REG(ha, reg, 0, MBC_DUMP_RISC_RAM_EXTENDED);
	clear_bit(MBX_INTERRUPT, &ha->mbx_cmd_flags);

	words = qla2x00_gid_list_size(ha) / 2;
	for (cnt = 0; cnt < ram_words && rval == QLA_SUCCESS;
	    cnt += words, addr += words) {
		if (cnt + words > ram_words)
			words = ram_words - cnt;

		WRT_MAILBOX_REG(ha, reg, 1, LSW(addr));
		WRT_MAILBOX_REG(ha, reg, 8, MSW(addr));

		WRT_MAILBOX_REG(ha, reg, 2, MSW(dump_dma));
		WRT_MAILBOX_REG(ha, reg, 3, LSW(dump_dma));
		WRT_MAILBOX_REG(ha, reg, 6, MSW(MSD(dump_dma)));
		WRT_MAILBOX_REG(ha, reg, 7, LSW(MSD(dump_dma)));

		WRT_MAILBOX_REG(ha, reg, 4, words);
		WRT_REG_WORD(&reg->hccr, HCCR_SET_HOST_INT);

		for (timer = 6000000; timer; timer--) {
			/* Check for pending interrupts. */
			stat = RD_REG_DWORD(&reg->u.isp2300.host_status);
			if (stat & HSR_RISC_INT) {
				stat &= 0xff;

				if (stat == 0x1 || stat == 0x2) {
					set_bit(MBX_INTERRUPT,
					    &ha->mbx_cmd_flags);

					mb0 = RD_MAILBOX_REG(ha, reg, 0);

					/* Release mailbox registers. */
					WRT_REG_WORD(&reg->semaphore, 0);
					WRT_REG_WORD(&reg->hccr,
					    HCCR_CLR_RISC_INT);
					RD_REG_WORD(&reg->hccr);
					break;
				} else if (stat == 0x10 || stat == 0x11) {
					set_bit(MBX_INTERRUPT,
					    &ha->mbx_cmd_flags);

					mb0 = RD_MAILBOX_REG(ha, reg, 0);

					WRT_REG_WORD(&reg->hccr,
					    HCCR_CLR_RISC_INT);
					RD_REG_WORD(&reg->hccr);
					break;
				}

				/* clear this intr; it wasn't a mailbox intr */
				WRT_REG_WORD(&reg->hccr, HCCR_CLR_RISC_INT);
				RD_REG_WORD(&reg->hccr);
			}
			udelay(5);
		}

		if (test_and_clear_bit(MBX_INTERRUPT, &ha->mbx_cmd_flags)) {
			rval = mb0 & MBS_MASK;
			for (idx = 0; idx < words; idx++)
				ram[cnt + idx] = swab16(dump[idx]);
		} else {
			rval = QLA_FUNCTION_FAILED;
		}
	}

	*nxt = rval == QLA_SUCCESS ? &ram[cnt]: NULL;
	return rval;
}

static inline void
qla2xxx_read_window(struct device_reg_2xxx __iomem *reg, uint32_t count,
    uint16_t *buf)
{
	uint16_t __iomem *dmp_reg = &reg->u.isp2300.fb_cmd;

	for ( ; count--; dmp_reg++)
		*buf++ = htons(RD_REG_WORD(dmp_reg));
}

static inline void *
qla24xx_copy_eft(struct qla_hw_data *ha, void *ptr)
{
	if (!ha->eft)
		return ptr;

	memcpy(ptr, ha->eft, ntohl(ha->fw_dump->eft_size));
	return ptr + ntohl(ha->fw_dump->eft_size);
}

static inline void *
qla25xx_copy_fce(struct qla_hw_data *ha, void *ptr, uint32_t **last_chain)
{
	uint32_t cnt;
	uint32_t *iter_reg;
	struct qla2xxx_fce_chain *fcec = ptr;

	if (!ha->fce)
		return ptr;

	*last_chain = &fcec->type;
	fcec->type = htonl(DUMP_CHAIN_FCE);
	fcec->chain_size = htonl(sizeof(struct qla2xxx_fce_chain) +
	    fce_calc_size(ha->fce_bufs));
	fcec->size = htonl(fce_calc_size(ha->fce_bufs));
	fcec->addr_l = htonl(LSD(ha->fce_dma));
	fcec->addr_h = htonl(MSD(ha->fce_dma));

	iter_reg = fcec->eregs;
	for (cnt = 0; cnt < 8; cnt++)
		*iter_reg++ = htonl(ha->fce_mb[cnt]);

	memcpy(iter_reg, ha->fce, ntohl(fcec->size));

	return (char *)iter_reg + ntohl(fcec->size);
}

static inline void *
qla25xx_copy_exlogin(struct qla_hw_data *ha, void *ptr, uint32_t **last_chain)
{
	struct qla2xxx_offld_chain *c = ptr;

	if (!ha->exlogin_buf)
		return ptr;

	*last_chain = &c->type;

	c->type = cpu_to_be32(DUMP_CHAIN_EXLOGIN);
	c->chain_size = cpu_to_be32(sizeof(struct qla2xxx_offld_chain) +
	    ha->exlogin_size);
	c->size = cpu_to_be32(ha->exlogin_size);
	c->addr = cpu_to_be64(ha->exlogin_buf_dma);

	ptr += sizeof(struct qla2xxx_offld_chain);
	memcpy(ptr, ha->exlogin_buf, ha->exlogin_size);

	return (char *)ptr + cpu_to_be32(c->size);
}

static inline void *
qla81xx_copy_exchoffld(struct qla_hw_data *ha, void *ptr, uint32_t **last_chain)
{
	struct qla2xxx_offld_chain *c = ptr;

	if (!ha->exchoffld_buf)
		return ptr;

	*last_chain = &c->type;

	c->type = cpu_to_be32(DUMP_CHAIN_EXCHG);
	c->chain_size = cpu_to_be32(sizeof(struct qla2xxx_offld_chain) +
	    ha->exchoffld_size);
	c->size = cpu_to_be32(ha->exchoffld_size);
	c->addr = cpu_to_be64(ha->exchoffld_buf_dma);

	ptr += sizeof(struct qla2xxx_offld_chain);
	memcpy(ptr, ha->exchoffld_buf, ha->exchoffld_size);

	return (char *)ptr + cpu_to_be32(c->size);
}

static inline void *
qla2xxx_copy_atioqueues(struct qla_hw_data *ha, void *ptr,
	uint32_t **last_chain)
{
	struct qla2xxx_mqueue_chain *q;
	struct qla2xxx_mqueue_header *qh;
	uint32_t num_queues;
	int que;
	struct {
		int length;
		void *ring;
	} aq, *aqp;

	if (!ha->tgt.atio_ring)
		return ptr;

	num_queues = 1;
	aqp = &aq;
	aqp->length = ha->tgt.atio_q_length;
	aqp->ring = ha->tgt.atio_ring;

	for (que = 0; que < num_queues; que++) {
		/* aqp = ha->atio_q_map[que]; */
		q = ptr;
		*last_chain = &q->type;
		q->type = htonl(DUMP_CHAIN_QUEUE);
		q->chain_size = htonl(
		    sizeof(struct qla2xxx_mqueue_chain) +
		    sizeof(struct qla2xxx_mqueue_header) +
		    (aqp->length * sizeof(request_t)));
		ptr += sizeof(struct qla2xxx_mqueue_chain);

		/* Add header. */
		qh = ptr;
		qh->queue = htonl(TYPE_ATIO_QUEUE);
		qh->number = htonl(que);
		qh->size = htonl(aqp->length * sizeof(request_t));
		ptr += sizeof(struct qla2xxx_mqueue_header);

		/* Add data. */
		memcpy(ptr, aqp->ring, aqp->length * sizeof(request_t));

		ptr += aqp->length * sizeof(request_t);
	}

	return ptr;
}

static inline void *
qla25xx_copy_mqueues(struct qla_hw_data *ha, void *ptr, uint32_t **last_chain)
{
	struct qla2xxx_mqueue_chain *q;
	struct qla2xxx_mqueue_header *qh;
	struct req_que *req;
	struct rsp_que *rsp;
	int que;

	if (!ha->mqenable)
		return ptr;

	/* Request queues */
	for (que = 1; que < ha->max_req_queues; que++) {
		req = ha->req_q_map[que];
		if (!req)
			break;

		/* Add chain. */
		q = ptr;
		*last_chain = &q->type;
		q->type = htonl(DUMP_CHAIN_QUEUE);
		q->chain_size = htonl(
		    sizeof(struct qla2xxx_mqueue_chain) +
		    sizeof(struct qla2xxx_mqueue_header) +
		    (req->length * sizeof(request_t)));
		ptr += sizeof(struct qla2xxx_mqueue_chain);

		/* Add header. */
		qh = ptr;
		qh->queue = htonl(TYPE_REQUEST_QUEUE);
		qh->number = htonl(que);
		qh->size = htonl(req->length * sizeof(request_t));
		ptr += sizeof(struct qla2xxx_mqueue_header);

		/* Add data. */
		memcpy(ptr, req->ring, req->length * sizeof(request_t));
		ptr += req->length * sizeof(request_t);
	}

	/* Response queues */
	for (que = 1; que < ha->max_rsp_queues; que++) {
		rsp = ha->rsp_q_map[que];
		if (!rsp)
			break;

		/* Add chain. */
		q = ptr;
		*last_chain = &q->type;
		q->type = htonl(DUMP_CHAIN_QUEUE);
		q->chain_size = htonl(
		    sizeof(struct qla2xxx_mqueue_chain) +
		    sizeof(struct qla2xxx_mqueue_header) +
		    (rsp->length * sizeof(response_t)));
		ptr += sizeof(struct qla2xxx_mqueue_chain);

		/* Add header. */
		qh = ptr;
		qh->queue = htonl(TYPE_RESPONSE_QUEUE);
		qh->number = htonl(que);
		qh->size = htonl(rsp->length * sizeof(response_t));
		ptr += sizeof(struct qla2xxx_mqueue_header);

		/* Add data. */
		memcpy(ptr, rsp->ring, rsp->length * sizeof(response_t));
		ptr += rsp->length * sizeof(response_t);
	}

	return ptr;
}

static inline void *
qla25xx_copy_mq(struct qla_hw_data *ha, void *ptr, uint32_t **last_chain)
{
	uint32_t cnt, que_idx;
	uint8_t que_cnt;
	struct qla2xxx_mq_chain *mq = ptr;
	device_reg_t *reg;

	if (!ha->mqenable || IS_QLA83XX(ha) || IS_QLA27XX(ha))
		return ptr;

	mq = ptr;
	*last_chain = &mq->type;
	mq->type = htonl(DUMP_CHAIN_MQ);
	mq->chain_size = htonl(sizeof(struct qla2xxx_mq_chain));

	que_cnt = ha->max_req_queues > ha->max_rsp_queues ?
		ha->max_req_queues : ha->max_rsp_queues;
	mq->count = htonl(que_cnt);
	for (cnt = 0; cnt < que_cnt; cnt++) {
		reg = ISP_QUE_REG(ha, cnt);
		que_idx = cnt * 4;
		mq->qregs[que_idx] =
		    htonl(RD_REG_DWORD(&reg->isp25mq.req_q_in));
		mq->qregs[que_idx+1] =
		    htonl(RD_REG_DWORD(&reg->isp25mq.req_q_out));
		mq->qregs[que_idx+2] =
		    htonl(RD_REG_DWORD(&reg->isp25mq.rsp_q_in));
		mq->qregs[que_idx+3] =
		    htonl(RD_REG_DWORD(&reg->isp25mq.rsp_q_out));
	}

	return ptr + sizeof(struct qla2xxx_mq_chain);
}

void
qla2xxx_dump_post_process(scsi_qla_host_t *vha, int rval)
{
	struct qla_hw_data *ha = vha->hw;

	if (rval != QLA_SUCCESS) {
		ql_log(ql_log_warn, vha, 0xd000,
		    "Failed to dump firmware (%x), dump status flags (0x%lx).\n",
		    rval, ha->fw_dump_cap_flags);
		ha->fw_dumped = 0;
	} else {
		ql_log(ql_log_info, vha, 0xd001,
		    "Firmware dump saved to temp buffer (%ld/%p), dump status flags (0x%lx).\n",
		    vha->host_no, ha->fw_dump, ha->fw_dump_cap_flags);
		ha->fw_dumped = 1;
		qla2x00_post_uevent_work(vha, QLA_UEVENT_CODE_FW_DUMP);
	}
}

/**
 * qla2300_fw_dump() - Dumps binary data from the 2300 firmware.
 * @ha: HA context
 * @hardware_locked: Called with the hardware_lock
 */
void
qla2300_fw_dump(scsi_qla_host_t *vha, int hardware_locked)
{
	int		rval;
	uint32_t	cnt;
	struct qla_hw_data *ha = vha->hw;
	struct device_reg_2xxx __iomem *reg = &ha->iobase->isp;
	uint16_t __iomem *dmp_reg;
	unsigned long	flags;
	struct qla2300_fw_dump	*fw;
	void		*nxt;
	struct scsi_qla_host *base_vha = pci_get_drvdata(ha->pdev);

	flags = 0;

#ifndef __CHECKER__
	if (!hardware_locked)
		spin_lock_irqsave(&ha->hardware_lock, flags);
#endif

	if (!ha->fw_dump) {
		ql_log(ql_log_warn, vha, 0xd002,
		    "No buffer available for dump.\n");
		goto qla2300_fw_dump_failed;
	}

	if (ha->fw_dumped) {
		ql_log(ql_log_warn, vha, 0xd003,
		    "Firmware has been previously dumped (%p) "
		    "-- ignoring request.\n",
		    ha->fw_dump);
		goto qla2300_fw_dump_failed;
	}
	fw = &ha->fw_dump->isp.isp23;
	qla2xxx_prep_dump(ha, ha->fw_dump);

	rval = QLA_SUCCESS;
	fw->hccr = htons(RD_REG_WORD(&reg->hccr));

	/* Pause RISC. */
	WRT_REG_WORD(&reg->hccr, HCCR_PAUSE_RISC);
	if (IS_QLA2300(ha)) {
		for (cnt = 30000;
		    (RD_REG_WORD(&reg->hccr) & HCCR_RISC_PAUSE) == 0 &&
			rval == QLA_SUCCESS; cnt--) {
			if (cnt)
				udelay(100);
			else
				rval = QLA_FUNCTION_TIMEOUT;
		}
	} else {
		RD_REG_WORD(&reg->hccr);		/* PCI Posting. */
		udelay(10);
	}

	if (rval == QLA_SUCCESS) {
		dmp_reg = &reg->flash_address;
		for (cnt = 0; cnt < sizeof(fw->pbiu_reg) / 2; cnt++, dmp_reg++)
			fw->pbiu_reg[cnt] = htons(RD_REG_WORD(dmp_reg));

		dmp_reg = &reg->u.isp2300.req_q_in;
		for (cnt = 0; cnt < sizeof(fw->risc_host_reg) / 2;
		    cnt++, dmp_reg++)
			fw->risc_host_reg[cnt] = htons(RD_REG_WORD(dmp_reg));

		dmp_reg = &reg->u.isp2300.mailbox0;
		for (cnt = 0; cnt < sizeof(fw->mailbox_reg) / 2;
		    cnt++, dmp_reg++)
			fw->mailbox_reg[cnt] = htons(RD_REG_WORD(dmp_reg));

		WRT_REG_WORD(&reg->ctrl_status, 0x40);
		qla2xxx_read_window(reg, 32, fw->resp_dma_reg);

		WRT_REG_WORD(&reg->ctrl_status, 0x50);
		qla2xxx_read_window(reg, 48, fw->dma_reg);

		WRT_REG_WORD(&reg->ctrl_status, 0x00);
		dmp_reg = &reg->risc_hw;
		for (cnt = 0; cnt < sizeof(fw->risc_hdw_reg) / 2;
		    cnt++, dmp_reg++)
			fw->risc_hdw_reg[cnt] = htons(RD_REG_WORD(dmp_reg));

		WRT_REG_WORD(&reg->pcr, 0x2000);
		qla2xxx_read_window(reg, 16, fw->risc_gp0_reg);

		WRT_REG_WORD(&reg->pcr, 0x2200);
		qla2xxx_read_window(reg, 16, fw->risc_gp1_reg);

		WRT_REG_WORD(&reg->pcr, 0x2400);
		qla2xxx_read_window(reg, 16, fw->risc_gp2_reg);

		WRT_REG_WORD(&reg->pcr, 0x2600);
		qla2xxx_read_window(reg, 16, fw->risc_gp3_reg);

		WRT_REG_WORD(&reg->pcr, 0x2800);
		qla2xxx_read_window(reg, 16, fw->risc_gp4_reg);

		WRT_REG_WORD(&reg->pcr, 0x2A00);
		qla2xxx_read_window(reg, 16, fw->risc_gp5_reg);

		WRT_REG_WORD(&reg->pcr, 0x2C00);
		qla2xxx_read_window(reg, 16, fw->risc_gp6_reg);

		WRT_REG_WORD(&reg->pcr, 0x2E00);
		qla2xxx_read_window(reg, 16, fw->risc_gp7_reg);

		WRT_REG_WORD(&reg->ctrl_status, 0x10);
		qla2xxx_read_window(reg, 64, fw->frame_buf_hdw_reg);

		WRT_REG_WORD(&reg->ctrl_status, 0x20);
		qla2xxx_read_window(reg, 64, fw->fpm_b0_reg);

		WRT_REG_WORD(&reg->ctrl_status, 0x30);
		qla2xxx_read_window(reg, 64, fw->fpm_b1_reg);

		/* Reset RISC. */
		WRT_REG_WORD(&reg->ctrl_status, CSR_ISP_SOFT_RESET);
		for (cnt = 0; cnt < 30000; cnt++) {
			if ((RD_REG_WORD(&reg->ctrl_status) &
			    CSR_ISP_SOFT_RESET) == 0)
				break;

			udelay(10);
		}
	}

	if (!IS_QLA2300(ha)) {
		for (cnt = 30000; RD_MAILBOX_REG(ha, reg, 0) != 0 &&
		    rval == QLA_SUCCESS; cnt--) {
			if (cnt)
				udelay(100);
			else
				rval = QLA_FUNCTION_TIMEOUT;
		}
	}

	/* Get RISC SRAM. */
	if (rval == QLA_SUCCESS)
		rval = qla2xxx_dump_ram(ha, 0x800, fw->risc_ram,
		    sizeof(fw->risc_ram) / 2, &nxt);

	/* Get stack SRAM. */
	if (rval == QLA_SUCCESS)
		rval = qla2xxx_dump_ram(ha, 0x10000, fw->stack_ram,
		    sizeof(fw->stack_ram) / 2, &nxt);

	/* Get data SRAM. */
	if (rval == QLA_SUCCESS)
		rval = qla2xxx_dump_ram(ha, 0x11000, fw->data_ram,
		    ha->fw_memory_size - 0x11000 + 1, &nxt);

	if (rval == QLA_SUCCESS)
		qla2xxx_copy_queues(ha, nxt);

	qla2xxx_dump_post_process(base_vha, rval);

qla2300_fw_dump_failed:
#ifndef __CHECKER__
	if (!hardware_locked)
		spin_unlock_irqrestore(&ha->hardware_lock, flags);
#else
	;
#endif
}

/**
 * qla2100_fw_dump() - Dumps binary data from the 2100/2200 firmware.
 * @ha: HA context
 * @hardware_locked: Called with the hardware_lock
 */
void
qla2100_fw_dump(scsi_qla_host_t *vha, int hardware_locked)
{
	int		rval;
	uint32_t	cnt, timer;
	uint16_t	risc_address;
	uint16_t	mb0, mb2;
	struct qla_hw_data *ha = vha->hw;
	struct device_reg_2xxx __iomem *reg = &ha->iobase->isp;
	uint16_t __iomem *dmp_reg;
	unsigned long	flags;
	struct qla2100_fw_dump	*fw;
	struct scsi_qla_host *base_vha = pci_get_drvdata(ha->pdev);

	risc_address = 0;
	mb0 = mb2 = 0;
	flags = 0;

#ifndef __CHECKER__
	if (!hardware_locked)
		spin_lock_irqsave(&ha->hardware_lock, flags);
#endif

	if (!ha->fw_dump) {
		ql_log(ql_log_warn, vha, 0xd004,
		    "No buffer available for dump.\n");
		goto qla2100_fw_dump_failed;
	}

	if (ha->fw_dumped) {
		ql_log(ql_log_warn, vha, 0xd005,
		    "Firmware has been previously dumped (%p) "
		    "-- ignoring request.\n",
		    ha->fw_dump);
		goto qla2100_fw_dump_failed;
	}
	fw = &ha->fw_dump->isp.isp21;
	qla2xxx_prep_dump(ha, ha->fw_dump);

	rval = QLA_SUCCESS;
	fw->hccr = htons(RD_REG_WORD(&reg->hccr));

	/* Pause RISC. */
	WRT_REG_WORD(&reg->hccr, HCCR_PAUSE_RISC);
	for (cnt = 30000; (RD_REG_WORD(&reg->hccr) & HCCR_RISC_PAUSE) == 0 &&
	    rval == QLA_SUCCESS; cnt--) {
		if (cnt)
			udelay(100);
		else
			rval = QLA_FUNCTION_TIMEOUT;
	}
	if (rval == QLA_SUCCESS) {
		dmp_reg = &reg->flash_address;
		for (cnt = 0; cnt < sizeof(fw->pbiu_reg) / 2; cnt++, dmp_reg++)
			fw->pbiu_reg[cnt] = htons(RD_REG_WORD(dmp_reg));

		dmp_reg = &reg->u.isp2100.mailbox0;
		for (cnt = 0; cnt < ha->mbx_count; cnt++, dmp_reg++) {
			if (cnt == 8)
				dmp_reg = &reg->u_end.isp2200.mailbox8;

			fw->mailbox_reg[cnt] = htons(RD_REG_WORD(dmp_reg));
		}

		dmp_reg = &reg->u.isp2100.unused_2[0];
		for (cnt = 0; cnt < sizeof(fw->dma_reg) / 2; cnt++, dmp_reg++)
			fw->dma_reg[cnt] = htons(RD_REG_WORD(dmp_reg));

		WRT_REG_WORD(&reg->ctrl_status, 0x00);
		dmp_reg = &reg->risc_hw;
		for (cnt = 0; cnt < sizeof(fw->risc_hdw_reg) / 2; cnt++, dmp_reg++)
			fw->risc_hdw_reg[cnt] = htons(RD_REG_WORD(dmp_reg));

		WRT_REG_WORD(&reg->pcr, 0x2000);
		qla2xxx_read_window(reg, 16, fw->risc_gp0_reg);

		WRT_REG_WORD(&reg->pcr, 0x2100);
		qla2xxx_read_window(reg, 16, fw->risc_gp1_reg);

		WRT_REG_WORD(&reg->pcr, 0x2200);
		qla2xxx_read_window(reg, 16, fw->risc_gp2_reg);

		WRT_REG_WORD(&reg->pcr, 0x2300);
		qla2xxx_read_window(reg, 16, fw->risc_gp3_reg);

		WRT_REG_WORD(&reg->pcr, 0x2400);
		qla2xxx_read_window(reg, 16, fw->risc_gp4_reg);

		WRT_REG_WORD(&reg->pcr, 0x2500);
		qla2xxx_read_window(reg, 16, fw->risc_gp5_reg);

		WRT_REG_WORD(&reg->pcr, 0x2600);
		qla2xxx_read_window(reg, 16, fw->risc_gp6_reg);

		WRT_REG_WORD(&reg->pcr, 0x2700);
		qla2xxx_read_window(reg, 16, fw->risc_gp7_reg);

		WRT_REG_WORD(&reg->ctrl_status, 0x10);
		qla2xxx_read_window(reg, 16, fw->frame_buf_hdw_reg);

		WRT_REG_WORD(&reg->ctrl_status, 0x20);
		qla2xxx_read_window(reg, 64, fw->fpm_b0_reg);

		WRT_REG_WORD(&reg->ctrl_status, 0x30);
		qla2xxx_read_window(reg, 64, fw->fpm_b1_reg);

		/* Reset the ISP. */
		WRT_REG_WORD(&reg->ctrl_status, CSR_ISP_SOFT_RESET);
	}

	for (cnt = 30000; RD_MAILBOX_REG(ha, reg, 0) != 0 &&
	    rval == QLA_SUCCESS; cnt--) {
		if (cnt)
			udelay(100);
		else
			rval = QLA_FUNCTION_TIMEOUT;
	}

	/* Pause RISC. */
	if (rval == QLA_SUCCESS && (IS_QLA2200(ha) || (IS_QLA2100(ha) &&
	    (RD_REG_WORD(&reg->mctr) & (BIT_1 | BIT_0)) != 0))) {

		WRT_REG_WORD(&reg->hccr, HCCR_PAUSE_RISC);
		for (cnt = 30000;
		    (RD_REG_WORD(&reg->hccr) & HCCR_RISC_PAUSE) == 0 &&
		    rval == QLA_SUCCESS; cnt--) {
			if (cnt)
				udelay(100);
			else
				rval = QLA_FUNCTION_TIMEOUT;
		}
		if (rval == QLA_SUCCESS) {
			/* Set memory configuration and timing. */
			if (IS_QLA2100(ha))
				WRT_REG_WORD(&reg->mctr, 0xf1);
			else
				WRT_REG_WORD(&reg->mctr, 0xf2);
			RD_REG_WORD(&reg->mctr);	/* PCI Posting. */

			/* Release RISC. */
			WRT_REG_WORD(&reg->hccr, HCCR_RELEASE_RISC);
		}
	}

	if (rval == QLA_SUCCESS) {
		/* Get RISC SRAM. */
		risc_address = 0x1000;
 		WRT_MAILBOX_REG(ha, reg, 0, MBC_READ_RAM_WORD);
		clear_bit(MBX_INTERRUPT, &ha->mbx_cmd_flags);
	}
	for (cnt = 0; cnt < sizeof(fw->risc_ram) / 2 && rval == QLA_SUCCESS;
	    cnt++, risc_address++) {
 		WRT_MAILBOX_REG(ha, reg, 1, risc_address);
		WRT_REG_WORD(&reg->hccr, HCCR_SET_HOST_INT);

		for (timer = 6000000; timer != 0; timer--) {
			/* Check for pending interrupts. */
			if (RD_REG_WORD(&reg->istatus) & ISR_RISC_INT) {
				if (RD_REG_WORD(&reg->semaphore) & BIT_0) {
					set_bit(MBX_INTERRUPT,
					    &ha->mbx_cmd_flags);

					mb0 = RD_MAILBOX_REG(ha, reg, 0);
					mb2 = RD_MAILBOX_REG(ha, reg, 2);

					WRT_REG_WORD(&reg->semaphore, 0);
					WRT_REG_WORD(&reg->hccr,
					    HCCR_CLR_RISC_INT);
					RD_REG_WORD(&reg->hccr);
					break;
				}
				WRT_REG_WORD(&reg->hccr, HCCR_CLR_RISC_INT);
				RD_REG_WORD(&reg->hccr);
			}
			udelay(5);
		}

		if (test_and_clear_bit(MBX_INTERRUPT, &ha->mbx_cmd_flags)) {
			rval = mb0 & MBS_MASK;
			fw->risc_ram[cnt] = htons(mb2);
		} else {
			rval = QLA_FUNCTION_FAILED;
		}
	}

	if (rval == QLA_SUCCESS)
		qla2xxx_copy_queues(ha, &fw->risc_ram[cnt]);

	qla2xxx_dump_post_process(base_vha, rval);

qla2100_fw_dump_failed:
#ifndef __CHECKER__
	if (!hardware_locked)
		spin_unlock_irqrestore(&ha->hardware_lock, flags);
#else
	;
#endif
}

void
qla24xx_fw_dump(scsi_qla_host_t *vha, int hardware_locked)
{
	int		rval;
	uint32_t	cnt;
	struct qla_hw_data *ha = vha->hw;
	struct device_reg_24xx __iomem *reg = &ha->iobase->isp24;
	uint32_t __iomem *dmp_reg;
	uint32_t	*iter_reg;
	uint16_t __iomem *mbx_reg;
	unsigned long	flags;
	struct qla24xx_fw_dump *fw;
	void		*nxt;
	void		*nxt_chain;
	uint32_t	*last_chain = NULL;
	struct scsi_qla_host *base_vha = pci_get_drvdata(ha->pdev);

	if (IS_P3P_TYPE(ha))
		return;

	flags = 0;
	ha->fw_dump_cap_flags = 0;

#ifndef __CHECKER__
	if (!hardware_locked)
		spin_lock_irqsave(&ha->hardware_lock, flags);
#endif

	if (!ha->fw_dump) {
		ql_log(ql_log_warn, vha, 0xd006,
		    "No buffer available for dump.\n");
		goto qla24xx_fw_dump_failed;
	}

	if (ha->fw_dumped) {
		ql_log(ql_log_warn, vha, 0xd007,
		    "Firmware has been previously dumped (%p) "
		    "-- ignoring request.\n",
		    ha->fw_dump);
		goto qla24xx_fw_dump_failed;
	}
	fw = &ha->fw_dump->isp.isp24;
	qla2xxx_prep_dump(ha, ha->fw_dump);

	fw->host_status = htonl(RD_REG_DWORD(&reg->host_status));

	/*
	 * Pause RISC. No need to track timeout, as resetting the chip
	 * is the right approach incase of pause timeout
	 */
	qla24xx_pause_risc(reg, ha);

	/* Host interface registers. */
	dmp_reg = &reg->flash_addr;
	for (cnt = 0; cnt < sizeof(fw->host_reg) / 4; cnt++, dmp_reg++)
		fw->host_reg[cnt] = htonl(RD_REG_DWORD(dmp_reg));

	/* Disable interrupts. */
	WRT_REG_DWORD(&reg->ictrl, 0);
	RD_REG_DWORD(&reg->ictrl);

	/* Shadow registers. */
	WRT_REG_DWORD(&reg->iobase_addr, 0x0F70);
	RD_REG_DWORD(&reg->iobase_addr);
	WRT_REG_DWORD(&reg->iobase_select, 0xB0000000);
	fw->shadow_reg[0] = htonl(RD_REG_DWORD(&reg->iobase_sdata));

	WRT_REG_DWORD(&reg->iobase_select, 0xB0100000);
	fw->shadow_reg[1] = htonl(RD_REG_DWORD(&reg->iobase_sdata));

	WRT_REG_DWORD(&reg->iobase_select, 0xB0200000);
	fw->shadow_reg[2] = htonl(RD_REG_DWORD(&reg->iobase_sdata));

	WRT_REG_DWORD(&reg->iobase_select, 0xB0300000);
	fw->shadow_reg[3] = htonl(RD_REG_DWORD(&reg->iobase_sdata));

	WRT_REG_DWORD(&reg->iobase_select, 0xB0400000);
	fw->shadow_reg[4] = htonl(RD_REG_DWORD(&reg->iobase_sdata));

	WRT_REG_DWORD(&reg->iobase_select, 0xB0500000);
	fw->shadow_reg[5] = htonl(RD_REG_DWORD(&reg->iobase_sdata));

	WRT_REG_DWORD(&reg->iobase_select, 0xB0600000);
	fw->shadow_reg[6] = htonl(RD_REG_DWORD(&reg->iobase_sdata));

	/* Mailbox registers. */
	mbx_reg = &reg->mailbox0;
	for (cnt = 0; cnt < sizeof(fw->mailbox_reg) / 2; cnt++, mbx_reg++)
		fw->mailbox_reg[cnt] = htons(RD_REG_WORD(mbx_reg));

	/* Transfer sequence registers. */
	iter_reg = fw->xseq_gp_reg;
	iter_reg = qla24xx_read_window(reg, 0xBF00, 16, iter_reg);
	iter_reg = qla24xx_read_window(reg, 0xBF10, 16, iter_reg);
	iter_reg = qla24xx_read_window(reg, 0xBF20, 16, iter_reg);
	iter_reg = qla24xx_read_window(reg, 0xBF30, 16, iter_reg);
	iter_reg = qla24xx_read_window(reg, 0xBF40, 16, iter_reg);
	iter_reg = qla24xx_read_window(reg, 0xBF50, 16, iter_reg);
	iter_reg = qla24xx_read_window(reg, 0xBF60, 16, iter_reg);
	qla24xx_read_window(reg, 0xBF70, 16, iter_reg);

	qla24xx_read_window(reg, 0xBFE0, 16, fw->xseq_0_reg);
	qla24xx_read_window(reg, 0xBFF0, 16, fw->xseq_1_reg);

	/* Receive sequence registers. */
	iter_reg = fw->rseq_gp_reg;
	iter_reg = qla24xx_read_window(reg, 0xFF00, 16, iter_reg);
	iter_reg = qla24xx_read_window(reg, 0xFF10, 16, iter_reg);
	iter_reg = qla24xx_read_window(reg, 0xFF20, 16, iter_reg);
	iter_reg = qla24xx_read_window(reg, 0xFF30, 16, iter_reg);
	iter_reg = qla24xx_read_window(reg, 0xFF40, 16, iter_reg);
	iter_reg = qla24xx_read_window(reg, 0xFF50, 16, iter_reg);
	iter_reg = qla24xx_read_window(reg, 0xFF60, 16, iter_reg);
	qla24xx_read_window(reg, 0xFF70, 16, iter_reg);

	qla24xx_read_window(reg, 0xFFD0, 16, fw->rseq_0_reg);
	qla24xx_read_window(reg, 0xFFE0, 16, fw->rseq_1_reg);
	qla24xx_read_window(reg, 0xFFF0, 16, fw->rseq_2_reg);

	/* Command DMA registers. */
	qla24xx_read_window(reg, 0x7100, 16, fw->cmd_dma_reg);

	/* Queues. */
	iter_reg = fw->req0_dma_reg;
	iter_reg = qla24xx_read_window(reg, 0x7200, 8, iter_reg);
	dmp_reg = &reg->iobase_q;
	for (cnt = 0; cnt < 7; cnt++, dmp_reg++)
		*iter_reg++ = htonl(RD_REG_DWORD(dmp_reg));

	iter_reg = fw->resp0_dma_reg;
	iter_reg = qla24xx_read_window(reg, 0x7300, 8, iter_reg);
	dmp_reg = &reg->iobase_q;
	for (cnt = 0; cnt < 7; cnt++, dmp_reg++)
		*iter_reg++ = htonl(RD_REG_DWORD(dmp_reg));

	iter_reg = fw->req1_dma_reg;
	iter_reg = qla24xx_read_window(reg, 0x7400, 8, iter_reg);
	dmp_reg = &reg->iobase_q;
	for (cnt = 0; cnt < 7; cnt++, dmp_reg++)
		*iter_reg++ = htonl(RD_REG_DWORD(dmp_reg));

	/* Transmit DMA registers. */
	iter_reg = fw->xmt0_dma_reg;
	iter_reg = qla24xx_read_window(reg, 0x7600, 16, iter_reg);
	qla24xx_read_window(reg, 0x7610, 16, iter_reg);

	iter_reg = fw->xmt1_dma_reg;
	iter_reg = qla24xx_read_window(reg, 0x7620, 16, iter_reg);
	qla24xx_read_window(reg, 0x7630, 16, iter_reg);

	iter_reg = fw->xmt2_dma_reg;
	iter_reg = qla24xx_read_window(reg, 0x7640, 16, iter_reg);
	qla24xx_read_window(reg, 0x7650, 16, iter_reg);

	iter_reg = fw->xmt3_dma_reg;
	iter_reg = qla24xx_read_window(reg, 0x7660, 16, iter_reg);
	qla24xx_read_window(reg, 0x7670, 16, iter_reg);

	iter_reg = fw->xmt4_dma_reg;
	iter_reg = qla24xx_read_window(reg, 0x7680, 16, iter_reg);
	qla24xx_read_window(reg, 0x7690, 16, iter_reg);

	qla24xx_read_window(reg, 0x76A0, 16, fw->xmt_data_dma_reg);

	/* Receive DMA registers. */
	iter_reg = fw->rcvt0_data_dma_reg;
	iter_reg = qla24xx_read_window(reg, 0x7700, 16, iter_reg);
	qla24xx_read_window(reg, 0x7710, 16, iter_reg);

	iter_reg = fw->rcvt1_data_dma_reg;
	iter_reg = qla24xx_read_window(reg, 0x7720, 16, iter_reg);
	qla24xx_read_window(reg, 0x7730, 16, iter_reg);

	/* RISC registers. */
	iter_reg = fw->risc_gp_reg;
	iter_reg = qla24xx_read_window(reg, 0x0F00, 16, iter_reg);
	iter_reg = qla24xx_read_window(reg, 0x0F10, 16, iter_reg);
	iter_reg = qla24xx_read_window(reg, 0x0F20, 16, iter_reg);
	iter_reg = qla24xx_read_window(reg, 0x0F30, 16, iter_reg);
	iter_reg = qla24xx_read_window(reg, 0x0F40, 16, iter_reg);
	iter_reg = qla24xx_read_window(reg, 0x0F50, 16, iter_reg);
	iter_reg = qla24xx_read_window(reg, 0x0F60, 16, iter_reg);
	qla24xx_read_window(reg, 0x0F70, 16, iter_reg);

	/* Local memory controller registers. */
	iter_reg = fw->lmc_reg;
	iter_reg = qla24xx_read_window(reg, 0x3000, 16, iter_reg);
	iter_reg = qla24xx_read_window(reg, 0x3010, 16, iter_reg);
	iter_reg = qla24xx_read_window(reg, 0x3020, 16, iter_reg);
	iter_reg = qla24xx_read_window(reg, 0x3030, 16, iter_reg);
	iter_reg = qla24xx_read_window(reg, 0x3040, 16, iter_reg);
	iter_reg = qla24xx_read_window(reg, 0x3050, 16, iter_reg);
	qla24xx_read_window(reg, 0x3060, 16, iter_reg);

	/* Fibre Protocol Module registers. */
	iter_reg = fw->fpm_hdw_reg;
	iter_reg = qla24xx_read_window(reg, 0x4000, 16, iter_reg);
	iter_reg = qla24xx_read_window(reg, 0x4010, 16, iter_reg);
	iter_reg = qla24xx_read_window(reg, 0x4020, 16, iter_reg);
	iter_reg = qla24xx_read_window(reg, 0x4030, 16, iter_reg);
	iter_reg = qla24xx_read_window(reg, 0x4040, 16, iter_reg);
	iter_reg = qla24xx_read_window(reg, 0x4050, 16, iter_reg);
	iter_reg = qla24xx_read_window(reg, 0x4060, 16, iter_reg);
	iter_reg = qla24xx_read_window(reg, 0x4070, 16, iter_reg);
	iter_reg = qla24xx_read_window(reg, 0x4080, 16, iter_reg);
	iter_reg = qla24xx_read_window(reg, 0x4090, 16, iter_reg);
	iter_reg = qla24xx_read_window(reg, 0x40A0, 16, iter_reg);
	qla24xx_read_window(reg, 0x40B0, 16, iter_reg);

	/* Frame Buffer registers. */
	iter_reg = fw->fb_hdw_reg;
	iter_reg = qla24xx_read_window(reg, 0x6000, 16, iter_reg);
	iter_reg = qla24xx_read_window(reg, 0x6010, 16, iter_reg);
	iter_reg = qla24xx_read_window(reg, 0x6020, 16, iter_reg);
	iter_reg = qla24xx_read_window(reg, 0x6030, 16, iter_reg);
	iter_reg = qla24xx_read_window(reg, 0x6040, 16, iter_reg);
	iter_reg = qla24xx_read_window(reg, 0x6100, 16, iter_reg);
	iter_reg = qla24xx_read_window(reg, 0x6130, 16, iter_reg);
	iter_reg = qla24xx_read_window(reg, 0x6150, 16, iter_reg);
	iter_reg = qla24xx_read_window(reg, 0x6170, 16, iter_reg);
	iter_reg = qla24xx_read_window(reg, 0x6190, 16, iter_reg);
	qla24xx_read_window(reg, 0x61B0, 16, iter_reg);

	rval = qla24xx_soft_reset(ha);
	if (rval != QLA_SUCCESS)
		goto qla24xx_fw_dump_failed_0;

	rval = qla24xx_dump_memory(ha, fw->code_ram, sizeof(fw->code_ram),
	    &nxt);
	if (rval != QLA_SUCCESS)
		goto qla24xx_fw_dump_failed_0;

	nxt = qla2xxx_copy_queues(ha, nxt);

	qla24xx_copy_eft(ha, nxt);

	nxt_chain = (void *)ha->fw_dump + ha->chain_offset;
	nxt_chain = qla2xxx_copy_atioqueues(ha, nxt_chain, &last_chain);
	if (last_chain) {
		ha->fw_dump->version |= htonl(DUMP_CHAIN_VARIANT);
		*last_chain |= htonl(DUMP_CHAIN_LAST);
	}

	/* Adjust valid length. */
	ha->fw_dump_len = (nxt_chain - (void *)ha->fw_dump);

qla24xx_fw_dump_failed_0:
	qla2xxx_dump_post_process(base_vha, rval);

qla24xx_fw_dump_failed:
#ifndef __CHECKER__
	if (!hardware_locked)
		spin_unlock_irqrestore(&ha->hardware_lock, flags);
#else
	;
#endif
}

void
qla25xx_fw_dump(scsi_qla_host_t *vha, int hardware_locked)
{
	int		rval;
	uint32_t	cnt;
	struct qla_hw_data *ha = vha->hw;
	struct device_reg_24xx __iomem *reg = &ha->iobase->isp24;
	uint32_t __iomem *dmp_reg;
	uint32_t	*iter_reg;
	uint16_t __iomem *mbx_reg;
	unsigned long	flags;
	struct qla25xx_fw_dump *fw;
	void		*nxt, *nxt_chain;
	uint32_t	*last_chain = NULL;
	struct scsi_qla_host *base_vha = pci_get_drvdata(ha->pdev);

	flags = 0;
	ha->fw_dump_cap_flags = 0;

#ifndef __CHECKER__
	if (!hardware_locked)
		spin_lock_irqsave(&ha->hardware_lock, flags);
#endif

	if (!ha->fw_dump) {
		ql_log(ql_log_warn, vha, 0xd008,
		    "No buffer available for dump.\n");
		goto qla25xx_fw_dump_failed;
	}

	if (ha->fw_dumped) {
		ql_log(ql_log_warn, vha, 0xd009,
		    "Firmware has been previously dumped (%p) "
		    "-- ignoring request.\n",
		    ha->fw_dump);
		goto qla25xx_fw_dump_failed;
	}
	fw = &ha->fw_dump->isp.isp25;
	qla2xxx_prep_dump(ha, ha->fw_dump);
	ha->fw_dump->version = htonl(2);

	fw->host_status = htonl(RD_REG_DWORD(&reg->host_status));

	/*
	 * Pause RISC. No need to track timeout, as resetting the chip
	 * is the right approach incase of pause timeout
	 */
	qla24xx_pause_risc(reg, ha);

	/* Host/Risc registers. */
	iter_reg = fw->host_risc_reg;
	iter_reg = qla24xx_read_window(reg, 0x7000, 16, iter_reg);
	qla24xx_read_window(reg, 0x7010, 16, iter_reg);

	/* PCIe registers. */
	WRT_REG_DWORD(&reg->iobase_addr, 0x7C00);
	RD_REG_DWORD(&reg->iobase_addr);
	WRT_REG_DWORD(&reg->iobase_window, 0x01);
	dmp_reg = &reg->iobase_c4;
	fw->pcie_regs[0] = htonl(RD_REG_DWORD(dmp_reg));
	dmp_reg++;
	fw->pcie_regs[1] = htonl(RD_REG_DWORD(dmp_reg));
	dmp_reg++;
	fw->pcie_regs[2] = htonl(RD_REG_DWORD(dmp_reg));
	fw->pcie_regs[3] = htonl(RD_REG_DWORD(&reg->iobase_window));

	WRT_REG_DWORD(&reg->iobase_window, 0x00);
	RD_REG_DWORD(&reg->iobase_window);

	/* Host interface registers. */
	dmp_reg = &reg->flash_addr;
	for (cnt = 0; cnt < sizeof(fw->host_reg) / 4; cnt++, dmp_reg++)
		fw->host_reg[cnt] = htonl(RD_REG_DWORD(dmp_reg));

	/* Disable interrupts. */
	WRT_REG_DWORD(&reg->ictrl, 0);
	RD_REG_DWORD(&reg->ictrl);

	/* Shadow registers. */
	WRT_REG_DWORD(&reg->iobase_addr, 0x0F70);
	RD_REG_DWORD(&reg->iobase_addr);
	WRT_REG_DWORD(&reg->iobase_select, 0xB0000000);
	fw->shadow_reg[0] = htonl(RD_REG_DWORD(&reg->iobase_sdata));

	WRT_REG_DWORD(&reg->iobase_select, 0xB0100000);
	fw->shadow_reg[1] = htonl(RD_REG_DWORD(&reg->iobase_sdata));

	WRT_REG_DWORD(&reg->iobase_select, 0xB0200000);
	fw->shadow_reg[2] = htonl(RD_REG_DWORD(&reg->iobase_sdata));

	WRT_REG_DWORD(&reg->iobase_select, 0xB0300000);
	fw->shadow_reg[3] = htonl(RD_REG_DWORD(&reg->iobase_sdata));

	WRT_REG_DWORD(&reg->iobase_select, 0xB0400000);
	fw->shadow_reg[4] = htonl(RD_REG_DWORD(&reg->iobase_sdata));

	WRT_REG_DWORD(&reg->iobase_select, 0xB0500000);
	fw->shadow_reg[5] = htonl(RD_REG_DWORD(&reg->iobase_sdata));

	WRT_REG_DWORD(&reg->iobase_select, 0xB0600000);
	fw->shadow_reg[6] = htonl(RD_REG_DWORD(&reg->iobase_sdata));

	WRT_REG_DWORD(&reg->iobase_select, 0xB0700000);
	fw->shadow_reg[7] = htonl(RD_REG_DWORD(&reg->iobase_sdata));

	WRT_REG_DWORD(&reg->iobase_select, 0xB0800000);
	fw->shadow_reg[8] = htonl(RD_REG_DWORD(&reg->iobase_sdata));

	WRT_REG_DWORD(&reg->iobase_select, 0xB0900000);
	fw->shadow_reg[9] = htonl(RD_REG_DWORD(&reg->iobase_sdata));

	WRT_REG_DWORD(&reg->iobase_select, 0xB0A00000);
	fw->shadow_reg[10] = htonl(RD_REG_DWORD(&reg->iobase_sdata));

	/* RISC I/O register. */
	WRT_REG_DWORD(&reg->iobase_addr, 0x0010);
	fw->risc_io_reg = htonl(RD_REG_DWORD(&reg->iobase_window));

	/* Mailbox registers. */
	mbx_reg = &reg->mailbox0;
	for (cnt = 0; cnt < sizeof(fw->mailbox_reg) / 2; cnt++, mbx_reg++)
		fw->mailbox_reg[cnt] = htons(RD_REG_WORD(mbx_reg));

	/* Transfer sequence registers. */
	iter_reg = fw->xseq_gp_reg;
	iter_reg = qla24xx_read_window(reg, 0xBF00, 16, iter_reg);
	iter_reg = qla24xx_read_window(reg, 0xBF10, 16, iter_reg);
	iter_reg = qla24xx_read_window(reg, 0xBF20, 16, iter_reg);
	iter_reg = qla24xx_read_window(reg, 0xBF30, 16, iter_reg);
	iter_reg = qla24xx_read_window(reg, 0xBF40, 16, iter_reg);
	iter_reg = qla24xx_read_window(reg, 0xBF50, 16, iter_reg);
	iter_reg = qla24xx_read_window(reg, 0xBF60, 16, iter_reg);
	qla24xx_read_window(reg, 0xBF70, 16, iter_reg);

	iter_reg = fw->xseq_0_reg;
	iter_reg = qla24xx_read_window(reg, 0xBFC0, 16, iter_reg);
	iter_reg = qla24xx_read_window(reg, 0xBFD0, 16, iter_reg);
	qla24xx_read_window(reg, 0xBFE0, 16, iter_reg);

	qla24xx_read_window(reg, 0xBFF0, 16, fw->xseq_1_reg);

	/* Receive sequence registers. */
	iter_reg = fw->rseq_gp_reg;
	iter_reg = qla24xx_read_window(reg, 0xFF00, 16, iter_reg);
	iter_reg = qla24xx_read_window(reg, 0xFF10, 16, iter_reg);
	iter_reg = qla24xx_read_window(reg, 0xFF20, 16, iter_reg);
	iter_reg = qla24xx_read_window(reg, 0xFF30, 16, iter_reg);
	iter_reg = qla24xx_read_window(reg, 0xFF40, 16, iter_reg);
	iter_reg = qla24xx_read_window(reg, 0xFF50, 16, iter_reg);
	iter_reg = qla24xx_read_window(reg, 0xFF60, 16, iter_reg);
	qla24xx_read_window(reg, 0xFF70, 16, iter_reg);

	iter_reg = fw->rseq_0_reg;
	iter_reg = qla24xx_read_window(reg, 0xFFC0, 16, iter_reg);
	qla24xx_read_window(reg, 0xFFD0, 16, iter_reg);

	qla24xx_read_window(reg, 0xFFE0, 16, fw->rseq_1_reg);
	qla24xx_read_window(reg, 0xFFF0, 16, fw->rseq_2_reg);

	/* Auxiliary sequence registers. */
	iter_reg = fw->aseq_gp_reg;
	iter_reg = qla24xx_read_window(reg, 0xB000, 16, iter_reg);
	iter_reg = qla24xx_read_window(reg, 0xB010, 16, iter_reg);
	iter_reg = qla24xx_read_window(reg, 0xB020, 16, iter_reg);
	iter_reg = qla24xx_read_window(reg, 0xB030, 16, iter_reg);
	iter_reg = qla24xx_read_window(reg, 0xB040, 16, iter_reg);
	iter_reg = qla24xx_read_window(reg, 0xB050, 16, iter_reg);
	iter_reg = qla24xx_read_window(reg, 0xB060, 16, iter_reg);
	qla24xx_read_window(reg, 0xB070, 16, iter_reg);

	iter_reg = fw->aseq_0_reg;
	iter_reg = qla24xx_read_window(reg, 0xB0C0, 16, iter_reg);
	qla24xx_read_window(reg, 0xB0D0, 16, iter_reg);

	qla24xx_read_window(reg, 0xB0E0, 16, fw->aseq_1_reg);
	qla24xx_read_window(reg, 0xB0F0, 16, fw->aseq_2_reg);

	/* Command DMA registers. */
	qla24xx_read_window(reg, 0x7100, 16, fw->cmd_dma_reg);

	/* Queues. */
	iter_reg = fw->req0_dma_reg;
	iter_reg = qla24xx_read_window(reg, 0x7200, 8, iter_reg);
	dmp_reg = &reg->iobase_q;
	for (cnt = 0; cnt < 7; cnt++, dmp_reg++)
		*iter_reg++ = htonl(RD_REG_DWORD(dmp_reg));

	iter_reg = fw->resp0_dma_reg;
	iter_reg = qla24xx_read_window(reg, 0x7300, 8, iter_reg);
	dmp_reg = &reg->iobase_q;
	for (cnt = 0; cnt < 7; cnt++, dmp_reg++)
		*iter_reg++ = htonl(RD_REG_DWORD(dmp_reg));

	iter_reg = fw->req1_dma_reg;
	iter_reg = qla24xx_read_window(reg, 0x7400, 8, iter_reg);
	dmp_reg = &reg->iobase_q;
	for (cnt = 0; cnt < 7; cnt++, dmp_reg++)
		*iter_reg++ = htonl(RD_REG_DWORD(dmp_reg));

	/* Transmit DMA registers. */
	iter_reg = fw->xmt0_dma_reg;
	iter_reg = qla24xx_read_window(reg, 0x7600, 16, iter_reg);
	qla24xx_read_window(reg, 0x7610, 16, iter_reg);

	iter_reg = fw->xmt1_dma_reg;
	iter_reg = qla24xx_read_window(reg, 0x7620, 16, iter_reg);
	qla24xx_read_window(reg, 0x7630, 16, iter_reg);

	iter_reg = fw->xmt2_dma_reg;
	iter_reg = qla24xx_read_window(reg, 0x7640, 16, iter_reg);
	qla24xx_read_window(reg, 0x7650, 16, iter_reg);

	iter_reg = fw->xmt3_dma_reg;
	iter_reg = qla24xx_read_window(reg, 0x7660, 16, iter_reg);
	qla24xx_read_window(reg, 0x7670, 16, iter_reg);

	iter_reg = fw->xmt4_dma_reg;
	iter_reg = qla24xx_read_window(reg, 0x7680, 16, iter_reg);
	qla24xx_read_window(reg, 0x7690, 16, iter_reg);

	qla24xx_read_window(reg, 0x76A0, 16, fw->xmt_data_dma_reg);

	/* Receive DMA registers. */
	iter_reg = fw->rcvt0_data_dma_reg;
	iter_reg = qla24xx_read_window(reg, 0x7700, 16, iter_reg);
	qla24xx_read_window(reg, 0x7710, 16, iter_reg);

	iter_reg = fw->rcvt1_data_dma_reg;
	iter_reg = qla24xx_read_window(reg, 0x7720, 16, iter_reg);
	qla24xx_read_window(reg, 0x7730, 16, iter_reg);

	/* RISC registers. */
	iter_reg = fw->risc_gp_reg;
	iter_reg = qla24xx_read_window(reg, 0x0F00, 16, iter_reg);
	iter_reg = qla24xx_read_window(reg, 0x0F10, 16, iter_reg);
	iter_reg = qla24xx_read_window(reg, 0x0F20, 16, iter_reg);
	iter_reg = qla24xx_read_window(reg, 0x0F30, 16, iter_reg);
	iter_reg = qla24xx_read_window(reg, 0x0F40, 16, iter_reg);
	iter_reg = qla24xx_read_window(reg, 0x0F50, 16, iter_reg);
	iter_reg = qla24xx_read_window(reg, 0x0F60, 16, iter_reg);
	qla24xx_read_window(reg, 0x0F70, 16, iter_reg);

	/* Local memory controller registers. */
	iter_reg = fw->lmc_reg;
	iter_reg = qla24xx_read_window(reg, 0x3000, 16, iter_reg);
	iter_reg = qla24xx_read_window(reg, 0x3010, 16, iter_reg);
	iter_reg = qla24xx_read_window(reg, 0x3020, 16, iter_reg);
	iter_reg = qla24xx_read_window(reg, 0x3030, 16, iter_reg);
	iter_reg = qla24xx_read_window(reg, 0x3040, 16, iter_reg);
	iter_reg = qla24xx_read_window(reg, 0x3050, 16, iter_reg);
	iter_reg = qla24xx_read_window(reg, 0x3060, 16, iter_reg);
	qla24xx_read_window(reg, 0x3070, 16, iter_reg);

	/* Fibre Protocol Module registers. */
	iter_reg = fw->fpm_hdw_reg;
	iter_reg = qla24xx_read_window(reg, 0x4000, 16, iter_reg);
	iter_reg = qla24xx_read_window(reg, 0x4010, 16, iter_reg);
	iter_reg = qla24xx_read_window(reg, 0x4020, 16, iter_reg);
	iter_reg = qla24xx_read_window(reg, 0x4030, 16, iter_reg);
	iter_reg = qla24xx_read_window(reg, 0x4040, 16, iter_reg);
	iter_reg = qla24xx_read_window(reg, 0x4050, 16, iter_reg);
	iter_reg = qla24xx_read_window(reg, 0x4060, 16, iter_reg);
	iter_reg = qla24xx_read_window(reg, 0x4070, 16, iter_reg);
	iter_reg = qla24xx_read_window(reg, 0x4080, 16, iter_reg);
	iter_reg = qla24xx_read_window(reg, 0x4090, 16, iter_reg);
	iter_reg = qla24xx_read_window(reg, 0x40A0, 16, iter_reg);
	qla24xx_read_window(reg, 0x40B0, 16, iter_reg);

	/* Frame Buffer registers. */
	iter_reg = fw->fb_hdw_reg;
	iter_reg = qla24xx_read_window(reg, 0x6000, 16, iter_reg);
	iter_reg = qla24xx_read_window(reg, 0x6010, 16, iter_reg);
	iter_reg = qla24xx_read_window(reg, 0x6020, 16, iter_reg);
	iter_reg = qla24xx_read_window(reg, 0x6030, 16, iter_reg);
	iter_reg = qla24xx_read_window(reg, 0x6040, 16, iter_reg);
	iter_reg = qla24xx_read_window(reg, 0x6100, 16, iter_reg);
	iter_reg = qla24xx_read_window(reg, 0x6130, 16, iter_reg);
	iter_reg = qla24xx_read_window(reg, 0x6150, 16, iter_reg);
	iter_reg = qla24xx_read_window(reg, 0x6170, 16, iter_reg);
	iter_reg = qla24xx_read_window(reg, 0x6190, 16, iter_reg);
	iter_reg = qla24xx_read_window(reg, 0x61B0, 16, iter_reg);
	qla24xx_read_window(reg, 0x6F00, 16, iter_reg);

	/* Multi queue registers */
	nxt_chain = qla25xx_copy_mq(ha, (void *)ha->fw_dump + ha->chain_offset,
	    &last_chain);

	rval = qla24xx_soft_reset(ha);
	if (rval != QLA_SUCCESS)
		goto qla25xx_fw_dump_failed_0;

	rval = qla24xx_dump_memory(ha, fw->code_ram, sizeof(fw->code_ram),
	    &nxt);
	if (rval != QLA_SUCCESS)
		goto qla25xx_fw_dump_failed_0;

	nxt = qla2xxx_copy_queues(ha, nxt);

	qla24xx_copy_eft(ha, nxt);

	/* Chain entries -- started with MQ. */
	nxt_chain = qla25xx_copy_fce(ha, nxt_chain, &last_chain);
	nxt_chain = qla25xx_copy_mqueues(ha, nxt_chain, &last_chain);
	nxt_chain = qla2xxx_copy_atioqueues(ha, nxt_chain, &last_chain);
	nxt_chain = qla25xx_copy_exlogin(ha, nxt_chain, &last_chain);
	if (last_chain) {
		ha->fw_dump->version |= htonl(DUMP_CHAIN_VARIANT);
		*last_chain |= htonl(DUMP_CHAIN_LAST);
	}

	/* Adjust valid length. */
	ha->fw_dump_len = (nxt_chain - (void *)ha->fw_dump);

qla25xx_fw_dump_failed_0:
	qla2xxx_dump_post_process(base_vha, rval);

qla25xx_fw_dump_failed:
#ifndef __CHECKER__
	if (!hardware_locked)
		spin_unlock_irqrestore(&ha->hardware_lock, flags);
#else
	;
#endif
}

void
qla81xx_fw_dump(scsi_qla_host_t *vha, int hardware_locked)
{
	int		rval;
	uint32_t	cnt;
	struct qla_hw_data *ha = vha->hw;
	struct device_reg_24xx __iomem *reg = &ha->iobase->isp24;
	uint32_t __iomem *dmp_reg;
	uint32_t	*iter_reg;
	uint16_t __iomem *mbx_reg;
	unsigned long	flags;
	struct qla81xx_fw_dump *fw;
	void		*nxt, *nxt_chain;
	uint32_t	*last_chain = NULL;
	struct scsi_qla_host *base_vha = pci_get_drvdata(ha->pdev);

	flags = 0;
	ha->fw_dump_cap_flags = 0;

#ifndef __CHECKER__
	if (!hardware_locked)
		spin_lock_irqsave(&ha->hardware_lock, flags);
#endif

	if (!ha->fw_dump) {
		ql_log(ql_log_warn, vha, 0xd00a,
		    "No buffer available for dump.\n");
		goto qla81xx_fw_dump_failed;
	}

	if (ha->fw_dumped) {
		ql_log(ql_log_warn, vha, 0xd00b,
		    "Firmware has been previously dumped (%p) "
		    "-- ignoring request.\n",
		    ha->fw_dump);
		goto qla81xx_fw_dump_failed;
	}
	fw = &ha->fw_dump->isp.isp81;
	qla2xxx_prep_dump(ha, ha->fw_dump);

	fw->host_status = htonl(RD_REG_DWORD(&reg->host_status));

	/*
	 * Pause RISC. No need to track timeout, as resetting the chip
	 * is the right approach incase of pause timeout
	 */
	qla24xx_pause_risc(reg, ha);

	/* Host/Risc registers. */
	iter_reg = fw->host_risc_reg;
	iter_reg = qla24xx_read_window(reg, 0x7000, 16, iter_reg);
	qla24xx_read_window(reg, 0x7010, 16, iter_reg);

	/* PCIe registers. */
	WRT_REG_DWORD(&reg->iobase_addr, 0x7C00);
	RD_REG_DWORD(&reg->iobase_addr);
	WRT_REG_DWORD(&reg->iobase_window, 0x01);
	dmp_reg = &reg->iobase_c4;
	fw->pcie_regs[0] = htonl(RD_REG_DWORD(dmp_reg));
	dmp_reg++;
	fw->pcie_regs[1] = htonl(RD_REG_DWORD(dmp_reg));
	dmp_reg++;
	fw->pcie_regs[2] = htonl(RD_REG_DWORD(dmp_reg));
	fw->pcie_regs[3] = htonl(RD_REG_DWORD(&reg->iobase_window));

	WRT_REG_DWORD(&reg->iobase_window, 0x00);
	RD_REG_DWORD(&reg->iobase_window);

	/* Host interface registers. */
	dmp_reg = &reg->flash_addr;
	for (cnt = 0; cnt < sizeof(fw->host_reg) / 4; cnt++, dmp_reg++)
		fw->host_reg[cnt] = htonl(RD_REG_DWORD(dmp_reg));

	/* Disable interrupts. */
	WRT_REG_DWORD(&reg->ictrl, 0);
	RD_REG_DWORD(&reg->ictrl);

	/* Shadow registers. */
	WRT_REG_DWORD(&reg->iobase_addr, 0x0F70);
	RD_REG_DWORD(&reg->iobase_addr);
	WRT_REG_DWORD(&reg->iobase_select, 0xB0000000);
	fw->shadow_reg[0] = htonl(RD_REG_DWORD(&reg->iobase_sdata));

	WRT_REG_DWORD(&reg->iobase_select, 0xB0100000);
	fw->shadow_reg[1] = htonl(RD_REG_DWORD(&reg->iobase_sdata));

	WRT_REG_DWORD(&reg->iobase_select, 0xB0200000);
	fw->shadow_reg[2] = htonl(RD_REG_DWORD(&reg->iobase_sdata));

	WRT_REG_DWORD(&reg->iobase_select, 0xB0300000);
	fw->shadow_reg[3] = htonl(RD_REG_DWORD(&reg->iobase_sdata));

	WRT_REG_DWORD(&reg->iobase_select, 0xB0400000);
	fw->shadow_reg[4] = htonl(RD_REG_DWORD(&reg->iobase_sdata));

	WRT_REG_DWORD(&reg->iobase_select, 0xB0500000);
	fw->shadow_reg[5] = htonl(RD_REG_DWORD(&reg->iobase_sdata));

	WRT_REG_DWORD(&reg->iobase_select, 0xB0600000);
	fw->shadow_reg[6] = htonl(RD_REG_DWORD(&reg->iobase_sdata));

	WRT_REG_DWORD(&reg->iobase_select, 0xB0700000);
	fw->shadow_reg[7] = htonl(RD_REG_DWORD(&reg->iobase_sdata));

	WRT_REG_DWORD(&reg->iobase_select, 0xB0800000);
	fw->shadow_reg[8] = htonl(RD_REG_DWORD(&reg->iobase_sdata));

	WRT_REG_DWORD(&reg->iobase_select, 0xB0900000);
	fw->shadow_reg[9] = htonl(RD_REG_DWORD(&reg->iobase_sdata));

	WRT_REG_DWORD(&reg->iobase_select, 0xB0A00000);
	fw->shadow_reg[10] = htonl(RD_REG_DWORD(&reg->iobase_sdata));

	/* RISC I/O register. */
	WRT_REG_DWORD(&reg->iobase_addr, 0x0010);
	fw->risc_io_reg = htonl(RD_REG_DWORD(&reg->iobase_window));

	/* Mailbox registers. */
	mbx_reg = &reg->mailbox0;
	for (cnt = 0; cnt < sizeof(fw->mailbox_reg) / 2; cnt++, mbx_reg++)
		fw->mailbox_reg[cnt] = htons(RD_REG_WORD(mbx_reg));

	/* Transfer sequence registers. */
	iter_reg = fw->xseq_gp_reg;
	iter_reg = qla24xx_read_window(reg, 0xBF00, 16, iter_reg);
	iter_reg = qla24xx_read_window(reg, 0xBF10, 16, iter_reg);
	iter_reg = qla24xx_read_window(reg, 0xBF20, 16, iter_reg);
	iter_reg = qla24xx_read_window(reg, 0xBF30, 16, iter_reg);
	iter_reg = qla24xx_read_window(reg, 0xBF40, 16, iter_reg);
	iter_reg = qla24xx_read_window(reg, 0xBF50, 16, iter_reg);
	iter_reg = qla24xx_read_window(reg, 0xBF60, 16, iter_reg);
	qla24xx_read_window(reg, 0xBF70, 16, iter_reg);

	iter_reg = fw->xseq_0_reg;
	iter_reg = qla24xx_read_window(reg, 0xBFC0, 16, iter_reg);
	iter_reg = qla24xx_read_window(reg, 0xBFD0, 16, iter_reg);
	qla24xx_read_window(reg, 0xBFE0, 16, iter_reg);

	qla24xx_read_window(reg, 0xBFF0, 16, fw->xseq_1_reg);

	/* Receive sequence registers. */
	iter_reg = fw->rseq_gp_reg;
	iter_reg = qla24xx_read_window(reg, 0xFF00, 16, iter_reg);
	iter_reg = qla24xx_read_window(reg, 0xFF10, 16, iter_reg);
	iter_reg = qla24xx_read_window(reg, 0xFF20, 16, iter_reg);
	iter_reg = qla24xx_read_window(reg, 0xFF30, 16, iter_reg);
	iter_reg = qla24xx_read_window(reg, 0xFF40, 16, iter_reg);
	iter_reg = qla24xx_read_window(reg, 0xFF50, 16, iter_reg);
	iter_reg = qla24xx_read_window(reg, 0xFF60, 16, iter_reg);
	qla24xx_read_window(reg, 0xFF70, 16, iter_reg);

	iter_reg = fw->rseq_0_reg;
	iter_reg = qla24xx_read_window(reg, 0xFFC0, 16, iter_reg);
	qla24xx_read_window(reg, 0xFFD0, 16, iter_reg);

	qla24xx_read_window(reg, 0xFFE0, 16, fw->rseq_1_reg);
	qla24xx_read_window(reg, 0xFFF0, 16, fw->rseq_2_reg);

	/* Auxiliary sequence registers. */
	iter_reg = fw->aseq_gp_reg;
	iter_reg = qla24xx_read_window(reg, 0xB000, 16, iter_reg);
	iter_reg = qla24xx_read_window(reg, 0xB010, 16, iter_reg);
	iter_reg = qla24xx_read_window(reg, 0xB020, 16, iter_reg);
	iter_reg = qla24xx_read_window(reg, 0xB030, 16, iter_reg);
	iter_reg = qla24xx_read_window(reg, 0xB040, 16, iter_reg);
	iter_reg = qla24xx_read_window(reg, 0xB050, 16, iter_reg);
	iter_reg = qla24xx_read_window(reg, 0xB060, 16, iter_reg);
	qla24xx_read_window(reg, 0xB070, 16, iter_reg);

	iter_reg = fw->aseq_0_reg;
	iter_reg = qla24xx_read_window(reg, 0xB0C0, 16, iter_reg);
	qla24xx_read_window(reg, 0xB0D0, 16, iter_reg);

	qla24xx_read_window(reg, 0xB0E0, 16, fw->aseq_1_reg);
	qla24xx_read_window(reg, 0xB0F0, 16, fw->aseq_2_reg);

	/* Command DMA registers. */
	qla24xx_read_window(reg, 0x7100, 16, fw->cmd_dma_reg);

	/* Queues. */
	iter_reg = fw->req0_dma_reg;
	iter_reg = qla24xx_read_window(reg, 0x7200, 8, iter_reg);
	dmp_reg = &reg->iobase_q;
	for (cnt = 0; cnt < 7; cnt++, dmp_reg++)
		*iter_reg++ = htonl(RD_REG_DWORD(dmp_reg));

	iter_reg = fw->resp0_dma_reg;
	iter_reg = qla24xx_read_window(reg, 0x7300, 8, iter_reg);
	dmp_reg = &reg->iobase_q;
	for (cnt = 0; cnt < 7; cnt++, dmp_reg++)
		*iter_reg++ = htonl(RD_REG_DWORD(dmp_reg));

	iter_reg = fw->req1_dma_reg;
	iter_reg = qla24xx_read_window(reg, 0x7400, 8, iter_reg);
	dmp_reg = &reg->iobase_q;
	for (cnt = 0; cnt < 7; cnt++, dmp_reg++)
		*iter_reg++ = htonl(RD_REG_DWORD(dmp_reg));

	/* Transmit DMA registers. */
	iter_reg = fw->xmt0_dma_reg;
	iter_reg = qla24xx_read_window(reg, 0x7600, 16, iter_reg);
	qla24xx_read_window(reg, 0x7610, 16, iter_reg);

	iter_reg = fw->xmt1_dma_reg;
	iter_reg = qla24xx_read_window(reg, 0x7620, 16, iter_reg);
	qla24xx_read_window(reg, 0x7630, 16, iter_reg);

	iter_reg = fw->xmt2_dma_reg;
	iter_reg = qla24xx_read_window(reg, 0x7640, 16, iter_reg);
	qla24xx_read_window(reg, 0x7650, 16, iter_reg);

	iter_reg = fw->xmt3_dma_reg;
	iter_reg = qla24xx_read_window(reg, 0x7660, 16, iter_reg);
	qla24xx_read_window(reg, 0x7670, 16, iter_reg);

	iter_reg = fw->xmt4_dma_reg;
	iter_reg = qla24xx_read_window(reg, 0x7680, 16, iter_reg);
	qla24xx_read_window(reg, 0x7690, 16, iter_reg);

	qla24xx_read_window(reg, 0x76A0, 16, fw->xmt_data_dma_reg);

	/* Receive DMA registers. */
	iter_reg = fw->rcvt0_data_dma_reg;
	iter_reg = qla24xx_read_window(reg, 0x7700, 16, iter_reg);
	qla24xx_read_window(reg, 0x7710, 16, iter_reg);

	iter_reg = fw->rcvt1_data_dma_reg;
	iter_reg = qla24xx_read_window(reg, 0x7720, 16, iter_reg);
	qla24xx_read_window(reg, 0x7730, 16, iter_reg);

	/* RISC registers. */
	iter_reg = fw->risc_gp_reg;
	iter_reg = qla24xx_read_window(reg, 0x0F00, 16, iter_reg);
	iter_reg = qla24xx_read_window(reg, 0x0F10, 16, iter_reg);
	iter_reg = qla24xx_read_window(reg, 0x0F20, 16, iter_reg);
	iter_reg = qla24xx_read_window(reg, 0x0F30, 16, iter_reg);
	iter_reg = qla24xx_read_window(reg, 0x0F40, 16, iter_reg);
	iter_reg = qla24xx_read_window(reg, 0x0F50, 16, iter_reg);
	iter_reg = qla24xx_read_window(reg, 0x0F60, 16, iter_reg);
	qla24xx_read_window(reg, 0x0F70, 16, iter_reg);

	/* Local memory controller registers. */
	iter_reg = fw->lmc_reg;
	iter_reg = qla24xx_read_window(reg, 0x3000, 16, iter_reg);
	iter_reg = qla24xx_read_window(reg, 0x3010, 16, iter_reg);
	iter_reg = qla24xx_read_window(reg, 0x3020, 16, iter_reg);
	iter_reg = qla24xx_read_window(reg, 0x3030, 16, iter_reg);
	iter_reg = qla24xx_read_window(reg, 0x3040, 16, iter_reg);
	iter_reg = qla24xx_read_window(reg, 0x3050, 16, iter_reg);
	iter_reg = qla24xx_read_window(reg, 0x3060, 16, iter_reg);
	qla24xx_read_window(reg, 0x3070, 16, iter_reg);

	/* Fibre Protocol Module registers. */
	iter_reg = fw->fpm_hdw_reg;
	iter_reg = qla24xx_read_window(reg, 0x4000, 16, iter_reg);
	iter_reg = qla24xx_read_window(reg, 0x4010, 16, iter_reg);
	iter_reg = qla24xx_read_window(reg, 0x4020, 16, iter_reg);
	iter_reg = qla24xx_read_window(reg, 0x4030, 16, iter_reg);
	iter_reg = qla24xx_read_window(reg, 0x4040, 16, iter_reg);
	iter_reg = qla24xx_read_window(reg, 0x4050, 16, iter_reg);
	iter_reg = qla24xx_read_window(reg, 0x4060, 16, iter_reg);
	iter_reg = qla24xx_read_window(reg, 0x4070, 16, iter_reg);
	iter_reg = qla24xx_read_window(reg, 0x4080, 16, iter_reg);
	iter_reg = qla24xx_read_window(reg, 0x4090, 16, iter_reg);
	iter_reg = qla24xx_read_window(reg, 0x40A0, 16, iter_reg);
	iter_reg = qla24xx_read_window(reg, 0x40B0, 16, iter_reg);
	iter_reg = qla24xx_read_window(reg, 0x40C0, 16, iter_reg);
	qla24xx_read_window(reg, 0x40D0, 16, iter_reg);

	/* Frame Buffer registers. */
	iter_reg = fw->fb_hdw_reg;
	iter_reg = qla24xx_read_window(reg, 0x6000, 16, iter_reg);
	iter_reg = qla24xx_read_window(reg, 0x6010, 16, iter_reg);
	iter_reg = qla24xx_read_window(reg, 0x6020, 16, iter_reg);
	iter_reg = qla24xx_read_window(reg, 0x6030, 16, iter_reg);
	iter_reg = qla24xx_read_window(reg, 0x6040, 16, iter_reg);
	iter_reg = qla24xx_read_window(reg, 0x6100, 16, iter_reg);
	iter_reg = qla24xx_read_window(reg, 0x6130, 16, iter_reg);
	iter_reg = qla24xx_read_window(reg, 0x6150, 16, iter_reg);
	iter_reg = qla24xx_read_window(reg, 0x6170, 16, iter_reg);
	iter_reg = qla24xx_read_window(reg, 0x6190, 16, iter_reg);
	iter_reg = qla24xx_read_window(reg, 0x61B0, 16, iter_reg);
	iter_reg = qla24xx_read_window(reg, 0x61C0, 16, iter_reg);
	qla24xx_read_window(reg, 0x6F00, 16, iter_reg);

	/* Multi queue registers */
	nxt_chain = qla25xx_copy_mq(ha, (void *)ha->fw_dump + ha->chain_offset,
	    &last_chain);

	rval = qla24xx_soft_reset(ha);
	if (rval != QLA_SUCCESS)
		goto qla81xx_fw_dump_failed_0;

	rval = qla24xx_dump_memory(ha, fw->code_ram, sizeof(fw->code_ram),
	    &nxt);
	if (rval != QLA_SUCCESS)
		goto qla81xx_fw_dump_failed_0;

	nxt = qla2xxx_copy_queues(ha, nxt);

	qla24xx_copy_eft(ha, nxt);

	/* Chain entries -- started with MQ. */
	nxt_chain = qla25xx_copy_fce(ha, nxt_chain, &last_chain);
	nxt_chain = qla25xx_copy_mqueues(ha, nxt_chain, &last_chain);
	nxt_chain = qla2xxx_copy_atioqueues(ha, nxt_chain, &last_chain);
	nxt_chain = qla25xx_copy_exlogin(ha, nxt_chain, &last_chain);
	nxt_chain = qla81xx_copy_exchoffld(ha, nxt_chain, &last_chain);
	if (last_chain) {
		ha->fw_dump->version |= htonl(DUMP_CHAIN_VARIANT);
		*last_chain |= htonl(DUMP_CHAIN_LAST);
	}

	/* Adjust valid length. */
	ha->fw_dump_len = (nxt_chain - (void *)ha->fw_dump);

qla81xx_fw_dump_failed_0:
	qla2xxx_dump_post_process(base_vha, rval);

qla81xx_fw_dump_failed:
#ifndef __CHECKER__
	if (!hardware_locked)
		spin_unlock_irqrestore(&ha->hardware_lock, flags);
#else
	;
#endif
}

void
qla83xx_fw_dump(scsi_qla_host_t *vha, int hardware_locked)
{
	int		rval;
	uint32_t	cnt;
	struct qla_hw_data *ha = vha->hw;
	struct device_reg_24xx __iomem *reg = &ha->iobase->isp24;
	uint32_t __iomem *dmp_reg;
	uint32_t	*iter_reg;
	uint16_t __iomem *mbx_reg;
	unsigned long	flags;
	struct qla83xx_fw_dump *fw;
	void		*nxt, *nxt_chain;
	uint32_t	*last_chain = NULL;
	struct scsi_qla_host *base_vha = pci_get_drvdata(ha->pdev);

	flags = 0;
	ha->fw_dump_cap_flags = 0;

#ifndef __CHECKER__
	if (!hardware_locked)
		spin_lock_irqsave(&ha->hardware_lock, flags);
#endif

	if (!ha->fw_dump) {
		ql_log(ql_log_warn, vha, 0xd00c,
		    "No buffer available for dump!!!\n");
		goto qla83xx_fw_dump_failed;
	}

	if (ha->fw_dumped) {
		ql_log(ql_log_warn, vha, 0xd00d,
		    "Firmware has been previously dumped (%p) -- ignoring "
		    "request...\n", ha->fw_dump);
		goto qla83xx_fw_dump_failed;
	}
	fw = &ha->fw_dump->isp.isp83;
	qla2xxx_prep_dump(ha, ha->fw_dump);

	fw->host_status = htonl(RD_REG_DWORD(&reg->host_status));

	/*
	 * Pause RISC. No need to track timeout, as resetting the chip
	 * is the right approach incase of pause timeout
	 */
	qla24xx_pause_risc(reg, ha);

	WRT_REG_DWORD(&reg->iobase_addr, 0x6000);
	dmp_reg = &reg->iobase_window;
	RD_REG_DWORD(dmp_reg);
	WRT_REG_DWORD(dmp_reg, 0);

	dmp_reg = &reg->unused_4_1[0];
	RD_REG_DWORD(dmp_reg);
	WRT_REG_DWORD(dmp_reg, 0);

	WRT_REG_DWORD(&reg->iobase_addr, 0x6010);
	dmp_reg = &reg->unused_4_1[2];
	RD_REG_DWORD(dmp_reg);
	WRT_REG_DWORD(dmp_reg, 0);

	/* select PCR and disable ecc checking and correction */
	WRT_REG_DWORD(&reg->iobase_addr, 0x0F70);
	RD_REG_DWORD(&reg->iobase_addr);
	WRT_REG_DWORD(&reg->iobase_select, 0x60000000);	/* write to F0h = PCR */

	/* Host/Risc registers. */
	iter_reg = fw->host_risc_reg;
	iter_reg = qla24xx_read_window(reg, 0x7000, 16, iter_reg);
	iter_reg = qla24xx_read_window(reg, 0x7010, 16, iter_reg);
	qla24xx_read_window(reg, 0x7040, 16, iter_reg);

	/* PCIe registers. */
	WRT_REG_DWORD(&reg->iobase_addr, 0x7C00);
	RD_REG_DWORD(&reg->iobase_addr);
	WRT_REG_DWORD(&reg->iobase_window, 0x01);
	dmp_reg = &reg->iobase_c4;
	fw->pcie_regs[0] = htonl(RD_REG_DWORD(dmp_reg));
	dmp_reg++;
	fw->pcie_regs[1] = htonl(RD_REG_DWORD(dmp_reg));
	dmp_reg++;
	fw->pcie_regs[2] = htonl(RD_REG_DWORD(dmp_reg));
	fw->pcie_regs[3] = htonl(RD_REG_DWORD(&reg->iobase_window));

	WRT_REG_DWORD(&reg->iobase_window, 0x00);
	RD_REG_DWORD(&reg->iobase_window);

	/* Host interface registers. */
	dmp_reg = &reg->flash_addr;
	for (cnt = 0; cnt < sizeof(fw->host_reg) / 4; cnt++, dmp_reg++)
		fw->host_reg[cnt] = htonl(RD_REG_DWORD(dmp_reg));

	/* Disable interrupts. */
	WRT_REG_DWORD(&reg->ictrl, 0);
	RD_REG_DWORD(&reg->ictrl);

	/* Shadow registers. */
	WRT_REG_DWORD(&reg->iobase_addr, 0x0F70);
	RD_REG_DWORD(&reg->iobase_addr);
	WRT_REG_DWORD(&reg->iobase_select, 0xB0000000);
	fw->shadow_reg[0] = htonl(RD_REG_DWORD(&reg->iobase_sdata));

	WRT_REG_DWORD(&reg->iobase_select, 0xB0100000);
	fw->shadow_reg[1] = htonl(RD_REG_DWORD(&reg->iobase_sdata));

	WRT_REG_DWORD(&reg->iobase_select, 0xB0200000);
	fw->shadow_reg[2] = htonl(RD_REG_DWORD(&reg->iobase_sdata));

	WRT_REG_DWORD(&reg->iobase_select, 0xB0300000);
	fw->shadow_reg[3] = htonl(RD_REG_DWORD(&reg->iobase_sdata));

	WRT_REG_DWORD(&reg->iobase_select, 0xB0400000);
	fw->shadow_reg[4] = htonl(RD_REG_DWORD(&reg->iobase_sdata));

	WRT_REG_DWORD(&reg->iobase_select, 0xB0500000);
	fw->shadow_reg[5] = htonl(RD_REG_DWORD(&reg->iobase_sdata));

	WRT_REG_DWORD(&reg->iobase_select, 0xB0600000);
	fw->shadow_reg[6] = htonl(RD_REG_DWORD(&reg->iobase_sdata));

	WRT_REG_DWORD(&reg->iobase_select, 0xB0700000);
	fw->shadow_reg[7] = htonl(RD_REG_DWORD(&reg->iobase_sdata));

	WRT_REG_DWORD(&reg->iobase_select, 0xB0800000);
	fw->shadow_reg[8] = htonl(RD_REG_DWORD(&reg->iobase_sdata));

	WRT_REG_DWORD(&reg->iobase_select, 0xB0900000);
	fw->shadow_reg[9] = htonl(RD_REG_DWORD(&reg->iobase_sdata));

	WRT_REG_DWORD(&reg->iobase_select, 0xB0A00000);
	fw->shadow_reg[10] = htonl(RD_REG_DWORD(&reg->iobase_sdata));

	/* RISC I/O register. */
	WRT_REG_DWORD(&reg->iobase_addr, 0x0010);
	fw->risc_io_reg = htonl(RD_REG_DWORD(&reg->iobase_window));

	/* Mailbox registers. */
	mbx_reg = &reg->mailbox0;
	for (cnt = 0; cnt < sizeof(fw->mailbox_reg) / 2; cnt++, mbx_reg++)
		fw->mailbox_reg[cnt] = htons(RD_REG_WORD(mbx_reg));

	/* Transfer sequence registers. */
	iter_reg = fw->xseq_gp_reg;
	iter_reg = qla24xx_read_window(reg, 0xBE00, 16, iter_reg);
	iter_reg = qla24xx_read_window(reg, 0xBE10, 16, iter_reg);
	iter_reg = qla24xx_read_window(reg, 0xBE20, 16, iter_reg);
	iter_reg = qla24xx_read_window(reg, 0xBE30, 16, iter_reg);
	iter_reg = qla24xx_read_window(reg, 0xBE40, 16, iter_reg);
	iter_reg = qla24xx_read_window(reg, 0xBE50, 16, iter_reg);
	iter_reg = qla24xx_read_window(reg, 0xBE60, 16, iter_reg);
	iter_reg = qla24xx_read_window(reg, 0xBE70, 16, iter_reg);
	iter_reg = qla24xx_read_window(reg, 0xBF00, 16, iter_reg);
	iter_reg = qla24xx_read_window(reg, 0xBF10, 16, iter_reg);
	iter_reg = qla24xx_read_window(reg, 0xBF20, 16, iter_reg);
	iter_reg = qla24xx_read_window(reg, 0xBF30, 16, iter_reg);
	iter_reg = qla24xx_read_window(reg, 0xBF40, 16, iter_reg);
	iter_reg = qla24xx_read_window(reg, 0xBF50, 16, iter_reg);
	iter_reg = qla24xx_read_window(reg, 0xBF60, 16, iter_reg);
	qla24xx_read_window(reg, 0xBF70, 16, iter_reg);

	iter_reg = fw->xseq_0_reg;
	iter_reg = qla24xx_read_window(reg, 0xBFC0, 16, iter_reg);
	iter_reg = qla24xx_read_window(reg, 0xBFD0, 16, iter_reg);
	qla24xx_read_window(reg, 0xBFE0, 16, iter_reg);

	qla24xx_read_window(reg, 0xBFF0, 16, fw->xseq_1_reg);

	qla24xx_read_window(reg, 0xBEF0, 16, fw->xseq_2_reg);

	/* Receive sequence registers. */
	iter_reg = fw->rseq_gp_reg;
	iter_reg = qla24xx_read_window(reg, 0xFE00, 16, iter_reg);
	iter_reg = qla24xx_read_window(reg, 0xFE10, 16, iter_reg);
	iter_reg = qla24xx_read_window(reg, 0xFE20, 16, iter_reg);
	iter_reg = qla24xx_read_window(reg, 0xFE30, 16, iter_reg);
	iter_reg = qla24xx_read_window(reg, 0xFE40, 16, iter_reg);
	iter_reg = qla24xx_read_window(reg, 0xFE50, 16, iter_reg);
	iter_reg = qla24xx_read_window(reg, 0xFE60, 16, iter_reg);
	iter_reg = qla24xx_read_window(reg, 0xFE70, 16, iter_reg);
	iter_reg = qla24xx_read_window(reg, 0xFF00, 16, iter_reg);
	iter_reg = qla24xx_read_window(reg, 0xFF10, 16, iter_reg);
	iter_reg = qla24xx_read_window(reg, 0xFF20, 16, iter_reg);
	iter_reg = qla24xx_read_window(reg, 0xFF30, 16, iter_reg);
	iter_reg = qla24xx_read_window(reg, 0xFF40, 16, iter_reg);
	iter_reg = qla24xx_read_window(reg, 0xFF50, 16, iter_reg);
	iter_reg = qla24xx_read_window(reg, 0xFF60, 16, iter_reg);
	qla24xx_read_window(reg, 0xFF70, 16, iter_reg);

	iter_reg = fw->rseq_0_reg;
	iter_reg = qla24xx_read_window(reg, 0xFFC0, 16, iter_reg);
	qla24xx_read_window(reg, 0xFFD0, 16, iter_reg);

	qla24xx_read_window(reg, 0xFFE0, 16, fw->rseq_1_reg);
	qla24xx_read_window(reg, 0xFFF0, 16, fw->rseq_2_reg);
	qla24xx_read_window(reg, 0xFEF0, 16, fw->rseq_3_reg);

	/* Auxiliary sequence registers. */
	iter_reg = fw->aseq_gp_reg;
	iter_reg = qla24xx_read_window(reg, 0xB000, 16, iter_reg);
	iter_reg = qla24xx_read_window(reg, 0xB010, 16, iter_reg);
	iter_reg = qla24xx_read_window(reg, 0xB020, 16, iter_reg);
	iter_reg = qla24xx_read_window(reg, 0xB030, 16, iter_reg);
	iter_reg = qla24xx_read_window(reg, 0xB040, 16, iter_reg);
	iter_reg = qla24xx_read_window(reg, 0xB050, 16, iter_reg);
	iter_reg = qla24xx_read_window(reg, 0xB060, 16, iter_reg);
	iter_reg = qla24xx_read_window(reg, 0xB070, 16, iter_reg);
	iter_reg = qla24xx_read_window(reg, 0xB100, 16, iter_reg);
	iter_reg = qla24xx_read_window(reg, 0xB110, 16, iter_reg);
	iter_reg = qla24xx_read_window(reg, 0xB120, 16, iter_reg);
	iter_reg = qla24xx_read_window(reg, 0xB130, 16, iter_reg);
	iter_reg = qla24xx_read_window(reg, 0xB140, 16, iter_reg);
	iter_reg = qla24xx_read_window(reg, 0xB150, 16, iter_reg);
	iter_reg = qla24xx_read_window(reg, 0xB160, 16, iter_reg);
	qla24xx_read_window(reg, 0xB170, 16, iter_reg);

	iter_reg = fw->aseq_0_reg;
	iter_reg = qla24xx_read_window(reg, 0xB0C0, 16, iter_reg);
	qla24xx_read_window(reg, 0xB0D0, 16, iter_reg);

	qla24xx_read_window(reg, 0xB0E0, 16, fw->aseq_1_reg);
	qla24xx_read_window(reg, 0xB0F0, 16, fw->aseq_2_reg);
	qla24xx_read_window(reg, 0xB1F0, 16, fw->aseq_3_reg);

	/* Command DMA registers. */
	iter_reg = fw->cmd_dma_reg;
	iter_reg = qla24xx_read_window(reg, 0x7100, 16, iter_reg);
	iter_reg = qla24xx_read_window(reg, 0x7120, 16, iter_reg);
	iter_reg = qla24xx_read_window(reg, 0x7130, 16, iter_reg);
	qla24xx_read_window(reg, 0x71F0, 16, iter_reg);

	/* Queues. */
	iter_reg = fw->req0_dma_reg;
	iter_reg = qla24xx_read_window(reg, 0x7200, 8, iter_reg);
	dmp_reg = &reg->iobase_q;
	for (cnt = 0; cnt < 7; cnt++, dmp_reg++)
		*iter_reg++ = htonl(RD_REG_DWORD(dmp_reg));

	iter_reg = fw->resp0_dma_reg;
	iter_reg = qla24xx_read_window(reg, 0x7300, 8, iter_reg);
	dmp_reg = &reg->iobase_q;
	for (cnt = 0; cnt < 7; cnt++, dmp_reg++)
		*iter_reg++ = htonl(RD_REG_DWORD(dmp_reg));

	iter_reg = fw->req1_dma_reg;
	iter_reg = qla24xx_read_window(reg, 0x7400, 8, iter_reg);
	dmp_reg = &reg->iobase_q;
	for (cnt = 0; cnt < 7; cnt++, dmp_reg++)
		*iter_reg++ = htonl(RD_REG_DWORD(dmp_reg));

	/* Transmit DMA registers. */
	iter_reg = fw->xmt0_dma_reg;
	iter_reg = qla24xx_read_window(reg, 0x7600, 16, iter_reg);
	qla24xx_read_window(reg, 0x7610, 16, iter_reg);

	iter_reg = fw->xmt1_dma_reg;
	iter_reg = qla24xx_read_window(reg, 0x7620, 16, iter_reg);
	qla24xx_read_window(reg, 0x7630, 16, iter_reg);

	iter_reg = fw->xmt2_dma_reg;
	iter_reg = qla24xx_read_window(reg, 0x7640, 16, iter_reg);
	qla24xx_read_window(reg, 0x7650, 16, iter_reg);

	iter_reg = fw->xmt3_dma_reg;
	iter_reg = qla24xx_read_window(reg, 0x7660, 16, iter_reg);
	qla24xx_read_window(reg, 0x7670, 16, iter_reg);

	iter_reg = fw->xmt4_dma_reg;
	iter_reg = qla24xx_read_window(reg, 0x7680, 16, iter_reg);
	qla24xx_read_window(reg, 0x7690, 16, iter_reg);

	qla24xx_read_window(reg, 0x76A0, 16, fw->xmt_data_dma_reg);

	/* Receive DMA registers. */
	iter_reg = fw->rcvt0_data_dma_reg;
	iter_reg = qla24xx_read_window(reg, 0x7700, 16, iter_reg);
	qla24xx_read_window(reg, 0x7710, 16, iter_reg);

	iter_reg = fw->rcvt1_data_dma_reg;
	iter_reg = qla24xx_read_window(reg, 0x7720, 16, iter_reg);
	qla24xx_read_window(reg, 0x7730, 16, iter_reg);

	/* RISC registers. */
	iter_reg = fw->risc_gp_reg;
	iter_reg = qla24xx_read_window(reg, 0x0F00, 16, iter_reg);
	iter_reg = qla24xx_read_window(reg, 0x0F10, 16, iter_reg);
	iter_reg = qla24xx_read_window(reg, 0x0F20, 16, iter_reg);
	iter_reg = qla24xx_read_window(reg, 0x0F30, 16, iter_reg);
	iter_reg = qla24xx_read_window(reg, 0x0F40, 16, iter_reg);
	iter_reg = qla24xx_read_window(reg, 0x0F50, 16, iter_reg);
	iter_reg = qla24xx_read_window(reg, 0x0F60, 16, iter_reg);
	qla24xx_read_window(reg, 0x0F70, 16, iter_reg);

	/* Local memory controller registers. */
	iter_reg = fw->lmc_reg;
	iter_reg = qla24xx_read_window(reg, 0x3000, 16, iter_reg);
	iter_reg = qla24xx_read_window(reg, 0x3010, 16, iter_reg);
	iter_reg = qla24xx_read_window(reg, 0x3020, 16, iter_reg);
	iter_reg = qla24xx_read_window(reg, 0x3030, 16, iter_reg);
	iter_reg = qla24xx_read_window(reg, 0x3040, 16, iter_reg);
	iter_reg = qla24xx_read_window(reg, 0x3050, 16, iter_reg);
	iter_reg = qla24xx_read_window(reg, 0x3060, 16, iter_reg);
	qla24xx_read_window(reg, 0x3070, 16, iter_reg);

	/* Fibre Protocol Module registers. */
	iter_reg = fw->fpm_hdw_reg;
	iter_reg = qla24xx_read_window(reg, 0x4000, 16, iter_reg);
	iter_reg = qla24xx_read_window(reg, 0x4010, 16, iter_reg);
	iter_reg = qla24xx_read_window(reg, 0x4020, 16, iter_reg);
	iter_reg = qla24xx_read_window(reg, 0x4030, 16, iter_reg);
	iter_reg = qla24xx_read_window(reg, 0x4040, 16, iter_reg);
	iter_reg = qla24xx_read_window(reg, 0x4050, 16, iter_reg);
	iter_reg = qla24xx_read_window(reg, 0x4060, 16, iter_reg);
	iter_reg = qla24xx_read_window(reg, 0x4070, 16, iter_reg);
	iter_reg = qla24xx_read_window(reg, 0x4080, 16, iter_reg);
	iter_reg = qla24xx_read_window(reg, 0x4090, 16, iter_reg);
	iter_reg = qla24xx_read_window(reg, 0x40A0, 16, iter_reg);
	iter_reg = qla24xx_read_window(reg, 0x40B0, 16, iter_reg);
	iter_reg = qla24xx_read_window(reg, 0x40C0, 16, iter_reg);
	iter_reg = qla24xx_read_window(reg, 0x40D0, 16, iter_reg);
	iter_reg = qla24xx_read_window(reg, 0x40E0, 16, iter_reg);
	qla24xx_read_window(reg, 0x40F0, 16, iter_reg);

	/* RQ0 Array registers. */
	iter_reg = fw->rq0_array_reg;
	iter_reg = qla24xx_read_window(reg, 0x5C00, 16, iter_reg);
	iter_reg = qla24xx_read_window(reg, 0x5C10, 16, iter_reg);
	iter_reg = qla24xx_read_window(reg, 0x5C20, 16, iter_reg);
	iter_reg = qla24xx_read_window(reg, 0x5C30, 16, iter_reg);
	iter_reg = qla24xx_read_window(reg, 0x5C40, 16, iter_reg);
	iter_reg = qla24xx_read_window(reg, 0x5C50, 16, iter_reg);
	iter_reg = qla24xx_read_window(reg, 0x5C60, 16, iter_reg);
	iter_reg = qla24xx_read_window(reg, 0x5C70, 16, iter_reg);
	iter_reg = qla24xx_read_window(reg, 0x5C80, 16, iter_reg);
	iter_reg = qla24xx_read_window(reg, 0x5C90, 16, iter_reg);
	iter_reg = qla24xx_read_window(reg, 0x5CA0, 16, iter_reg);
	iter_reg = qla24xx_read_window(reg, 0x5CB0, 16, iter_reg);
	iter_reg = qla24xx_read_window(reg, 0x5CC0, 16, iter_reg);
	iter_reg = qla24xx_read_window(reg, 0x5CD0, 16, iter_reg);
	iter_reg = qla24xx_read_window(reg, 0x5CE0, 16, iter_reg);
	qla24xx_read_window(reg, 0x5CF0, 16, iter_reg);

	/* RQ1 Array registers. */
	iter_reg = fw->rq1_array_reg;
	iter_reg = qla24xx_read_window(reg, 0x5D00, 16, iter_reg);
	iter_reg = qla24xx_read_window(reg, 0x5D10, 16, iter_reg);
	iter_reg = qla24xx_read_window(reg, 0x5D20, 16, iter_reg);
	iter_reg = qla24xx_read_window(reg, 0x5D30, 16, iter_reg);
	iter_reg = qla24xx_read_window(reg, 0x5D40, 16, iter_reg);
	iter_reg = qla24xx_read_window(reg, 0x5D50, 16, iter_reg);
	iter_reg = qla24xx_read_window(reg, 0x5D60, 16, iter_reg);
	iter_reg = qla24xx_read_window(reg, 0x5D70, 16, iter_reg);
	iter_reg = qla24xx_read_window(reg, 0x5D80, 16, iter_reg);
	iter_reg = qla24xx_read_window(reg, 0x5D90, 16, iter_reg);
	iter_reg = qla24xx_read_window(reg, 0x5DA0, 16, iter_reg);
	iter_reg = qla24xx_read_window(reg, 0x5DB0, 16, iter_reg);
	iter_reg = qla24xx_read_window(reg, 0x5DC0, 16, iter_reg);
	iter_reg = qla24xx_read_window(reg, 0x5DD0, 16, iter_reg);
	iter_reg = qla24xx_read_window(reg, 0x5DE0, 16, iter_reg);
	qla24xx_read_window(reg, 0x5DF0, 16, iter_reg);

	/* RP0 Array registers. */
	iter_reg = fw->rp0_array_reg;
	iter_reg = qla24xx_read_window(reg, 0x5E00, 16, iter_reg);
	iter_reg = qla24xx_read_window(reg, 0x5E10, 16, iter_reg);
	iter_reg = qla24xx_read_window(reg, 0x5E20, 16, iter_reg);
	iter_reg = qla24xx_read_window(reg, 0x5E30, 16, iter_reg);
	iter_reg = qla24xx_read_window(reg, 0x5E40, 16, iter_reg);
	iter_reg = qla24xx_read_window(reg, 0x5E50, 16, iter_reg);
	iter_reg = qla24xx_read_window(reg, 0x5E60, 16, iter_reg);
	iter_reg = qla24xx_read_window(reg, 0x5E70, 16, iter_reg);
	iter_reg = qla24xx_read_window(reg, 0x5E80, 16, iter_reg);
	iter_reg = qla24xx_read_window(reg, 0x5E90, 16, iter_reg);
	iter_reg = qla24xx_read_window(reg, 0x5EA0, 16, iter_reg);
	iter_reg = qla24xx_read_window(reg, 0x5EB0, 16, iter_reg);
	iter_reg = qla24xx_read_window(reg, 0x5EC0, 16, iter_reg);
	iter_reg = qla24xx_read_window(reg, 0x5ED0, 16, iter_reg);
	iter_reg = qla24xx_read_window(reg, 0x5EE0, 16, iter_reg);
	qla24xx_read_window(reg, 0x5EF0, 16, iter_reg);

	/* RP1 Array registers. */
	iter_reg = fw->rp1_array_reg;
	iter_reg = qla24xx_read_window(reg, 0x5F00, 16, iter_reg);
	iter_reg = qla24xx_read_window(reg, 0x5F10, 16, iter_reg);
	iter_reg = qla24xx_read_window(reg, 0x5F20, 16, iter_reg);
	iter_reg = qla24xx_read_window(reg, 0x5F30, 16, iter_reg);
	iter_reg = qla24xx_read_window(reg, 0x5F40, 16, iter_reg);
	iter_reg = qla24xx_read_window(reg, 0x5F50, 16, iter_reg);
	iter_reg = qla24xx_read_window(reg, 0x5F60, 16, iter_reg);
	iter_reg = qla24xx_read_window(reg, 0x5F70, 16, iter_reg);
	iter_reg = qla24xx_read_window(reg, 0x5F80, 16, iter_reg);
	iter_reg = qla24xx_read_window(reg, 0x5F90, 16, iter_reg);
	iter_reg = qla24xx_read_window(reg, 0x5FA0, 16, iter_reg);
	iter_reg = qla24xx_read_window(reg, 0x5FB0, 16, iter_reg);
	iter_reg = qla24xx_read_window(reg, 0x5FC0, 16, iter_reg);
	iter_reg = qla24xx_read_window(reg, 0x5FD0, 16, iter_reg);
	iter_reg = qla24xx_read_window(reg, 0x5FE0, 16, iter_reg);
	qla24xx_read_window(reg, 0x5FF0, 16, iter_reg);

	iter_reg = fw->at0_array_reg;
	iter_reg = qla24xx_read_window(reg, 0x7080, 16, iter_reg);
	iter_reg = qla24xx_read_window(reg, 0x7090, 16, iter_reg);
	iter_reg = qla24xx_read_window(reg, 0x70A0, 16, iter_reg);
	iter_reg = qla24xx_read_window(reg, 0x70B0, 16, iter_reg);
	iter_reg = qla24xx_read_window(reg, 0x70C0, 16, iter_reg);
	iter_reg = qla24xx_read_window(reg, 0x70D0, 16, iter_reg);
	iter_reg = qla24xx_read_window(reg, 0x70E0, 16, iter_reg);
	qla24xx_read_window(reg, 0x70F0, 16, iter_reg);

	/* I/O Queue Control registers. */
	qla24xx_read_window(reg, 0x7800, 16, fw->queue_control_reg);

	/* Frame Buffer registers. */
	iter_reg = fw->fb_hdw_reg;
	iter_reg = qla24xx_read_window(reg, 0x6000, 16, iter_reg);
	iter_reg = qla24xx_read_window(reg, 0x6010, 16, iter_reg);
	iter_reg = qla24xx_read_window(reg, 0x6020, 16, iter_reg);
	iter_reg = qla24xx_read_window(reg, 0x6030, 16, iter_reg);
	iter_reg = qla24xx_read_window(reg, 0x6040, 16, iter_reg);
	iter_reg = qla24xx_read_window(reg, 0x6060, 16, iter_reg);
	iter_reg = qla24xx_read_window(reg, 0x6070, 16, iter_reg);
	iter_reg = qla24xx_read_window(reg, 0x6100, 16, iter_reg);
	iter_reg = qla24xx_read_window(reg, 0x6130, 16, iter_reg);
	iter_reg = qla24xx_read_window(reg, 0x6150, 16, iter_reg);
	iter_reg = qla24xx_read_window(reg, 0x6170, 16, iter_reg);
	iter_reg = qla24xx_read_window(reg, 0x6190, 16, iter_reg);
	iter_reg = qla24xx_read_window(reg, 0x61B0, 16, iter_reg);
	iter_reg = qla24xx_read_window(reg, 0x61C0, 16, iter_reg);
	iter_reg = qla24xx_read_window(reg, 0x6530, 16, iter_reg);
	iter_reg = qla24xx_read_window(reg, 0x6540, 16, iter_reg);
	iter_reg = qla24xx_read_window(reg, 0x6550, 16, iter_reg);
	iter_reg = qla24xx_read_window(reg, 0x6560, 16, iter_reg);
	iter_reg = qla24xx_read_window(reg, 0x6570, 16, iter_reg);
	iter_reg = qla24xx_read_window(reg, 0x6580, 16, iter_reg);
	iter_reg = qla24xx_read_window(reg, 0x6590, 16, iter_reg);
	iter_reg = qla24xx_read_window(reg, 0x65A0, 16, iter_reg);
	iter_reg = qla24xx_read_window(reg, 0x65B0, 16, iter_reg);
	iter_reg = qla24xx_read_window(reg, 0x65C0, 16, iter_reg);
	iter_reg = qla24xx_read_window(reg, 0x65D0, 16, iter_reg);
	iter_reg = qla24xx_read_window(reg, 0x65E0, 16, iter_reg);
	qla24xx_read_window(reg, 0x6F00, 16, iter_reg);

	/* Multi queue registers */
	nxt_chain = qla25xx_copy_mq(ha, (void *)ha->fw_dump + ha->chain_offset,
	    &last_chain);

	rval = qla24xx_soft_reset(ha);
	if (rval != QLA_SUCCESS) {
		ql_log(ql_log_warn, vha, 0xd00e,
		    "SOFT RESET FAILED, forcing continuation of dump!!!\n");
		rval = QLA_SUCCESS;

		ql_log(ql_log_warn, vha, 0xd00f, "try a bigger hammer!!!\n");

		WRT_REG_DWORD(&reg->hccr, HCCRX_SET_RISC_RESET);
		RD_REG_DWORD(&reg->hccr);

		WRT_REG_DWORD(&reg->hccr, HCCRX_REL_RISC_PAUSE);
		RD_REG_DWORD(&reg->hccr);

		WRT_REG_DWORD(&reg->hccr, HCCRX_CLR_RISC_RESET);
		RD_REG_DWORD(&reg->hccr);

		for (cnt = 30000; cnt && (RD_REG_WORD(&reg->mailbox0)); cnt--)
			udelay(5);

		if (!cnt) {
			nxt = fw->code_ram;
			nxt += sizeof(fw->code_ram);
			nxt += (ha->fw_memory_size - 0x100000 + 1);
			goto copy_queue;
		} else {
			set_bit(RISC_RDY_AFT_RESET, &ha->fw_dump_cap_flags);
			ql_log(ql_log_warn, vha, 0xd010,
			    "bigger hammer success?\n");
		}
	}

	rval = qla24xx_dump_memory(ha, fw->code_ram, sizeof(fw->code_ram),
	    &nxt);
	if (rval != QLA_SUCCESS)
		goto qla83xx_fw_dump_failed_0;

copy_queue:
	nxt = qla2xxx_copy_queues(ha, nxt);

	qla24xx_copy_eft(ha, nxt);

	/* Chain entries -- started with MQ. */
	nxt_chain = qla25xx_copy_fce(ha, nxt_chain, &last_chain);
	nxt_chain = qla25xx_copy_mqueues(ha, nxt_chain, &last_chain);
	nxt_chain = qla2xxx_copy_atioqueues(ha, nxt_chain, &last_chain);
	nxt_chain = qla25xx_copy_exlogin(ha, nxt_chain, &last_chain);
	nxt_chain = qla81xx_copy_exchoffld(ha, nxt_chain, &last_chain);
	if (last_chain) {
		ha->fw_dump->version |= htonl(DUMP_CHAIN_VARIANT);
		*last_chain |= htonl(DUMP_CHAIN_LAST);
	}

	/* Adjust valid length. */
	ha->fw_dump_len = (nxt_chain - (void *)ha->fw_dump);

qla83xx_fw_dump_failed_0:
	qla2xxx_dump_post_process(base_vha, rval);

qla83xx_fw_dump_failed:
#ifndef __CHECKER__
	if (!hardware_locked)
		spin_unlock_irqrestore(&ha->hardware_lock, flags);
#else
	;
#endif
}

/****************************************************************************/
/*                         Driver Debug Functions.                          */
/****************************************************************************/

static inline int
ql_mask_match(uint32_t level)
{
	return (level & ql2xextended_error_logging) == level;
}

/*
 * This function is for formatting and logging debug information.
 * It is to be used when vha is available. It formats the message
 * and logs it to the messages file.
 * parameters:
 * level: The level of the debug messages to be printed.
 *        If ql2xextended_error_logging value is correctly set,
 *        this message will appear in the messages file.
 * vha:   Pointer to the scsi_qla_host_t.
 * id:    This is a unique identifier for the level. It identifies the
 *        part of the code from where the message originated.
 * msg:   The message to be displayed.
 */
void
ql_dbg(uint32_t level, scsi_qla_host_t *vha, int32_t id, const char *fmt, ...)
{
	va_list va;
	struct va_format vaf;

	if (!ql_mask_match(level))
		return;

	va_start(va, fmt);

	vaf.fmt = fmt;
	vaf.va = &va;

	if (vha != NULL) {
		const struct pci_dev *pdev = vha->hw->pdev;
		/* <module-name> <pci-name> <msg-id>:<host> Message */
		pr_warn("%s [%s]-%04x:%ld: %pV",
			QL_MSGHDR, dev_name(&(pdev->dev)), id + ql_dbg_offset,
			vha->host_no, &vaf);
	} else {
		pr_warn("%s [%s]-%04x: : %pV",
			QL_MSGHDR, "0000:00:00.0", id + ql_dbg_offset, &vaf);
	}

	va_end(va);

}

/*
 * This function is for formatting and logging debug information.
 * It is to be used when vha is not available and pci is available,
 * i.e., before host allocation. It formats the message and logs it
 * to the messages file.
 * parameters:
 * level: The level of the debug messages to be printed.
 *        If ql2xextended_error_logging value is correctly set,
 *        this message will appear in the messages file.
 * pdev:  Pointer to the struct pci_dev.
 * id:    This is a unique id for the level. It identifies the part
 *        of the code from where the message originated.
 * msg:   The message to be displayed.
 */
void
ql_dbg_pci(uint32_t level, struct pci_dev *pdev, int32_t id,
	   const char *fmt, ...)
{
	va_list va;
	struct va_format vaf;

	if (pdev == NULL)
		return;
	if (!ql_mask_match(level))
		return;

	va_start(va, fmt);

	vaf.fmt = fmt;
	vaf.va = &va;

	/* <module-name> <dev-name>:<msg-id> Message */
	pr_warn("%s [%s]-%04x: : %pV",
		QL_MSGHDR, dev_name(&(pdev->dev)), id + ql_dbg_offset, &vaf);

	va_end(va);
}

/*
 * This function is for formatting and logging log messages.
 * It is to be used when vha is available. It formats the message
 * and logs it to the messages file. All the messages will be logged
 * irrespective of value of ql2xextended_error_logging.
 * parameters:
 * level: The level of the log messages to be printed in the
 *        messages file.
 * vha:   Pointer to the scsi_qla_host_t
 * id:    This is a unique id for the level. It identifies the
 *        part of the code from where the message originated.
 * msg:   The message to be displayed.
 */
void
ql_log(uint32_t level, scsi_qla_host_t *vha, int32_t id, const char *fmt, ...)
{
	va_list va;
	struct va_format vaf;
	char pbuf[128];

	if (level > ql_errlev)
		return;

	if (vha != NULL) {
		const struct pci_dev *pdev = vha->hw->pdev;
		/* <module-name> <msg-id>:<host> Message */
		snprintf(pbuf, sizeof(pbuf), "%s [%s]-%04x:%ld: ",
			QL_MSGHDR, dev_name(&(pdev->dev)), id, vha->host_no);
	} else {
		snprintf(pbuf, sizeof(pbuf), "%s [%s]-%04x: : ",
			QL_MSGHDR, "0000:00:00.0", id);
	}
	pbuf[sizeof(pbuf) - 1] = 0;

	va_start(va, fmt);

	vaf.fmt = fmt;
	vaf.va = &va;

	switch (level) {
	case ql_log_fatal: /* FATAL LOG */
		pr_crit("%s%pV", pbuf, &vaf);
		break;
	case ql_log_warn:
		pr_err("%s%pV", pbuf, &vaf);
		break;
	case ql_log_info:
		pr_warn("%s%pV", pbuf, &vaf);
		break;
	default:
		pr_info("%s%pV", pbuf, &vaf);
		break;
	}

	va_end(va);
}

/*
 * This function is for formatting and logging log messages.
 * It is to be used when vha is not available and pci is available,
 * i.e., before host allocation. It formats the message and logs
 * it to the messages file. All the messages are logged irrespective
 * of the value of ql2xextended_error_logging.
 * parameters:
 * level: The level of the log messages to be printed in the
 *        messages file.
 * pdev:  Pointer to the struct pci_dev.
 * id:    This is a unique id for the level. It identifies the
 *        part of the code from where the message originated.
 * msg:   The message to be displayed.
 */
void
ql_log_pci(uint32_t level, struct pci_dev *pdev, int32_t id,
	   const char *fmt, ...)
{
	va_list va;
	struct va_format vaf;
	char pbuf[128];

	if (pdev == NULL)
		return;
	if (level > ql_errlev)
		return;

	/* <module-name> <dev-name>:<msg-id> Message */
	snprintf(pbuf, sizeof(pbuf), "%s [%s]-%04x: : ",
		 QL_MSGHDR, dev_name(&(pdev->dev)), id);
	pbuf[sizeof(pbuf) - 1] = 0;

	va_start(va, fmt);

	vaf.fmt = fmt;
	vaf.va = &va;

	switch (level) {
	case ql_log_fatal: /* FATAL LOG */
		pr_crit("%s%pV", pbuf, &vaf);
		break;
	case ql_log_warn:
		pr_err("%s%pV", pbuf, &vaf);
		break;
	case ql_log_info:
		pr_warn("%s%pV", pbuf, &vaf);
		break;
	default:
		pr_info("%s%pV", pbuf, &vaf);
		break;
	}

	va_end(va);
}

void
ql_dump_regs(uint32_t level, scsi_qla_host_t *vha, int32_t id)
{
	int i;
	struct qla_hw_data *ha = vha->hw;
	struct device_reg_2xxx __iomem *reg = &ha->iobase->isp;
	struct device_reg_24xx __iomem *reg24 = &ha->iobase->isp24;
	struct device_reg_82xx __iomem *reg82 = &ha->iobase->isp82;
	uint16_t __iomem *mbx_reg;

	if (!ql_mask_match(level))
		return;

	if (IS_P3P_TYPE(ha))
		mbx_reg = &reg82->mailbox_in[0];
	else if (IS_FWI2_CAPABLE(ha))
		mbx_reg = &reg24->mailbox0;
	else
		mbx_reg = MAILBOX_REG(ha, reg, 0);

	ql_dbg(level, vha, id, "Mailbox registers:\n");
	for (i = 0; i < 6; i++, mbx_reg++)
		ql_dbg(level, vha, id,
		    "mbox[%d] 0x%04x\n", i, RD_REG_WORD(mbx_reg));
}


void
ql_dump_buffer(uint32_t level, scsi_qla_host_t *vha, int32_t id,
	uint8_t *buf, uint size)
{
	uint cnt;

	if (!ql_mask_match(level))
		return;

	ql_dbg(level, vha, id,
	    "%-+5d  0  1  2  3  4  5  6  7  8  9  A  B  C  D  E  F\n", size);
	ql_dbg(level, vha, id,
	    "----- -----------------------------------------------\n");
	for (cnt = 0; cnt < size; cnt += 16) {
		ql_dbg(level, vha, id, "%04x: ", cnt);
		print_hex_dump(KERN_CONT, "", DUMP_PREFIX_NONE, 16, 1,
			       buf + cnt, min(16U, size - cnt), false);
	}
}

/*
 * This function is for formatting and logging log messages.
 * It is to be used when vha is available. It formats the message
 * and logs it to the messages file. All the messages will be logged
 * irrespective of value of ql2xextended_error_logging.
 * parameters:
 * level: The level of the log messages to be printed in the
 *        messages file.
 * vha:   Pointer to the scsi_qla_host_t
 * id:    This is a unique id for the level. It identifies the
 *        part of the code from where the message originated.
 * msg:   The message to be displayed.
 */
void
ql_log_qp(uint32_t level, struct qla_qpair *qpair, int32_t id,
    const char *fmt, ...)
{
	va_list va;
	struct va_format vaf;
	char pbuf[128];

	if (level > ql_errlev)
		return;

	if (qpair != NULL) {
		const struct pci_dev *pdev = qpair->pdev;
		/* <module-name> <msg-id>:<host> Message */
		snprintf(pbuf, sizeof(pbuf), "%s [%s]-%04x: ",
			QL_MSGHDR, dev_name(&(pdev->dev)), id);
	} else {
		snprintf(pbuf, sizeof(pbuf), "%s [%s]-%04x: : ",
			QL_MSGHDR, "0000:00:00.0", id);
	}
	pbuf[sizeof(pbuf) - 1] = 0;

	va_start(va, fmt);

	vaf.fmt = fmt;
	vaf.va = &va;

	switch (level) {
	case ql_log_fatal: /* FATAL LOG */
		pr_crit("%s%pV", pbuf, &vaf);
		break;
	case ql_log_warn:
		pr_err("%s%pV", pbuf, &vaf);
		break;
	case ql_log_info:
		pr_warn("%s%pV", pbuf, &vaf);
		break;
	default:
		pr_info("%s%pV", pbuf, &vaf);
		break;
	}

	va_end(va);
}

/*
 * This function is for formatting and logging debug information.
 * It is to be used when vha is available. It formats the message
 * and logs it to the messages file.
 * parameters:
 * level: The level of the debug messages to be printed.
 *        If ql2xextended_error_logging value is correctly set,
 *        this message will appear in the messages file.
 * vha:   Pointer to the scsi_qla_host_t.
 * id:    This is a unique identifier for the level. It identifies the
 *        part of the code from where the message originated.
 * msg:   The message to be displayed.
 */
void
ql_dbg_qp(uint32_t level, struct qla_qpair *qpair, int32_t id,
    const char *fmt, ...)
{
	va_list va;
	struct va_format vaf;

	if (!ql_mask_match(level))
		return;

	va_start(va, fmt);

	vaf.fmt = fmt;
	vaf.va = &va;

	if (qpair != NULL) {
		const struct pci_dev *pdev = qpair->pdev;
		/* <module-name> <pci-name> <msg-id>:<host> Message */
		pr_warn("%s [%s]-%04x: %pV",
		    QL_MSGHDR, dev_name(&(pdev->dev)), id + ql_dbg_offset,
		    &vaf);
	} else {
		pr_warn("%s [%s]-%04x: : %pV",
			QL_MSGHDR, "0000:00:00.0", id + ql_dbg_offset, &vaf);
	}

	va_end(va);

}<|MERGE_RESOLUTION|>--- conflicted
+++ resolved
@@ -14,11 +14,7 @@
  * | Module Init and Probe        |       0x0193       | 0x0146         |
  * |                              |                    | 0x015b-0x0160	|
  * |                              |                    | 0x016e		|
-<<<<<<< HEAD
- * | Mailbox commands             |       0x1199       | 0x1193		|
-=======
  * | Mailbox commands             |       0x1205       | 0x11a2-0x11ff	|
->>>>>>> bb176f67
  * | Device Discovery             |       0x2134       | 0x210e-0x2116  |
  * |				  | 		       | 0x211a         |
  * |                              |                    | 0x211c-0x2128  |
