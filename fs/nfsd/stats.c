// SPDX-License-Identifier: GPL-2.0
/*
 * procfs-based user access to knfsd statistics
 *
 * /proc/net/rpc/nfsd
 *
 * Format:
 *	rc <hits> <misses> <nocache>
 *			Statistsics for the reply cache
 *	fh <stale> <deprecated filehandle cache stats>
 *			statistics for filehandle lookup
 *	io <bytes-read> <bytes-written>
 *			statistics for IO throughput
 *	th <threads> <deprecated thread usage histogram stats>
 *			number of threads
 *	ra <deprecated ra-cache stats>
 *
 *	plus generic RPC stats (see net/sunrpc/stats.c)
 *
 * Copyright (C) 1995, 1996, 1997 Olaf Kirch <okir@monad.swb.de>
 */

#include <linux/seq_file.h>
#include <linux/module.h>
#include <linux/sunrpc/stats.h>
#include <net/net_namespace.h>

#include "nfsd.h"

static int nfsd_show(struct seq_file *seq, void *v)
{
	struct net *net = pde_data(file_inode(seq->file));
	struct nfsd_net *nn = net_generic(net, nfsd_net_id);
	int i;

	seq_printf(seq, "rc %lld %lld %lld\nfh %lld 0 0 0 0\nio %lld %lld\n",
		   percpu_counter_sum_positive(&nn->counter[NFSD_STATS_RC_HITS]),
		   percpu_counter_sum_positive(&nn->counter[NFSD_STATS_RC_MISSES]),
		   percpu_counter_sum_positive(&nn->counter[NFSD_STATS_RC_NOCACHE]),
		   percpu_counter_sum_positive(&nn->counter[NFSD_STATS_FH_STALE]),
		   percpu_counter_sum_positive(&nn->counter[NFSD_STATS_IO_READ]),
		   percpu_counter_sum_positive(&nn->counter[NFSD_STATS_IO_WRITE]));

	/* thread usage: */
	seq_printf(seq, "th %u 0", atomic_read(&nfsd_th_cnt));

	/* deprecated thread usage histogram stats */
	for (i = 0; i < 10; i++)
		seq_puts(seq, " 0.000");

	/* deprecated ra-cache stats */
	seq_puts(seq, "\nra 0 0 0 0 0 0 0 0 0 0 0 0\n");

	/* show my rpc info */
	svc_seq_show(seq, &nn->nfsd_svcstats);

#ifdef CONFIG_NFSD_V4
	/* Show count for individual nfsv4 operations */
	/* Writing operation numbers 0 1 2 also for maintaining uniformity */
	seq_printf(seq, "proc4ops %u", LAST_NFS4_OP + 1);
	for (i = 0; i <= LAST_NFS4_OP; i++) {
		seq_printf(seq, " %lld",
			   percpu_counter_sum_positive(&nn->counter[NFSD_STATS_NFS4_OP(i)]));
	}
	seq_printf(seq, "\nwdeleg_getattr %lld",
		percpu_counter_sum_positive(&nn->counter[NFSD_STATS_WDELEG_GETATTR]));

	seq_putc(seq, '\n');
#endif

	return 0;
}

DEFINE_PROC_SHOW_ATTRIBUTE(nfsd);

<<<<<<< HEAD
int nfsd_percpu_counters_init(struct percpu_counter *counters, int num)
{
	int i, err = 0;

	for (i = 0; !err && i < num; i++)
		err = percpu_counter_init(&counters[i], 0, GFP_KERNEL);

	if (!err)
		return 0;

	for (; i > 0; i--)
		percpu_counter_destroy(&counters[i-1]);

	return err;
}

void nfsd_percpu_counters_reset(struct percpu_counter counters[], int num)
=======
void nfsd_proc_stat_init(struct net *net)
>>>>>>> 0c383648
{
	struct nfsd_net *nn = net_generic(net, nfsd_net_id);

<<<<<<< HEAD
	for (i = 0; i < num; i++)
		percpu_counter_destroy(&counters[i]);
}

int nfsd_stat_counters_init(struct nfsd_net *nn)
{
	return nfsd_percpu_counters_init(nn->counter, NFSD_STATS_COUNTERS_NUM);
}

void nfsd_stat_counters_destroy(struct nfsd_net *nn)
{
	nfsd_percpu_counters_destroy(nn->counter, NFSD_STATS_COUNTERS_NUM);
}

void nfsd_proc_stat_init(struct net *net)
{
	struct nfsd_net *nn = net_generic(net, nfsd_net_id);

=======
>>>>>>> 0c383648
	svc_proc_register(net, &nn->nfsd_svcstats, &nfsd_proc_ops);
}

void nfsd_proc_stat_shutdown(struct net *net)
{
	svc_proc_unregister(net, "nfsd");
}<|MERGE_RESOLUTION|>--- conflicted
+++ resolved
@@ -73,51 +73,10 @@
 
 DEFINE_PROC_SHOW_ATTRIBUTE(nfsd);
 
-<<<<<<< HEAD
-int nfsd_percpu_counters_init(struct percpu_counter *counters, int num)
-{
-	int i, err = 0;
-
-	for (i = 0; !err && i < num; i++)
-		err = percpu_counter_init(&counters[i], 0, GFP_KERNEL);
-
-	if (!err)
-		return 0;
-
-	for (; i > 0; i--)
-		percpu_counter_destroy(&counters[i-1]);
-
-	return err;
-}
-
-void nfsd_percpu_counters_reset(struct percpu_counter counters[], int num)
-=======
-void nfsd_proc_stat_init(struct net *net)
->>>>>>> 0c383648
-{
-	struct nfsd_net *nn = net_generic(net, nfsd_net_id);
-
-<<<<<<< HEAD
-	for (i = 0; i < num; i++)
-		percpu_counter_destroy(&counters[i]);
-}
-
-int nfsd_stat_counters_init(struct nfsd_net *nn)
-{
-	return nfsd_percpu_counters_init(nn->counter, NFSD_STATS_COUNTERS_NUM);
-}
-
-void nfsd_stat_counters_destroy(struct nfsd_net *nn)
-{
-	nfsd_percpu_counters_destroy(nn->counter, NFSD_STATS_COUNTERS_NUM);
-}
-
 void nfsd_proc_stat_init(struct net *net)
 {
 	struct nfsd_net *nn = net_generic(net, nfsd_net_id);
 
-=======
->>>>>>> 0c383648
 	svc_proc_register(net, &nn->nfsd_svcstats, &nfsd_proc_ops);
 }
 
