--- conflicted
+++ resolved
@@ -162,15 +162,9 @@
 				tmp = copy_oldmem_page(iter, pfn, nr_bytes,
 						       offset);
 		}
-<<<<<<< HEAD
-		if (tmp < 0) {
-			srcu_read_unlock(&vmcore_cb_srcu, idx);
-			return tmp;
-=======
 		if (tmp < nr_bytes) {
 			srcu_read_unlock(&vmcore_cb_srcu, idx);
 			return -EFAULT;
->>>>>>> 88084a3d
 		}
 
 		*ppos += nr_bytes;
