/*
 *  kernel/sched.c
 *
 *  Kernel scheduler and related syscalls
 *
 *  Copyright (C) 1991-2002  Linus Torvalds
 *
 *  1996-12-23  Modified by Dave Grothe to fix bugs in semaphores and
 *		make semaphores SMP safe
 *  1998-11-19	Implemented schedule_timeout() and related stuff
 *		by Andrea Arcangeli
 *  2002-01-04	New ultra-scalable O(1) scheduler by Ingo Molnar:
 *		hybrid priority-list and round-robin design with
 *		an array-switch method of distributing timeslices
 *		and per-CPU runqueues.  Cleanups and useful suggestions
 *		by Davide Libenzi, preemptible kernel bits by Robert Love.
 *  2003-09-03	Interactivity tuning by Con Kolivas.
 *  2004-04-02	Scheduler domains code by Nick Piggin
 *  2007-04-15  Work begun on replacing all interactivity tuning with a
 *              fair scheduling design by Con Kolivas.
 *  2007-05-05  Load balancing (smp-nice) and other improvements
 *              by Peter Williams
 *  2007-05-06  Interactivity improvements to CFS by Mike Galbraith
 *  2007-07-01  Group scheduling enhancements by Srivatsa Vaddagiri
 *  2007-11-29  RT balancing improvements by Steven Rostedt, Gregory Haskins,
 *              Thomas Gleixner, Mike Kravetz
 */

#include <linux/mm.h>
#include <linux/module.h>
#include <linux/nmi.h>
#include <linux/init.h>
#include <linux/uaccess.h>
#include <linux/highmem.h>
#include <linux/smp_lock.h>
#include <asm/mmu_context.h>
#include <linux/interrupt.h>
#include <linux/capability.h>
#include <linux/completion.h>
#include <linux/kernel_stat.h>
#include <linux/debug_locks.h>
#include <linux/security.h>
#include <linux/notifier.h>
#include <linux/profile.h>
#include <linux/freezer.h>
#include <linux/vmalloc.h>
#include <linux/blkdev.h>
#include <linux/delay.h>
#include <linux/pid_namespace.h>
#include <linux/smp.h>
#include <linux/threads.h>
#include <linux/timer.h>
#include <linux/rcupdate.h>
#include <linux/cpu.h>
#include <linux/cpuset.h>
#include <linux/percpu.h>
#include <linux/kthread.h>
#include <linux/proc_fs.h>
#include <linux/seq_file.h>
#include <linux/sysctl.h>
#include <linux/syscalls.h>
#include <linux/times.h>
#include <linux/tsacct_kern.h>
#include <linux/kprobes.h>
#include <linux/delayacct.h>
#include <linux/reciprocal_div.h>
#include <linux/unistd.h>
#include <linux/pagemap.h>
#include <linux/hrtimer.h>
#include <linux/tick.h>
#include <linux/bootmem.h>
#include <linux/debugfs.h>
#include <linux/ctype.h>
#include <linux/ftrace.h>
#include <trace/sched.h>

#include <asm/tlb.h>
#include <asm/irq_regs.h>

#include "sched_cpupri.h"

/*
 * Convert user-nice values [ -20 ... 0 ... 19 ]
 * to static priority [ MAX_RT_PRIO..MAX_PRIO-1 ],
 * and back.
 */
#define NICE_TO_PRIO(nice)	(MAX_RT_PRIO + (nice) + 20)
#define PRIO_TO_NICE(prio)	((prio) - MAX_RT_PRIO - 20)
#define TASK_NICE(p)		PRIO_TO_NICE((p)->static_prio)

/*
 * 'User priority' is the nice value converted to something we
 * can work with better when scaling various scheduler parameters,
 * it's a [ 0 ... 39 ] range.
 */
#define USER_PRIO(p)		((p)-MAX_RT_PRIO)
#define TASK_USER_PRIO(p)	USER_PRIO((p)->static_prio)
#define MAX_USER_PRIO		(USER_PRIO(MAX_PRIO))

/*
 * Helpers for converting nanosecond timing to jiffy resolution
 */
#define NS_TO_JIFFIES(TIME)	((unsigned long)(TIME) / (NSEC_PER_SEC / HZ))

#define NICE_0_LOAD		SCHED_LOAD_SCALE
#define NICE_0_SHIFT		SCHED_LOAD_SHIFT

/*
 * These are the 'tuning knobs' of the scheduler:
 *
 * default timeslice is 100 msecs (used only for SCHED_RR tasks).
 * Timeslices get refilled after they expire.
 */
#define DEF_TIMESLICE		(100 * HZ / 1000)

/*
 * single value that denotes runtime == period, ie unlimited time.
 */
#define RUNTIME_INF	((u64)~0ULL)

#ifdef CONFIG_SMP
/*
 * Divide a load by a sched group cpu_power : (load / sg->__cpu_power)
 * Since cpu_power is a 'constant', we can use a reciprocal divide.
 */
static inline u32 sg_div_cpu_power(const struct sched_group *sg, u32 load)
{
	return reciprocal_divide(load, sg->reciprocal_cpu_power);
}

/*
 * Each time a sched group cpu_power is changed,
 * we must compute its reciprocal value
 */
static inline void sg_inc_cpu_power(struct sched_group *sg, u32 val)
{
	sg->__cpu_power += val;
	sg->reciprocal_cpu_power = reciprocal_value(sg->__cpu_power);
}
#endif

static inline int rt_policy(int policy)
{
	if (unlikely(policy == SCHED_FIFO || policy == SCHED_RR))
		return 1;
	return 0;
}

static inline int task_has_rt_policy(struct task_struct *p)
{
	return rt_policy(p->policy);
}

/*
 * This is the priority-queue data structure of the RT scheduling class:
 */
struct rt_prio_array {
	DECLARE_BITMAP(bitmap, MAX_RT_PRIO+1); /* include 1 bit for delimiter */
	struct list_head queue[MAX_RT_PRIO];
};

struct rt_bandwidth {
	/* nests inside the rq lock: */
	spinlock_t		rt_runtime_lock;
	ktime_t			rt_period;
	u64			rt_runtime;
	struct hrtimer		rt_period_timer;
};

static struct rt_bandwidth def_rt_bandwidth;

static int do_sched_rt_period_timer(struct rt_bandwidth *rt_b, int overrun);

static enum hrtimer_restart sched_rt_period_timer(struct hrtimer *timer)
{
	struct rt_bandwidth *rt_b =
		container_of(timer, struct rt_bandwidth, rt_period_timer);
	ktime_t now;
	int overrun;
	int idle = 0;

	for (;;) {
		now = hrtimer_cb_get_time(timer);
		overrun = hrtimer_forward(timer, now, rt_b->rt_period);

		if (!overrun)
			break;

		idle = do_sched_rt_period_timer(rt_b, overrun);
	}

	return idle ? HRTIMER_NORESTART : HRTIMER_RESTART;
}

static
void init_rt_bandwidth(struct rt_bandwidth *rt_b, u64 period, u64 runtime)
{
	rt_b->rt_period = ns_to_ktime(period);
	rt_b->rt_runtime = runtime;

	spin_lock_init(&rt_b->rt_runtime_lock);

	hrtimer_init(&rt_b->rt_period_timer,
			CLOCK_MONOTONIC, HRTIMER_MODE_REL);
	rt_b->rt_period_timer.function = sched_rt_period_timer;
	rt_b->rt_period_timer.cb_mode = HRTIMER_CB_IRQSAFE_UNLOCKED;
}

static inline int rt_bandwidth_enabled(void)
{
	return sysctl_sched_rt_runtime >= 0;
}

static void start_rt_bandwidth(struct rt_bandwidth *rt_b)
{
	ktime_t now;

	if (rt_bandwidth_enabled() && rt_b->rt_runtime == RUNTIME_INF)
		return;

	if (hrtimer_active(&rt_b->rt_period_timer))
		return;

	spin_lock(&rt_b->rt_runtime_lock);
	for (;;) {
		if (hrtimer_active(&rt_b->rt_period_timer))
			break;

		now = hrtimer_cb_get_time(&rt_b->rt_period_timer);
		hrtimer_forward(&rt_b->rt_period_timer, now, rt_b->rt_period);
		hrtimer_start_expires(&rt_b->rt_period_timer,
				HRTIMER_MODE_ABS);
	}
	spin_unlock(&rt_b->rt_runtime_lock);
}

#ifdef CONFIG_RT_GROUP_SCHED
static void destroy_rt_bandwidth(struct rt_bandwidth *rt_b)
{
	hrtimer_cancel(&rt_b->rt_period_timer);
}
#endif

/*
 * sched_domains_mutex serializes calls to arch_init_sched_domains,
 * detach_destroy_domains and partition_sched_domains.
 */
static DEFINE_MUTEX(sched_domains_mutex);

#ifdef CONFIG_GROUP_SCHED

#include <linux/cgroup.h>

struct cfs_rq;

static LIST_HEAD(task_groups);

/* task group related information */
struct task_group {
#ifdef CONFIG_CGROUP_SCHED
	struct cgroup_subsys_state css;
#endif

#ifdef CONFIG_FAIR_GROUP_SCHED
	/* schedulable entities of this group on each cpu */
	struct sched_entity **se;
	/* runqueue "owned" by this group on each cpu */
	struct cfs_rq **cfs_rq;
	unsigned long shares;
#endif

#ifdef CONFIG_RT_GROUP_SCHED
	struct sched_rt_entity **rt_se;
	struct rt_rq **rt_rq;

	struct rt_bandwidth rt_bandwidth;
#endif

	struct rcu_head rcu;
	struct list_head list;

	struct task_group *parent;
	struct list_head siblings;
	struct list_head children;
};

#ifdef CONFIG_USER_SCHED

/*
 * Root task group.
 * 	Every UID task group (including init_task_group aka UID-0) will
 * 	be a child to this group.
 */
struct task_group root_task_group;

#ifdef CONFIG_FAIR_GROUP_SCHED
/* Default task group's sched entity on each cpu */
static DEFINE_PER_CPU(struct sched_entity, init_sched_entity);
/* Default task group's cfs_rq on each cpu */
static DEFINE_PER_CPU(struct cfs_rq, init_cfs_rq) ____cacheline_aligned_in_smp;
#endif /* CONFIG_FAIR_GROUP_SCHED */

#ifdef CONFIG_RT_GROUP_SCHED
static DEFINE_PER_CPU(struct sched_rt_entity, init_sched_rt_entity);
static DEFINE_PER_CPU(struct rt_rq, init_rt_rq) ____cacheline_aligned_in_smp;
#endif /* CONFIG_RT_GROUP_SCHED */
#else /* !CONFIG_USER_SCHED */
#define root_task_group init_task_group
#endif /* CONFIG_USER_SCHED */

/* task_group_lock serializes add/remove of task groups and also changes to
 * a task group's cpu shares.
 */
static DEFINE_SPINLOCK(task_group_lock);

#ifdef CONFIG_FAIR_GROUP_SCHED
#ifdef CONFIG_USER_SCHED
# define INIT_TASK_GROUP_LOAD	(2*NICE_0_LOAD)
#else /* !CONFIG_USER_SCHED */
# define INIT_TASK_GROUP_LOAD	NICE_0_LOAD
#endif /* CONFIG_USER_SCHED */

/*
 * A weight of 0 or 1 can cause arithmetics problems.
 * A weight of a cfs_rq is the sum of weights of which entities
 * are queued on this cfs_rq, so a weight of a entity should not be
 * too large, so as the shares value of a task group.
 * (The default weight is 1024 - so there's no practical
 *  limitation from this.)
 */
#define MIN_SHARES	2
#define MAX_SHARES	(1UL << 18)

static int init_task_group_load = INIT_TASK_GROUP_LOAD;
#endif

/* Default task group.
 *	Every task in system belong to this group at bootup.
 */
struct task_group init_task_group;

/* return group to which a task belongs */
static inline struct task_group *task_group(struct task_struct *p)
{
	struct task_group *tg;

#ifdef CONFIG_USER_SCHED
	tg = p->user->tg;
#elif defined(CONFIG_CGROUP_SCHED)
	tg = container_of(task_subsys_state(p, cpu_cgroup_subsys_id),
				struct task_group, css);
#else
	tg = &init_task_group;
#endif
	return tg;
}

/* Change a task's cfs_rq and parent entity if it moves across CPUs/groups */
static inline void set_task_rq(struct task_struct *p, unsigned int cpu)
{
#ifdef CONFIG_FAIR_GROUP_SCHED
	p->se.cfs_rq = task_group(p)->cfs_rq[cpu];
	p->se.parent = task_group(p)->se[cpu];
#endif

#ifdef CONFIG_RT_GROUP_SCHED
	p->rt.rt_rq  = task_group(p)->rt_rq[cpu];
	p->rt.parent = task_group(p)->rt_se[cpu];
#endif
}

#else

static inline void set_task_rq(struct task_struct *p, unsigned int cpu) { }
static inline struct task_group *task_group(struct task_struct *p)
{
	return NULL;
}

#endif	/* CONFIG_GROUP_SCHED */

/* CFS-related fields in a runqueue */
struct cfs_rq {
	struct load_weight load;
	unsigned long nr_running;

	u64 exec_clock;
	u64 min_vruntime;

	struct rb_root tasks_timeline;
	struct rb_node *rb_leftmost;

	struct list_head tasks;
	struct list_head *balance_iterator;

	/*
	 * 'curr' points to currently running entity on this cfs_rq.
	 * It is set to NULL otherwise (i.e when none are currently running).
	 */
	struct sched_entity *curr, *next, *last;

	unsigned int nr_spread_over;

#ifdef CONFIG_FAIR_GROUP_SCHED
	struct rq *rq;	/* cpu runqueue to which this cfs_rq is attached */

	/*
	 * leaf cfs_rqs are those that hold tasks (lowest schedulable entity in
	 * a hierarchy). Non-leaf lrqs hold other higher schedulable entities
	 * (like users, containers etc.)
	 *
	 * leaf_cfs_rq_list ties together list of leaf cfs_rq's in a cpu. This
	 * list is used during load balance.
	 */
	struct list_head leaf_cfs_rq_list;
	struct task_group *tg;	/* group that "owns" this runqueue */

#ifdef CONFIG_SMP
	/*
	 * the part of load.weight contributed by tasks
	 */
	unsigned long task_weight;

	/*
	 *   h_load = weight * f(tg)
	 *
	 * Where f(tg) is the recursive weight fraction assigned to
	 * this group.
	 */
	unsigned long h_load;

	/*
	 * this cpu's part of tg->shares
	 */
	unsigned long shares;

	/*
	 * load.weight at the time we set shares
	 */
	unsigned long rq_weight;
#endif
#endif
};

/* Real-Time classes' related field in a runqueue: */
struct rt_rq {
	struct rt_prio_array active;
	unsigned long rt_nr_running;
#if defined CONFIG_SMP || defined CONFIG_RT_GROUP_SCHED
	int highest_prio; /* highest queued rt task prio */
#endif
#ifdef CONFIG_SMP
	unsigned long rt_nr_migratory;
	int overloaded;
#endif
	int rt_throttled;
	u64 rt_time;
	u64 rt_runtime;
	/* Nests inside the rq lock: */
	spinlock_t rt_runtime_lock;

#ifdef CONFIG_RT_GROUP_SCHED
	unsigned long rt_nr_boosted;

	struct rq *rq;
	struct list_head leaf_rt_rq_list;
	struct task_group *tg;
	struct sched_rt_entity *rt_se;
#endif
};

#ifdef CONFIG_SMP

/*
 * We add the notion of a root-domain which will be used to define per-domain
 * variables. Each exclusive cpuset essentially defines an island domain by
 * fully partitioning the member cpus from any other cpuset. Whenever a new
 * exclusive cpuset is created, we also create and attach a new root-domain
 * object.
 *
 */
struct root_domain {
	atomic_t refcount;
	cpumask_t span;
	cpumask_t online;

	/*
	 * The "RT overload" flag: it gets set if a CPU has more than
	 * one runnable RT task.
	 */
	cpumask_t rto_mask;
	atomic_t rto_count;
#ifdef CONFIG_SMP
	struct cpupri cpupri;
#endif
};

/*
 * By default the system creates a single root-domain with all cpus as
 * members (mimicking the global state we have today).
 */
static struct root_domain def_root_domain;

#endif

/*
 * This is the main, per-CPU runqueue data structure.
 *
 * Locking rule: those places that want to lock multiple runqueues
 * (such as the load balancing or the thread migration code), lock
 * acquire operations must be ordered by ascending &runqueue.
 */
struct rq {
	/* runqueue lock: */
	spinlock_t lock;

	/*
	 * nr_running and cpu_load should be in the same cacheline because
	 * remote CPUs use both these fields when doing load calculation.
	 */
	unsigned long nr_running;
	#define CPU_LOAD_IDX_MAX 5
	unsigned long cpu_load[CPU_LOAD_IDX_MAX];
	unsigned char idle_at_tick;
#ifdef CONFIG_NO_HZ
	unsigned long last_tick_seen;
	unsigned char in_nohz_recently;
#endif
	/* capture load from *all* tasks on this cpu: */
	struct load_weight load;
	unsigned long nr_load_updates;
	u64 nr_switches;

	struct cfs_rq cfs;
	struct rt_rq rt;

#ifdef CONFIG_FAIR_GROUP_SCHED
	/* list of leaf cfs_rq on this cpu: */
	struct list_head leaf_cfs_rq_list;
#endif
#ifdef CONFIG_RT_GROUP_SCHED
	struct list_head leaf_rt_rq_list;
#endif

	/*
	 * This is part of a global counter where only the total sum
	 * over all CPUs matters. A task can increase this counter on
	 * one CPU and if it got migrated afterwards it may decrease
	 * it on another CPU. Always updated under the runqueue lock:
	 */
	unsigned long nr_uninterruptible;

	struct task_struct *curr, *idle;
	unsigned long next_balance;
	struct mm_struct *prev_mm;

	u64 clock;

	atomic_t nr_iowait;

#ifdef CONFIG_SMP
	struct root_domain *rd;
	struct sched_domain *sd;

	/* For active balancing */
	int active_balance;
	int push_cpu;
	/* cpu of this runqueue: */
	int cpu;
	int online;

	unsigned long avg_load_per_task;

	struct task_struct *migration_thread;
	struct list_head migration_queue;
#endif

#ifdef CONFIG_SCHED_HRTICK
#ifdef CONFIG_SMP
	int hrtick_csd_pending;
	struct call_single_data hrtick_csd;
#endif
	struct hrtimer hrtick_timer;
#endif

#ifdef CONFIG_SCHEDSTATS
	/* latency stats */
	struct sched_info rq_sched_info;

	/* sys_sched_yield() stats */
	unsigned int yld_exp_empty;
	unsigned int yld_act_empty;
	unsigned int yld_both_empty;
	unsigned int yld_count;

	/* schedule() stats */
	unsigned int sched_switch;
	unsigned int sched_count;
	unsigned int sched_goidle;

	/* try_to_wake_up() stats */
	unsigned int ttwu_count;
	unsigned int ttwu_local;

	/* BKL stats */
	unsigned int bkl_count;
#endif
};

static DEFINE_PER_CPU_SHARED_ALIGNED(struct rq, runqueues);

static inline void check_preempt_curr(struct rq *rq, struct task_struct *p, int sync)
{
	rq->curr->sched_class->check_preempt_curr(rq, p, sync);
}

static inline int cpu_of(struct rq *rq)
{
#ifdef CONFIG_SMP
	return rq->cpu;
#else
	return 0;
#endif
}

/*
 * The domain tree (rq->sd) is protected by RCU's quiescent state transition.
 * See detach_destroy_domains: synchronize_sched for details.
 *
 * The domain tree of any CPU may only be accessed from within
 * preempt-disabled sections.
 */
#define for_each_domain(cpu, __sd) \
	for (__sd = rcu_dereference(cpu_rq(cpu)->sd); __sd; __sd = __sd->parent)

#define cpu_rq(cpu)		(&per_cpu(runqueues, (cpu)))
#define this_rq()		(&__get_cpu_var(runqueues))
#define task_rq(p)		cpu_rq(task_cpu(p))
#define cpu_curr(cpu)		(cpu_rq(cpu)->curr)

static inline void update_rq_clock(struct rq *rq)
{
	rq->clock = sched_clock_cpu(cpu_of(rq));
}

/*
 * Tunables that become constants when CONFIG_SCHED_DEBUG is off:
 */
#ifdef CONFIG_SCHED_DEBUG
# define const_debug __read_mostly
#else
# define const_debug static const
#endif

/**
 * runqueue_is_locked
 *
 * Returns true if the current cpu runqueue is locked.
 * This interface allows printk to be called with the runqueue lock
 * held and know whether or not it is OK to wake up the klogd.
 */
int runqueue_is_locked(void)
{
	int cpu = get_cpu();
	struct rq *rq = cpu_rq(cpu);
	int ret;

	ret = spin_is_locked(&rq->lock);
	put_cpu();
	return ret;
}

/*
 * Debugging: various feature bits
 */

#define SCHED_FEAT(name, enabled)	\
	__SCHED_FEAT_##name ,

enum {
#include "sched_features.h"
};

#undef SCHED_FEAT

#define SCHED_FEAT(name, enabled)	\
	(1UL << __SCHED_FEAT_##name) * enabled |

const_debug unsigned int sysctl_sched_features =
#include "sched_features.h"
	0;

#undef SCHED_FEAT

#ifdef CONFIG_SCHED_DEBUG
#define SCHED_FEAT(name, enabled)	\
	#name ,

static __read_mostly char *sched_feat_names[] = {
#include "sched_features.h"
	NULL
};

#undef SCHED_FEAT

static int sched_feat_open(struct inode *inode, struct file *filp)
{
	filp->private_data = inode->i_private;
	return 0;
}

static ssize_t
sched_feat_read(struct file *filp, char __user *ubuf,
		size_t cnt, loff_t *ppos)
{
	char *buf;
	int r = 0;
	int len = 0;
	int i;

	for (i = 0; sched_feat_names[i]; i++) {
		len += strlen(sched_feat_names[i]);
		len += 4;
	}

	buf = kmalloc(len + 2, GFP_KERNEL);
	if (!buf)
		return -ENOMEM;

	for (i = 0; sched_feat_names[i]; i++) {
		if (sysctl_sched_features & (1UL << i))
			r += sprintf(buf + r, "%s ", sched_feat_names[i]);
		else
			r += sprintf(buf + r, "NO_%s ", sched_feat_names[i]);
	}

	r += sprintf(buf + r, "\n");
	WARN_ON(r >= len + 2);

	r = simple_read_from_buffer(ubuf, cnt, ppos, buf, r);

	kfree(buf);

	return r;
}

static ssize_t
sched_feat_write(struct file *filp, const char __user *ubuf,
		size_t cnt, loff_t *ppos)
{
	char buf[64];
	char *cmp = buf;
	int neg = 0;
	int i;

	if (cnt > 63)
		cnt = 63;

	if (copy_from_user(&buf, ubuf, cnt))
		return -EFAULT;

	buf[cnt] = 0;

	if (strncmp(buf, "NO_", 3) == 0) {
		neg = 1;
		cmp += 3;
	}

	for (i = 0; sched_feat_names[i]; i++) {
		int len = strlen(sched_feat_names[i]);

		if (strncmp(cmp, sched_feat_names[i], len) == 0) {
			if (neg)
				sysctl_sched_features &= ~(1UL << i);
			else
				sysctl_sched_features |= (1UL << i);
			break;
		}
	}

	if (!sched_feat_names[i])
		return -EINVAL;

	filp->f_pos += cnt;

	return cnt;
}

static struct file_operations sched_feat_fops = {
	.open	= sched_feat_open,
	.read	= sched_feat_read,
	.write	= sched_feat_write,
};

static __init int sched_init_debug(void)
{
	debugfs_create_file("sched_features", 0644, NULL, NULL,
			&sched_feat_fops);

	return 0;
}
late_initcall(sched_init_debug);

#endif

#define sched_feat(x) (sysctl_sched_features & (1UL << __SCHED_FEAT_##x))

/*
 * Number of tasks to iterate in a single balance run.
 * Limited because this is done with IRQs disabled.
 */
const_debug unsigned int sysctl_sched_nr_migrate = 32;

/*
 * ratelimit for updating the group shares.
 * default: 0.25ms
 */
unsigned int sysctl_sched_shares_ratelimit = 250000;

/*
 * Inject some fuzzyness into changing the per-cpu group shares
 * this avoids remote rq-locks at the expense of fairness.
 * default: 4
 */
unsigned int sysctl_sched_shares_thresh = 4;

/*
 * period over which we measure -rt task cpu usage in us.
 * default: 1s
 */
unsigned int sysctl_sched_rt_period = 1000000;

static __read_mostly int scheduler_running;

/*
 * part of the period that we allow rt tasks to run in us.
 * default: 0.95s
 */
int sysctl_sched_rt_runtime = 950000;

static inline u64 global_rt_period(void)
{
	return (u64)sysctl_sched_rt_period * NSEC_PER_USEC;
}

static inline u64 global_rt_runtime(void)
{
	if (sysctl_sched_rt_runtime < 0)
		return RUNTIME_INF;

	return (u64)sysctl_sched_rt_runtime * NSEC_PER_USEC;
}

#ifndef prepare_arch_switch
# define prepare_arch_switch(next)	do { } while (0)
#endif
#ifndef finish_arch_switch
# define finish_arch_switch(prev)	do { } while (0)
#endif

static inline int task_current(struct rq *rq, struct task_struct *p)
{
	return rq->curr == p;
}

#ifndef __ARCH_WANT_UNLOCKED_CTXSW
static inline int task_running(struct rq *rq, struct task_struct *p)
{
	return task_current(rq, p);
}

static inline void prepare_lock_switch(struct rq *rq, struct task_struct *next)
{
}

static inline void finish_lock_switch(struct rq *rq, struct task_struct *prev)
{
#ifdef CONFIG_DEBUG_SPINLOCK
	/* this is a valid case when another task releases the spinlock */
	rq->lock.owner = current;
#endif
	/*
	 * If we are tracking spinlock dependencies then we have to
	 * fix up the runqueue lock - which gets 'carried over' from
	 * prev into current:
	 */
	spin_acquire(&rq->lock.dep_map, 0, 0, _THIS_IP_);

	spin_unlock_irq(&rq->lock);
}

#else /* __ARCH_WANT_UNLOCKED_CTXSW */
static inline int task_running(struct rq *rq, struct task_struct *p)
{
#ifdef CONFIG_SMP
	return p->oncpu;
#else
	return task_current(rq, p);
#endif
}

static inline void prepare_lock_switch(struct rq *rq, struct task_struct *next)
{
#ifdef CONFIG_SMP
	/*
	 * We can optimise this out completely for !SMP, because the
	 * SMP rebalancing from interrupt is the only thing that cares
	 * here.
	 */
	next->oncpu = 1;
#endif
#ifdef __ARCH_WANT_INTERRUPTS_ON_CTXSW
	spin_unlock_irq(&rq->lock);
#else
	spin_unlock(&rq->lock);
#endif
}

static inline void finish_lock_switch(struct rq *rq, struct task_struct *prev)
{
#ifdef CONFIG_SMP
	/*
	 * After ->oncpu is cleared, the task can be moved to a different CPU.
	 * We must ensure this doesn't happen until the switch is completely
	 * finished.
	 */
	smp_wmb();
	prev->oncpu = 0;
#endif
#ifndef __ARCH_WANT_INTERRUPTS_ON_CTXSW
	local_irq_enable();
#endif
}
#endif /* __ARCH_WANT_UNLOCKED_CTXSW */

/*
 * __task_rq_lock - lock the runqueue a given task resides on.
 * Must be called interrupts disabled.
 */
static inline struct rq *__task_rq_lock(struct task_struct *p)
	__acquires(rq->lock)
{
	for (;;) {
		struct rq *rq = task_rq(p);
		spin_lock(&rq->lock);
		if (likely(rq == task_rq(p)))
			return rq;
		spin_unlock(&rq->lock);
	}
}

/*
 * task_rq_lock - lock the runqueue a given task resides on and disable
 * interrupts. Note the ordering: we can safely lookup the task_rq without
 * explicitly disabling preemption.
 */
static struct rq *task_rq_lock(struct task_struct *p, unsigned long *flags)
	__acquires(rq->lock)
{
	struct rq *rq;

	for (;;) {
		local_irq_save(*flags);
		rq = task_rq(p);
		spin_lock(&rq->lock);
		if (likely(rq == task_rq(p)))
			return rq;
		spin_unlock_irqrestore(&rq->lock, *flags);
	}
}

void task_rq_unlock_wait(struct task_struct *p)
{
	struct rq *rq = task_rq(p);

	smp_mb(); /* spin-unlock-wait is not a full memory barrier */
	spin_unlock_wait(&rq->lock);
}

static void __task_rq_unlock(struct rq *rq)
	__releases(rq->lock)
{
	spin_unlock(&rq->lock);
}

static inline void task_rq_unlock(struct rq *rq, unsigned long *flags)
	__releases(rq->lock)
{
	spin_unlock_irqrestore(&rq->lock, *flags);
}

/*
 * this_rq_lock - lock this runqueue and disable interrupts.
 */
static struct rq *this_rq_lock(void)
	__acquires(rq->lock)
{
	struct rq *rq;

	local_irq_disable();
	rq = this_rq();
	spin_lock(&rq->lock);

	return rq;
}

#ifdef CONFIG_SCHED_HRTICK
/*
 * Use HR-timers to deliver accurate preemption points.
 *
 * Its all a bit involved since we cannot program an hrt while holding the
 * rq->lock. So what we do is store a state in in rq->hrtick_* and ask for a
 * reschedule event.
 *
 * When we get rescheduled we reprogram the hrtick_timer outside of the
 * rq->lock.
 */

/*
 * Use hrtick when:
 *  - enabled by features
 *  - hrtimer is actually high res
 */
static inline int hrtick_enabled(struct rq *rq)
{
	if (!sched_feat(HRTICK))
		return 0;
	if (!cpu_active(cpu_of(rq)))
		return 0;
	return hrtimer_is_hres_active(&rq->hrtick_timer);
}

static void hrtick_clear(struct rq *rq)
{
	if (hrtimer_active(&rq->hrtick_timer))
		hrtimer_cancel(&rq->hrtick_timer);
}

/*
 * High-resolution timer tick.
 * Runs from hardirq context with interrupts disabled.
 */
static enum hrtimer_restart hrtick(struct hrtimer *timer)
{
	struct rq *rq = container_of(timer, struct rq, hrtick_timer);

	WARN_ON_ONCE(cpu_of(rq) != smp_processor_id());

	spin_lock(&rq->lock);
	update_rq_clock(rq);
	rq->curr->sched_class->task_tick(rq, rq->curr, 1);
	spin_unlock(&rq->lock);

	return HRTIMER_NORESTART;
}

#ifdef CONFIG_SMP
/*
 * called from hardirq (IPI) context
 */
static void __hrtick_start(void *arg)
{
	struct rq *rq = arg;

	spin_lock(&rq->lock);
	hrtimer_restart(&rq->hrtick_timer);
	rq->hrtick_csd_pending = 0;
	spin_unlock(&rq->lock);
}

/*
 * Called to set the hrtick timer state.
 *
 * called with rq->lock held and irqs disabled
 */
static void hrtick_start(struct rq *rq, u64 delay)
{
	struct hrtimer *timer = &rq->hrtick_timer;
	ktime_t time = ktime_add_ns(timer->base->get_time(), delay);

	hrtimer_set_expires(timer, time);

	if (rq == this_rq()) {
		hrtimer_restart(timer);
	} else if (!rq->hrtick_csd_pending) {
		__smp_call_function_single(cpu_of(rq), &rq->hrtick_csd);
		rq->hrtick_csd_pending = 1;
	}
}

static int
hotplug_hrtick(struct notifier_block *nfb, unsigned long action, void *hcpu)
{
	int cpu = (int)(long)hcpu;

	switch (action) {
	case CPU_UP_CANCELED:
	case CPU_UP_CANCELED_FROZEN:
	case CPU_DOWN_PREPARE:
	case CPU_DOWN_PREPARE_FROZEN:
	case CPU_DEAD:
	case CPU_DEAD_FROZEN:
		hrtick_clear(cpu_rq(cpu));
		return NOTIFY_OK;
	}

	return NOTIFY_DONE;
}

static __init void init_hrtick(void)
{
	hotcpu_notifier(hotplug_hrtick, 0);
}
#else
/*
 * Called to set the hrtick timer state.
 *
 * called with rq->lock held and irqs disabled
 */
static void hrtick_start(struct rq *rq, u64 delay)
{
	hrtimer_start(&rq->hrtick_timer, ns_to_ktime(delay), HRTIMER_MODE_REL);
}

static inline void init_hrtick(void)
{
}
#endif /* CONFIG_SMP */

static void init_rq_hrtick(struct rq *rq)
{
#ifdef CONFIG_SMP
	rq->hrtick_csd_pending = 0;

	rq->hrtick_csd.flags = 0;
	rq->hrtick_csd.func = __hrtick_start;
	rq->hrtick_csd.info = rq;
#endif

	hrtimer_init(&rq->hrtick_timer, CLOCK_MONOTONIC, HRTIMER_MODE_REL);
	rq->hrtick_timer.function = hrtick;
	rq->hrtick_timer.cb_mode = HRTIMER_CB_IRQSAFE_PERCPU;
}
#else	/* CONFIG_SCHED_HRTICK */
static inline void hrtick_clear(struct rq *rq)
{
}

static inline void init_rq_hrtick(struct rq *rq)
{
}

static inline void init_hrtick(void)
{
}
#endif	/* CONFIG_SCHED_HRTICK */

/*
 * resched_task - mark a task 'to be rescheduled now'.
 *
 * On UP this means the setting of the need_resched flag, on SMP it
 * might also involve a cross-CPU call to trigger the scheduler on
 * the target CPU.
 */
#ifdef CONFIG_SMP

#ifndef tsk_is_polling
#define tsk_is_polling(t) test_tsk_thread_flag(t, TIF_POLLING_NRFLAG)
#endif

static void resched_task(struct task_struct *p)
{
	int cpu;

	assert_spin_locked(&task_rq(p)->lock);

	if (unlikely(test_tsk_thread_flag(p, TIF_NEED_RESCHED)))
		return;

	set_tsk_thread_flag(p, TIF_NEED_RESCHED);

	cpu = task_cpu(p);
	if (cpu == smp_processor_id())
		return;

	/* NEED_RESCHED must be visible before we test polling */
	smp_mb();
	if (!tsk_is_polling(p))
		smp_send_reschedule(cpu);
}

static void resched_cpu(int cpu)
{
	struct rq *rq = cpu_rq(cpu);
	unsigned long flags;

	if (!spin_trylock_irqsave(&rq->lock, flags))
		return;
	resched_task(cpu_curr(cpu));
	spin_unlock_irqrestore(&rq->lock, flags);
}

#ifdef CONFIG_NO_HZ
/*
 * When add_timer_on() enqueues a timer into the timer wheel of an
 * idle CPU then this timer might expire before the next timer event
 * which is scheduled to wake up that CPU. In case of a completely
 * idle system the next event might even be infinite time into the
 * future. wake_up_idle_cpu() ensures that the CPU is woken up and
 * leaves the inner idle loop so the newly added timer is taken into
 * account when the CPU goes back to idle and evaluates the timer
 * wheel for the next timer event.
 */
void wake_up_idle_cpu(int cpu)
{
	struct rq *rq = cpu_rq(cpu);

	if (cpu == smp_processor_id())
		return;

	/*
	 * This is safe, as this function is called with the timer
	 * wheel base lock of (cpu) held. When the CPU is on the way
	 * to idle and has not yet set rq->curr to idle then it will
	 * be serialized on the timer wheel base lock and take the new
	 * timer into account automatically.
	 */
	if (rq->curr != rq->idle)
		return;

	/*
	 * We can set TIF_RESCHED on the idle task of the other CPU
	 * lockless. The worst case is that the other CPU runs the
	 * idle task through an additional NOOP schedule()
	 */
	set_tsk_thread_flag(rq->idle, TIF_NEED_RESCHED);

	/* NEED_RESCHED must be visible before we test polling */
	smp_mb();
	if (!tsk_is_polling(rq->idle))
		smp_send_reschedule(cpu);
}
#endif /* CONFIG_NO_HZ */

#else /* !CONFIG_SMP */
static void resched_task(struct task_struct *p)
{
	assert_spin_locked(&task_rq(p)->lock);
	set_tsk_need_resched(p);
}
#endif /* CONFIG_SMP */

#if BITS_PER_LONG == 32
# define WMULT_CONST	(~0UL)
#else
# define WMULT_CONST	(1UL << 32)
#endif

#define WMULT_SHIFT	32

/*
 * Shift right and round:
 */
#define SRR(x, y) (((x) + (1UL << ((y) - 1))) >> (y))

/*
 * delta *= weight / lw
 */
static unsigned long
calc_delta_mine(unsigned long delta_exec, unsigned long weight,
		struct load_weight *lw)
{
	u64 tmp;

	if (!lw->inv_weight) {
		if (BITS_PER_LONG > 32 && unlikely(lw->weight >= WMULT_CONST))
			lw->inv_weight = 1;
		else
			lw->inv_weight = 1 + (WMULT_CONST-lw->weight/2)
				/ (lw->weight+1);
	}

	tmp = (u64)delta_exec * weight;
	/*
	 * Check whether we'd overflow the 64-bit multiplication:
	 */
	if (unlikely(tmp > WMULT_CONST))
		tmp = SRR(SRR(tmp, WMULT_SHIFT/2) * lw->inv_weight,
			WMULT_SHIFT/2);
	else
		tmp = SRR(tmp * lw->inv_weight, WMULT_SHIFT);

	return (unsigned long)min(tmp, (u64)(unsigned long)LONG_MAX);
}

static inline void update_load_add(struct load_weight *lw, unsigned long inc)
{
	lw->weight += inc;
	lw->inv_weight = 0;
}

static inline void update_load_sub(struct load_weight *lw, unsigned long dec)
{
	lw->weight -= dec;
	lw->inv_weight = 0;
}

/*
 * To aid in avoiding the subversion of "niceness" due to uneven distribution
 * of tasks with abnormal "nice" values across CPUs the contribution that
 * each task makes to its run queue's load is weighted according to its
 * scheduling class and "nice" value. For SCHED_NORMAL tasks this is just a
 * scaled version of the new time slice allocation that they receive on time
 * slice expiry etc.
 */

#define WEIGHT_IDLEPRIO		2
#define WMULT_IDLEPRIO		(1 << 31)

/*
 * Nice levels are multiplicative, with a gentle 10% change for every
 * nice level changed. I.e. when a CPU-bound task goes from nice 0 to
 * nice 1, it will get ~10% less CPU time than another CPU-bound task
 * that remained on nice 0.
 *
 * The "10% effect" is relative and cumulative: from _any_ nice level,
 * if you go up 1 level, it's -10% CPU usage, if you go down 1 level
 * it's +10% CPU usage. (to achieve that we use a multiplier of 1.25.
 * If a task goes up by ~10% and another task goes down by ~10% then
 * the relative distance between them is ~25%.)
 */
static const int prio_to_weight[40] = {
 /* -20 */     88761,     71755,     56483,     46273,     36291,
 /* -15 */     29154,     23254,     18705,     14949,     11916,
 /* -10 */      9548,      7620,      6100,      4904,      3906,
 /*  -5 */      3121,      2501,      1991,      1586,      1277,
 /*   0 */      1024,       820,       655,       526,       423,
 /*   5 */       335,       272,       215,       172,       137,
 /*  10 */       110,        87,        70,        56,        45,
 /*  15 */        36,        29,        23,        18,        15,
};

/*
 * Inverse (2^32/x) values of the prio_to_weight[] array, precalculated.
 *
 * In cases where the weight does not change often, we can use the
 * precalculated inverse to speed up arithmetics by turning divisions
 * into multiplications:
 */
static const u32 prio_to_wmult[40] = {
 /* -20 */     48388,     59856,     76040,     92818,    118348,
 /* -15 */    147320,    184698,    229616,    287308,    360437,
 /* -10 */    449829,    563644,    704093,    875809,   1099582,
 /*  -5 */   1376151,   1717300,   2157191,   2708050,   3363326,
 /*   0 */   4194304,   5237765,   6557202,   8165337,  10153587,
 /*   5 */  12820798,  15790321,  19976592,  24970740,  31350126,
 /*  10 */  39045157,  49367440,  61356676,  76695844,  95443717,
 /*  15 */ 119304647, 148102320, 186737708, 238609294, 286331153,
};

static void activate_task(struct rq *rq, struct task_struct *p, int wakeup);

/*
 * runqueue iterator, to support SMP load-balancing between different
 * scheduling classes, without having to expose their internal data
 * structures to the load-balancing proper:
 */
struct rq_iterator {
	void *arg;
	struct task_struct *(*start)(void *);
	struct task_struct *(*next)(void *);
};

#ifdef CONFIG_SMP
static unsigned long
balance_tasks(struct rq *this_rq, int this_cpu, struct rq *busiest,
	      unsigned long max_load_move, struct sched_domain *sd,
	      enum cpu_idle_type idle, int *all_pinned,
	      int *this_best_prio, struct rq_iterator *iterator);

static int
iter_move_one_task(struct rq *this_rq, int this_cpu, struct rq *busiest,
		   struct sched_domain *sd, enum cpu_idle_type idle,
		   struct rq_iterator *iterator);
#endif

#ifdef CONFIG_CGROUP_CPUACCT
static void cpuacct_charge(struct task_struct *tsk, u64 cputime);
#else
static inline void cpuacct_charge(struct task_struct *tsk, u64 cputime) {}
#endif

static inline void inc_cpu_load(struct rq *rq, unsigned long load)
{
	update_load_add(&rq->load, load);
}

static inline void dec_cpu_load(struct rq *rq, unsigned long load)
{
	update_load_sub(&rq->load, load);
}

#if (defined(CONFIG_SMP) && defined(CONFIG_FAIR_GROUP_SCHED)) || defined(CONFIG_RT_GROUP_SCHED)
typedef int (*tg_visitor)(struct task_group *, void *);

/*
 * Iterate the full tree, calling @down when first entering a node and @up when
 * leaving it for the final time.
 */
static int walk_tg_tree(tg_visitor down, tg_visitor up, void *data)
{
	struct task_group *parent, *child;
	int ret;

	rcu_read_lock();
	parent = &root_task_group;
down:
	ret = (*down)(parent, data);
	if (ret)
		goto out_unlock;
	list_for_each_entry_rcu(child, &parent->children, siblings) {
		parent = child;
		goto down;

up:
		continue;
	}
	ret = (*up)(parent, data);
	if (ret)
		goto out_unlock;

	child = parent;
	parent = parent->parent;
	if (parent)
		goto up;
out_unlock:
	rcu_read_unlock();

	return ret;
<<<<<<< HEAD
=======
}

static int tg_nop(struct task_group *tg, void *data)
{
	return 0;
>>>>>>> c07f62e5
}
#endif

#ifdef CONFIG_SMP
static unsigned long source_load(int cpu, int type);
static unsigned long target_load(int cpu, int type);
static int task_hot(struct task_struct *p, u64 now, struct sched_domain *sd);

static unsigned long cpu_avg_load_per_task(int cpu)
{
	struct rq *rq = cpu_rq(cpu);
	unsigned long nr_running = ACCESS_ONCE(rq->nr_running);

	if (nr_running)
		rq->avg_load_per_task = rq->load.weight / nr_running;
	else
		rq->avg_load_per_task = 0;

	return rq->avg_load_per_task;
}

#ifdef CONFIG_FAIR_GROUP_SCHED

static int tg_nop(struct task_group *tg, void *data)
{
	return 0;
}
#endif

#ifdef CONFIG_SMP
static unsigned long source_load(int cpu, int type);
static unsigned long target_load(int cpu, int type);
static int task_hot(struct task_struct *p, u64 now, struct sched_domain *sd);

static unsigned long cpu_avg_load_per_task(int cpu)
{
	struct rq *rq = cpu_rq(cpu);

	if (rq->nr_running)
		rq->avg_load_per_task = rq->load.weight / rq->nr_running;

	return rq->avg_load_per_task;
}

#ifdef CONFIG_FAIR_GROUP_SCHED

static void __set_se_shares(struct sched_entity *se, unsigned long shares);

/*
 * Calculate and set the cpu's group shares.
 */
static void
update_group_shares_cpu(struct task_group *tg, int cpu,
			unsigned long sd_shares, unsigned long sd_rq_weight)
{
	int boost = 0;
	unsigned long shares;
	unsigned long rq_weight;

	if (!tg->se[cpu])
		return;

	rq_weight = tg->cfs_rq[cpu]->load.weight;

	/*
	 * If there are currently no tasks on the cpu pretend there is one of
	 * average load so that when a new task gets to run here it will not
	 * get delayed by group starvation.
	 */
	if (!rq_weight) {
		boost = 1;
		rq_weight = NICE_0_LOAD;
	}

	if (unlikely(rq_weight > sd_rq_weight))
		rq_weight = sd_rq_weight;

	/*
	 *           \Sum shares * rq_weight
	 * shares =  -----------------------
	 *               \Sum rq_weight
	 *
	 */
	shares = (sd_shares * rq_weight) / (sd_rq_weight + 1);
	shares = clamp_t(unsigned long, shares, MIN_SHARES, MAX_SHARES);

	if (abs(shares - tg->se[cpu]->load.weight) >
			sysctl_sched_shares_thresh) {
		struct rq *rq = cpu_rq(cpu);
		unsigned long flags;

		spin_lock_irqsave(&rq->lock, flags);
		/*
		 * record the actual number of shares, not the boosted amount.
		 */
		tg->cfs_rq[cpu]->shares = boost ? 0 : shares;
		tg->cfs_rq[cpu]->rq_weight = rq_weight;

		__set_se_shares(tg->se[cpu], shares);
		spin_unlock_irqrestore(&rq->lock, flags);
	}
}

/*
 * Re-compute the task group their per cpu shares over the given domain.
 * This needs to be done in a bottom-up fashion because the rq weight of a
 * parent group depends on the shares of its child groups.
 */
static int tg_shares_up(struct task_group *tg, void *data)
{
	unsigned long rq_weight = 0;
	unsigned long shares = 0;
	struct sched_domain *sd = data;
	int i;

	for_each_cpu_mask(i, sd->span) {
		rq_weight += tg->cfs_rq[i]->load.weight;
		shares += tg->cfs_rq[i]->shares;
	}

	if ((!shares && rq_weight) || shares > tg->shares)
		shares = tg->shares;

	if (!sd->parent || !(sd->parent->flags & SD_LOAD_BALANCE))
		shares = tg->shares;

	if (!rq_weight)
		rq_weight = cpus_weight(sd->span) * NICE_0_LOAD;

	for_each_cpu_mask(i, sd->span)
		update_group_shares_cpu(tg, i, shares, rq_weight);

	return 0;
}

/*
 * Compute the cpu's hierarchical load factor for each task group.
 * This needs to be done in a top-down fashion because the load of a child
 * group is a fraction of its parents load.
 */
static int tg_load_down(struct task_group *tg, void *data)
{
	unsigned long load;
	long cpu = (long)data;

	if (!tg->parent) {
		load = cpu_rq(cpu)->load.weight;
	} else {
		load = tg->parent->cfs_rq[cpu]->h_load;
		load *= tg->cfs_rq[cpu]->shares;
		load /= tg->parent->cfs_rq[cpu]->load.weight + 1;
	}

	tg->cfs_rq[cpu]->h_load = load;

	return 0;
}

static void update_shares(struct sched_domain *sd)
{
	u64 now = cpu_clock(raw_smp_processor_id());
	s64 elapsed = now - sd->last_update;

	if (elapsed >= (s64)(u64)sysctl_sched_shares_ratelimit) {
		sd->last_update = now;
		walk_tg_tree(tg_nop, tg_shares_up, sd);
	}
}

static void update_shares_locked(struct rq *rq, struct sched_domain *sd)
{
	spin_unlock(&rq->lock);
	update_shares(sd);
	spin_lock(&rq->lock);
}

static void update_h_load(long cpu)
{
	walk_tg_tree(tg_load_down, tg_nop, (void *)cpu);
}

#else

static inline void update_shares(struct sched_domain *sd)
{
}

static inline void update_shares_locked(struct rq *rq, struct sched_domain *sd)
{
}

#endif

#endif

#ifdef CONFIG_FAIR_GROUP_SCHED
static void cfs_rq_set_shares(struct cfs_rq *cfs_rq, unsigned long shares)
{
#ifdef CONFIG_SMP
	cfs_rq->shares = shares;
#endif
}
#endif

#include "sched_stats.h"
#include "sched_idletask.c"
#include "sched_fair.c"
#include "sched_rt.c"
#ifdef CONFIG_SCHED_DEBUG
# include "sched_debug.c"
#endif

#define sched_class_highest (&rt_sched_class)
#define for_each_class(class) \
   for (class = sched_class_highest; class; class = class->next)

static void inc_nr_running(struct rq *rq)
{
	rq->nr_running++;
}

static void dec_nr_running(struct rq *rq)
{
	rq->nr_running--;
}

static void set_load_weight(struct task_struct *p)
{
	if (task_has_rt_policy(p)) {
		p->se.load.weight = prio_to_weight[0] * 2;
		p->se.load.inv_weight = prio_to_wmult[0] >> 1;
		return;
	}

	/*
	 * SCHED_IDLE tasks get minimal weight:
	 */
	if (p->policy == SCHED_IDLE) {
		p->se.load.weight = WEIGHT_IDLEPRIO;
		p->se.load.inv_weight = WMULT_IDLEPRIO;
		return;
	}

	p->se.load.weight = prio_to_weight[p->static_prio - MAX_RT_PRIO];
	p->se.load.inv_weight = prio_to_wmult[p->static_prio - MAX_RT_PRIO];
}

static void update_avg(u64 *avg, u64 sample)
{
	s64 diff = sample - *avg;
	*avg += diff >> 3;
}

static void enqueue_task(struct rq *rq, struct task_struct *p, int wakeup)
{
	sched_info_queued(p);
	p->sched_class->enqueue_task(rq, p, wakeup);
	p->se.on_rq = 1;
}

static void dequeue_task(struct rq *rq, struct task_struct *p, int sleep)
{
	if (sleep && p->se.last_wakeup) {
		update_avg(&p->se.avg_overlap,
			   p->se.sum_exec_runtime - p->se.last_wakeup);
		p->se.last_wakeup = 0;
	}

	sched_info_dequeued(p);
	p->sched_class->dequeue_task(rq, p, sleep);
	p->se.on_rq = 0;
}

/*
 * __normal_prio - return the priority that is based on the static prio
 */
static inline int __normal_prio(struct task_struct *p)
{
	return p->static_prio;
}

/*
 * Calculate the expected normal priority: i.e. priority
 * without taking RT-inheritance into account. Might be
 * boosted by interactivity modifiers. Changes upon fork,
 * setprio syscalls, and whenever the interactivity
 * estimator recalculates.
 */
static inline int normal_prio(struct task_struct *p)
{
	int prio;

	if (task_has_rt_policy(p))
		prio = MAX_RT_PRIO-1 - p->rt_priority;
	else
		prio = __normal_prio(p);
	return prio;
}

/*
 * Calculate the current priority, i.e. the priority
 * taken into account by the scheduler. This value might
 * be boosted by RT tasks, or might be boosted by
 * interactivity modifiers. Will be RT if the task got
 * RT-boosted. If not then it returns p->normal_prio.
 */
static int effective_prio(struct task_struct *p)
{
	p->normal_prio = normal_prio(p);
	/*
	 * If we are RT tasks or we were boosted to RT priority,
	 * keep the priority unchanged. Otherwise, update priority
	 * to the normal priority:
	 */
	if (!rt_prio(p->prio))
		return p->normal_prio;
	return p->prio;
}

/*
 * activate_task - move a task to the runqueue.
 */
static void activate_task(struct rq *rq, struct task_struct *p, int wakeup)
{
	if (task_contributes_to_load(p))
		rq->nr_uninterruptible--;

	enqueue_task(rq, p, wakeup);
	inc_nr_running(rq);
}

/*
 * deactivate_task - remove a task from the runqueue.
 */
static void deactivate_task(struct rq *rq, struct task_struct *p, int sleep)
{
	if (task_contributes_to_load(p))
		rq->nr_uninterruptible++;

	dequeue_task(rq, p, sleep);
	dec_nr_running(rq);
}

/**
 * task_curr - is this task currently executing on a CPU?
 * @p: the task in question.
 */
inline int task_curr(const struct task_struct *p)
{
	return cpu_curr(task_cpu(p)) == p;
}

static inline void __set_task_cpu(struct task_struct *p, unsigned int cpu)
{
	set_task_rq(p, cpu);
#ifdef CONFIG_SMP
	/*
	 * After ->cpu is set up to a new value, task_rq_lock(p, ...) can be
	 * successfuly executed on another CPU. We must ensure that updates of
	 * per-task data have been completed by this moment.
	 */
	smp_wmb();
	task_thread_info(p)->cpu = cpu;
#endif
}

static inline void check_class_changed(struct rq *rq, struct task_struct *p,
				       const struct sched_class *prev_class,
				       int oldprio, int running)
{
	if (prev_class != p->sched_class) {
		if (prev_class->switched_from)
			prev_class->switched_from(rq, p, running);
		p->sched_class->switched_to(rq, p, running);
	} else
		p->sched_class->prio_changed(rq, p, oldprio, running);
}

#ifdef CONFIG_SMP

/* Used instead of source_load when we know the type == 0 */
static unsigned long weighted_cpuload(const int cpu)
{
	return cpu_rq(cpu)->load.weight;
}

/*
 * Is this task likely cache-hot:
 */
static int
task_hot(struct task_struct *p, u64 now, struct sched_domain *sd)
{
	s64 delta;

	/*
	 * Buddy candidates are cache hot:
	 */
	if (sched_feat(CACHE_HOT_BUDDY) &&
			(&p->se == cfs_rq_of(&p->se)->next ||
			 &p->se == cfs_rq_of(&p->se)->last))
		return 1;

	if (p->sched_class != &fair_sched_class)
		return 0;

	if (sysctl_sched_migration_cost == -1)
		return 1;
	if (sysctl_sched_migration_cost == 0)
		return 0;

	delta = now - p->se.exec_start;

	return delta < (s64)sysctl_sched_migration_cost;
}


void set_task_cpu(struct task_struct *p, unsigned int new_cpu)
{
	int old_cpu = task_cpu(p);
	struct rq *old_rq = cpu_rq(old_cpu), *new_rq = cpu_rq(new_cpu);
	struct cfs_rq *old_cfsrq = task_cfs_rq(p),
		      *new_cfsrq = cpu_cfs_rq(old_cfsrq, new_cpu);
	u64 clock_offset;

	clock_offset = old_rq->clock - new_rq->clock;

#ifdef CONFIG_SCHEDSTATS
	if (p->se.wait_start)
		p->se.wait_start -= clock_offset;
	if (p->se.sleep_start)
		p->se.sleep_start -= clock_offset;
	if (p->se.block_start)
		p->se.block_start -= clock_offset;
	if (old_cpu != new_cpu) {
		schedstat_inc(p, se.nr_migrations);
		if (task_hot(p, old_rq->clock, NULL))
			schedstat_inc(p, se.nr_forced2_migrations);
	}
#endif
	p->se.vruntime -= old_cfsrq->min_vruntime -
					 new_cfsrq->min_vruntime;

	__set_task_cpu(p, new_cpu);
}

struct migration_req {
	struct list_head list;

	struct task_struct *task;
	int dest_cpu;

	struct completion done;
};

/*
 * The task's runqueue lock must be held.
 * Returns true if you have to wait for migration thread.
 */
static int
migrate_task(struct task_struct *p, int dest_cpu, struct migration_req *req)
{
	struct rq *rq = task_rq(p);

	/*
	 * If the task is not on a runqueue (and not running), then
	 * it is sufficient to simply update the task's cpu field.
	 */
	if (!p->se.on_rq && !task_running(rq, p)) {
		set_task_cpu(p, dest_cpu);
		return 0;
	}

	init_completion(&req->done);
	req->task = p;
	req->dest_cpu = dest_cpu;
	list_add(&req->list, &rq->migration_queue);

	return 1;
}

/*
 * wait_task_inactive - wait for a thread to unschedule.
 *
 * If @match_state is nonzero, it's the @p->state value just checked and
 * not expected to change.  If it changes, i.e. @p might have woken up,
 * then return zero.  When we succeed in waiting for @p to be off its CPU,
 * we return a positive number (its total switch count).  If a second call
 * a short while later returns the same number, the caller can be sure that
 * @p has remained unscheduled the whole time.
 *
 * The caller must ensure that the task *will* unschedule sometime soon,
 * else this function might spin for a *long* time. This function can't
 * be called with interrupts off, or it may introduce deadlock with
 * smp_call_function() if an IPI is sent by the same process we are
 * waiting to become inactive.
 */
unsigned long wait_task_inactive(struct task_struct *p, long match_state)
{
	unsigned long flags;
	int running, on_rq;
	unsigned long ncsw;
	struct rq *rq;

	for (;;) {
		/*
		 * We do the initial early heuristics without holding
		 * any task-queue locks at all. We'll only try to get
		 * the runqueue lock when things look like they will
		 * work out!
		 */
		rq = task_rq(p);

		/*
		 * If the task is actively running on another CPU
		 * still, just relax and busy-wait without holding
		 * any locks.
		 *
		 * NOTE! Since we don't hold any locks, it's not
		 * even sure that "rq" stays as the right runqueue!
		 * But we don't care, since "task_running()" will
		 * return false if the runqueue has changed and p
		 * is actually now running somewhere else!
		 */
		while (task_running(rq, p)) {
			if (match_state && unlikely(p->state != match_state))
				return 0;
			cpu_relax();
		}

		/*
		 * Ok, time to look more closely! We need the rq
		 * lock now, to be *sure*. If we're wrong, we'll
		 * just go back and repeat.
		 */
		rq = task_rq_lock(p, &flags);
		trace_sched_wait_task(rq, p);
		running = task_running(rq, p);
		on_rq = p->se.on_rq;
		ncsw = 0;
		if (!match_state || p->state == match_state)
			ncsw = p->nvcsw | LONG_MIN; /* sets MSB */
		task_rq_unlock(rq, &flags);

		/*
		 * If it changed from the expected state, bail out now.
		 */
		if (unlikely(!ncsw))
			break;

		/*
		 * Was it really running after all now that we
		 * checked with the proper locks actually held?
		 *
		 * Oops. Go back and try again..
		 */
		if (unlikely(running)) {
			cpu_relax();
			continue;
		}

		/*
		 * It's not enough that it's not actively running,
		 * it must be off the runqueue _entirely_, and not
		 * preempted!
		 *
		 * So if it wa still runnable (but just not actively
		 * running right now), it's preempted, and we should
		 * yield - it could be a while.
		 */
		if (unlikely(on_rq)) {
			schedule_timeout_uninterruptible(1);
			continue;
		}

		/*
		 * Ahh, all good. It wasn't running, and it wasn't
		 * runnable, which means that it will never become
		 * running in the future either. We're all done!
		 */
		break;
	}

	return ncsw;
}

/***
 * kick_process - kick a running thread to enter/exit the kernel
 * @p: the to-be-kicked thread
 *
 * Cause a process which is running on another CPU to enter
 * kernel-mode, without any delay. (to get signals handled.)
 *
 * NOTE: this function doesnt have to take the runqueue lock,
 * because all it wants to ensure is that the remote task enters
 * the kernel. If the IPI races and the task has been migrated
 * to another CPU then no harm is done and the purpose has been
 * achieved as well.
 */
void kick_process(struct task_struct *p)
{
	int cpu;

	preempt_disable();
	cpu = task_cpu(p);
	if ((cpu != smp_processor_id()) && task_curr(p))
		smp_send_reschedule(cpu);
	preempt_enable();
}

/*
 * Return a low guess at the load of a migration-source cpu weighted
 * according to the scheduling class and "nice" value.
 *
 * We want to under-estimate the load of migration sources, to
 * balance conservatively.
 */
static unsigned long source_load(int cpu, int type)
{
	struct rq *rq = cpu_rq(cpu);
	unsigned long total = weighted_cpuload(cpu);

	if (type == 0 || !sched_feat(LB_BIAS))
		return total;

	return min(rq->cpu_load[type-1], total);
}

/*
 * Return a high guess at the load of a migration-target cpu weighted
 * according to the scheduling class and "nice" value.
 */
static unsigned long target_load(int cpu, int type)
{
	struct rq *rq = cpu_rq(cpu);
	unsigned long total = weighted_cpuload(cpu);

	if (type == 0 || !sched_feat(LB_BIAS))
		return total;

	return max(rq->cpu_load[type-1], total);
}

/*
 * find_idlest_group finds and returns the least busy CPU group within the
 * domain.
 */
static struct sched_group *
find_idlest_group(struct sched_domain *sd, struct task_struct *p, int this_cpu)
{
	struct sched_group *idlest = NULL, *this = NULL, *group = sd->groups;
	unsigned long min_load = ULONG_MAX, this_load = 0;
	int load_idx = sd->forkexec_idx;
	int imbalance = 100 + (sd->imbalance_pct-100)/2;

	do {
		unsigned long load, avg_load;
		int local_group;
		int i;

		/* Skip over this group if it has no CPUs allowed */
		if (!cpus_intersects(group->cpumask, p->cpus_allowed))
			continue;

		local_group = cpu_isset(this_cpu, group->cpumask);

		/* Tally up the load of all CPUs in the group */
		avg_load = 0;

		for_each_cpu_mask_nr(i, group->cpumask) {
			/* Bias balancing toward cpus of our domain */
			if (local_group)
				load = source_load(i, load_idx);
			else
				load = target_load(i, load_idx);

			avg_load += load;
		}

		/* Adjust by relative CPU power of the group */
		avg_load = sg_div_cpu_power(group,
				avg_load * SCHED_LOAD_SCALE);

		if (local_group) {
			this_load = avg_load;
			this = group;
		} else if (avg_load < min_load) {
			min_load = avg_load;
			idlest = group;
		}
	} while (group = group->next, group != sd->groups);

	if (!idlest || 100*this_load < imbalance*min_load)
		return NULL;
	return idlest;
}

/*
 * find_idlest_cpu - find the idlest cpu among the cpus in group.
 */
static int
find_idlest_cpu(struct sched_group *group, struct task_struct *p, int this_cpu,
		cpumask_t *tmp)
{
	unsigned long load, min_load = ULONG_MAX;
	int idlest = -1;
	int i;

	/* Traverse only the allowed CPUs */
	cpus_and(*tmp, group->cpumask, p->cpus_allowed);

	for_each_cpu_mask_nr(i, *tmp) {
		load = weighted_cpuload(i);

		if (load < min_load || (load == min_load && i == this_cpu)) {
			min_load = load;
			idlest = i;
		}
	}

	return idlest;
}

/*
 * sched_balance_self: balance the current task (running on cpu) in domains
 * that have the 'flag' flag set. In practice, this is SD_BALANCE_FORK and
 * SD_BALANCE_EXEC.
 *
 * Balance, ie. select the least loaded group.
 *
 * Returns the target CPU number, or the same CPU if no balancing is needed.
 *
 * preempt must be disabled.
 */
static int sched_balance_self(int cpu, int flag)
{
	struct task_struct *t = current;
	struct sched_domain *tmp, *sd = NULL;

	for_each_domain(cpu, tmp) {
		/*
		 * If power savings logic is enabled for a domain, stop there.
		 */
		if (tmp->flags & SD_POWERSAVINGS_BALANCE)
			break;
		if (tmp->flags & flag)
			sd = tmp;
	}

	if (sd)
		update_shares(sd);

	while (sd) {
		cpumask_t span, tmpmask;
		struct sched_group *group;
		int new_cpu, weight;

		if (!(sd->flags & flag)) {
			sd = sd->child;
			continue;
		}

		span = sd->span;
		group = find_idlest_group(sd, t, cpu);
		if (!group) {
			sd = sd->child;
			continue;
		}

		new_cpu = find_idlest_cpu(group, t, cpu, &tmpmask);
		if (new_cpu == -1 || new_cpu == cpu) {
			/* Now try balancing at a lower domain level of cpu */
			sd = sd->child;
			continue;
		}

		/* Now try balancing at a lower domain level of new_cpu */
		cpu = new_cpu;
		sd = NULL;
		weight = cpus_weight(span);
		for_each_domain(cpu, tmp) {
			if (weight <= cpus_weight(tmp->span))
				break;
			if (tmp->flags & flag)
				sd = tmp;
		}
		/* while loop will break here if sd == NULL */
	}

	return cpu;
}

#endif /* CONFIG_SMP */

/***
 * try_to_wake_up - wake up a thread
 * @p: the to-be-woken-up thread
 * @state: the mask of task states that can be woken
 * @sync: do a synchronous wakeup?
 *
 * Put it on the run-queue if it's not already there. The "current"
 * thread is always on the run-queue (except when the actual
 * re-schedule is in progress), and as such you're allowed to do
 * the simpler "current->state = TASK_RUNNING" to mark yourself
 * runnable without the overhead of this.
 *
 * returns failure only if the task is already active.
 */
static int try_to_wake_up(struct task_struct *p, unsigned int state, int sync)
{
	int cpu, orig_cpu, this_cpu, success = 0;
	unsigned long flags;
	long old_state;
	struct rq *rq;

	if (!sched_feat(SYNC_WAKEUPS))
		sync = 0;

#ifdef CONFIG_SMP
	if (sched_feat(LB_WAKEUP_UPDATE)) {
		struct sched_domain *sd;

		this_cpu = raw_smp_processor_id();
		cpu = task_cpu(p);

		for_each_domain(this_cpu, sd) {
			if (cpu_isset(cpu, sd->span)) {
				update_shares(sd);
				break;
			}
		}
	}
#endif

	smp_wmb();
	rq = task_rq_lock(p, &flags);
	old_state = p->state;
	if (!(old_state & state))
		goto out;

	if (p->se.on_rq)
		goto out_running;

	cpu = task_cpu(p);
	orig_cpu = cpu;
	this_cpu = smp_processor_id();

#ifdef CONFIG_SMP
	if (unlikely(task_running(rq, p)))
		goto out_activate;

	cpu = p->sched_class->select_task_rq(p, sync);
	if (cpu != orig_cpu) {
		set_task_cpu(p, cpu);
		task_rq_unlock(rq, &flags);
		/* might preempt at this point */
		rq = task_rq_lock(p, &flags);
		old_state = p->state;
		if (!(old_state & state))
			goto out;
		if (p->se.on_rq)
			goto out_running;

		this_cpu = smp_processor_id();
		cpu = task_cpu(p);
	}

#ifdef CONFIG_SCHEDSTATS
	schedstat_inc(rq, ttwu_count);
	if (cpu == this_cpu)
		schedstat_inc(rq, ttwu_local);
	else {
		struct sched_domain *sd;
		for_each_domain(this_cpu, sd) {
			if (cpu_isset(cpu, sd->span)) {
				schedstat_inc(sd, ttwu_wake_remote);
				break;
			}
		}
	}
#endif /* CONFIG_SCHEDSTATS */

out_activate:
#endif /* CONFIG_SMP */
	schedstat_inc(p, se.nr_wakeups);
	if (sync)
		schedstat_inc(p, se.nr_wakeups_sync);
	if (orig_cpu != cpu)
		schedstat_inc(p, se.nr_wakeups_migrate);
	if (cpu == this_cpu)
		schedstat_inc(p, se.nr_wakeups_local);
	else
		schedstat_inc(p, se.nr_wakeups_remote);
	update_rq_clock(rq);
	activate_task(rq, p, 1);
	success = 1;

out_running:
	trace_sched_wakeup(rq, p);
	check_preempt_curr(rq, p, sync);

	p->state = TASK_RUNNING;
#ifdef CONFIG_SMP
	if (p->sched_class->task_wake_up)
		p->sched_class->task_wake_up(rq, p);
#endif
out:
	current->se.last_wakeup = current->se.sum_exec_runtime;

	task_rq_unlock(rq, &flags);

	return success;
}

int wake_up_process(struct task_struct *p)
{
	return try_to_wake_up(p, TASK_ALL, 0);
}
EXPORT_SYMBOL(wake_up_process);

int wake_up_state(struct task_struct *p, unsigned int state)
{
	return try_to_wake_up(p, state, 0);
}

/*
 * Perform scheduler related setup for a newly forked process p.
 * p is forked by current.
 *
 * __sched_fork() is basic setup used by init_idle() too:
 */
static void __sched_fork(struct task_struct *p)
{
	p->se.exec_start		= 0;
	p->se.sum_exec_runtime		= 0;
	p->se.prev_sum_exec_runtime	= 0;
	p->se.last_wakeup		= 0;
	p->se.avg_overlap		= 0;

#ifdef CONFIG_SCHEDSTATS
	p->se.wait_start		= 0;
	p->se.sum_sleep_runtime		= 0;
	p->se.sleep_start		= 0;
	p->se.block_start		= 0;
	p->se.sleep_max			= 0;
	p->se.block_max			= 0;
	p->se.exec_max			= 0;
	p->se.slice_max			= 0;
	p->se.wait_max			= 0;
#endif

	INIT_LIST_HEAD(&p->rt.run_list);
	p->se.on_rq = 0;
	INIT_LIST_HEAD(&p->se.group_node);

#ifdef CONFIG_PREEMPT_NOTIFIERS
	INIT_HLIST_HEAD(&p->preempt_notifiers);
#endif

	/*
	 * We mark the process as running here, but have not actually
	 * inserted it onto the runqueue yet. This guarantees that
	 * nobody will actually run it, and a signal or other external
	 * event cannot wake it up and insert it on the runqueue either.
	 */
	p->state = TASK_RUNNING;
}

/*
 * fork()/clone()-time setup:
 */
void sched_fork(struct task_struct *p, int clone_flags)
{
	int cpu = get_cpu();

	__sched_fork(p);

#ifdef CONFIG_SMP
	cpu = sched_balance_self(cpu, SD_BALANCE_FORK);
#endif
	set_task_cpu(p, cpu);

	/*
	 * Make sure we do not leak PI boosting priority to the child:
	 */
	p->prio = current->normal_prio;
	if (!rt_prio(p->prio))
		p->sched_class = &fair_sched_class;

#if defined(CONFIG_SCHEDSTATS) || defined(CONFIG_TASK_DELAY_ACCT)
	if (likely(sched_info_on()))
		memset(&p->sched_info, 0, sizeof(p->sched_info));
#endif
#if defined(CONFIG_SMP) && defined(__ARCH_WANT_UNLOCKED_CTXSW)
	p->oncpu = 0;
#endif
#ifdef CONFIG_PREEMPT
	/* Want to start with kernel preemption disabled. */
	task_thread_info(p)->preempt_count = 1;
#endif
	put_cpu();
}

/*
 * wake_up_new_task - wake up a newly created task for the first time.
 *
 * This function will do some initial scheduler statistics housekeeping
 * that must be done for every newly created context, then puts the task
 * on the runqueue and wakes it.
 */
void wake_up_new_task(struct task_struct *p, unsigned long clone_flags)
{
	unsigned long flags;
	struct rq *rq;

	rq = task_rq_lock(p, &flags);
	BUG_ON(p->state != TASK_RUNNING);
	update_rq_clock(rq);

	p->prio = effective_prio(p);

	if (!p->sched_class->task_new || !current->se.on_rq) {
		activate_task(rq, p, 0);
	} else {
		/*
		 * Let the scheduling class do new task startup
		 * management (if any):
		 */
		p->sched_class->task_new(rq, p);
		inc_nr_running(rq);
	}
	trace_sched_wakeup_new(rq, p);
	check_preempt_curr(rq, p, 0);
#ifdef CONFIG_SMP
	if (p->sched_class->task_wake_up)
		p->sched_class->task_wake_up(rq, p);
#endif
	task_rq_unlock(rq, &flags);
}

#ifdef CONFIG_PREEMPT_NOTIFIERS

/**
 * preempt_notifier_register - tell me when current is being being preempted & rescheduled
 * @notifier: notifier struct to register
 */
void preempt_notifier_register(struct preempt_notifier *notifier)
{
	hlist_add_head(&notifier->link, &current->preempt_notifiers);
}
EXPORT_SYMBOL_GPL(preempt_notifier_register);

/**
 * preempt_notifier_unregister - no longer interested in preemption notifications
 * @notifier: notifier struct to unregister
 *
 * This is safe to call from within a preemption notifier.
 */
void preempt_notifier_unregister(struct preempt_notifier *notifier)
{
	hlist_del(&notifier->link);
}
EXPORT_SYMBOL_GPL(preempt_notifier_unregister);

static void fire_sched_in_preempt_notifiers(struct task_struct *curr)
{
	struct preempt_notifier *notifier;
	struct hlist_node *node;

	hlist_for_each_entry(notifier, node, &curr->preempt_notifiers, link)
		notifier->ops->sched_in(notifier, raw_smp_processor_id());
}

static void
fire_sched_out_preempt_notifiers(struct task_struct *curr,
				 struct task_struct *next)
{
	struct preempt_notifier *notifier;
	struct hlist_node *node;

	hlist_for_each_entry(notifier, node, &curr->preempt_notifiers, link)
		notifier->ops->sched_out(notifier, next);
}

#else /* !CONFIG_PREEMPT_NOTIFIERS */

static void fire_sched_in_preempt_notifiers(struct task_struct *curr)
{
}

static void
fire_sched_out_preempt_notifiers(struct task_struct *curr,
				 struct task_struct *next)
{
}

#endif /* CONFIG_PREEMPT_NOTIFIERS */

/**
 * prepare_task_switch - prepare to switch tasks
 * @rq: the runqueue preparing to switch
 * @prev: the current task that is being switched out
 * @next: the task we are going to switch to.
 *
 * This is called with the rq lock held and interrupts off. It must
 * be paired with a subsequent finish_task_switch after the context
 * switch.
 *
 * prepare_task_switch sets up locking and calls architecture specific
 * hooks.
 */
static inline void
prepare_task_switch(struct rq *rq, struct task_struct *prev,
		    struct task_struct *next)
{
	fire_sched_out_preempt_notifiers(prev, next);
	prepare_lock_switch(rq, next);
	prepare_arch_switch(next);
}

/**
 * finish_task_switch - clean up after a task-switch
 * @rq: runqueue associated with task-switch
 * @prev: the thread we just switched away from.
 *
 * finish_task_switch must be called after the context switch, paired
 * with a prepare_task_switch call before the context switch.
 * finish_task_switch will reconcile locking set up by prepare_task_switch,
 * and do any other architecture-specific cleanup actions.
 *
 * Note that we may have delayed dropping an mm in context_switch(). If
 * so, we finish that here outside of the runqueue lock. (Doing it
 * with the lock held can cause deadlocks; see schedule() for
 * details.)
 */
static void finish_task_switch(struct rq *rq, struct task_struct *prev)
	__releases(rq->lock)
{
	struct mm_struct *mm = rq->prev_mm;
	long prev_state;

	rq->prev_mm = NULL;

	/*
	 * A task struct has one reference for the use as "current".
	 * If a task dies, then it sets TASK_DEAD in tsk->state and calls
	 * schedule one last time. The schedule call will never return, and
	 * the scheduled task must drop that reference.
	 * The test for TASK_DEAD must occur while the runqueue locks are
	 * still held, otherwise prev could be scheduled on another cpu, die
	 * there before we look at prev->state, and then the reference would
	 * be dropped twice.
	 *		Manfred Spraul <manfred@colorfullife.com>
	 */
	prev_state = prev->state;
	finish_arch_switch(prev);
	finish_lock_switch(rq, prev);
#ifdef CONFIG_SMP
	if (current->sched_class->post_schedule)
		current->sched_class->post_schedule(rq);
#endif

	fire_sched_in_preempt_notifiers(current);
	if (mm)
		mmdrop(mm);
	if (unlikely(prev_state == TASK_DEAD)) {
		/*
		 * Remove function-return probe instances associated with this
		 * task and put them back on the free list.
		 */
		kprobe_flush_task(prev);
		put_task_struct(prev);
	}
}

/**
 * schedule_tail - first thing a freshly forked thread must call.
 * @prev: the thread we just switched away from.
 */
asmlinkage void schedule_tail(struct task_struct *prev)
	__releases(rq->lock)
{
	struct rq *rq = this_rq();

	finish_task_switch(rq, prev);
#ifdef __ARCH_WANT_UNLOCKED_CTXSW
	/* In this case, finish_task_switch does not reenable preemption */
	preempt_enable();
#endif
	if (current->set_child_tid)
		put_user(task_pid_vnr(current), current->set_child_tid);
}

/*
 * context_switch - switch to the new MM and the new
 * thread's register state.
 */
static inline void
context_switch(struct rq *rq, struct task_struct *prev,
	       struct task_struct *next)
{
	struct mm_struct *mm, *oldmm;

	prepare_task_switch(rq, prev, next);
	trace_sched_switch(rq, prev, next);
	mm = next->mm;
	oldmm = prev->active_mm;
	/*
	 * For paravirt, this is coupled with an exit in switch_to to
	 * combine the page table reload and the switch backend into
	 * one hypercall.
	 */
	arch_enter_lazy_cpu_mode();

	if (unlikely(!mm)) {
		next->active_mm = oldmm;
		atomic_inc(&oldmm->mm_count);
		enter_lazy_tlb(oldmm, next);
	} else
		switch_mm(oldmm, mm, next);

	if (unlikely(!prev->mm)) {
		prev->active_mm = NULL;
		rq->prev_mm = oldmm;
	}
	/*
	 * Since the runqueue lock will be released by the next
	 * task (which is an invalid locking op but in the case
	 * of the scheduler it's an obvious special-case), so we
	 * do an early lockdep release here:
	 */
#ifndef __ARCH_WANT_UNLOCKED_CTXSW
	spin_release(&rq->lock.dep_map, 1, _THIS_IP_);
#endif

	/* Here we just switch the register state and the stack. */
	switch_to(prev, next, prev);

	barrier();
	/*
	 * this_rq must be evaluated again because prev may have moved
	 * CPUs since it called schedule(), thus the 'rq' on its stack
	 * frame will be invalid.
	 */
	finish_task_switch(this_rq(), prev);
}

/*
 * nr_running, nr_uninterruptible and nr_context_switches:
 *
 * externally visible scheduler statistics: current number of runnable
 * threads, current number of uninterruptible-sleeping threads, total
 * number of context switches performed since bootup.
 */
unsigned long nr_running(void)
{
	unsigned long i, sum = 0;

	for_each_online_cpu(i)
		sum += cpu_rq(i)->nr_running;

	return sum;
}

unsigned long nr_uninterruptible(void)
{
	unsigned long i, sum = 0;

	for_each_possible_cpu(i)
		sum += cpu_rq(i)->nr_uninterruptible;

	/*
	 * Since we read the counters lockless, it might be slightly
	 * inaccurate. Do not allow it to go below zero though:
	 */
	if (unlikely((long)sum < 0))
		sum = 0;

	return sum;
}

unsigned long long nr_context_switches(void)
{
	int i;
	unsigned long long sum = 0;

	for_each_possible_cpu(i)
		sum += cpu_rq(i)->nr_switches;

	return sum;
}

unsigned long nr_iowait(void)
{
	unsigned long i, sum = 0;

	for_each_possible_cpu(i)
		sum += atomic_read(&cpu_rq(i)->nr_iowait);

	return sum;
}

unsigned long nr_active(void)
{
	unsigned long i, running = 0, uninterruptible = 0;

	for_each_online_cpu(i) {
		running += cpu_rq(i)->nr_running;
		uninterruptible += cpu_rq(i)->nr_uninterruptible;
	}

	if (unlikely((long)uninterruptible < 0))
		uninterruptible = 0;

	return running + uninterruptible;
}

/*
 * Update rq->cpu_load[] statistics. This function is usually called every
 * scheduler tick (TICK_NSEC).
 */
static void update_cpu_load(struct rq *this_rq)
{
	unsigned long this_load = this_rq->load.weight;
	int i, scale;

	this_rq->nr_load_updates++;

	/* Update our load: */
	for (i = 0, scale = 1; i < CPU_LOAD_IDX_MAX; i++, scale += scale) {
		unsigned long old_load, new_load;

		/* scale is effectively 1 << i now, and >> i divides by scale */

		old_load = this_rq->cpu_load[i];
		new_load = this_load;
		/*
		 * Round up the averaging division if load is increasing. This
		 * prevents us from getting stuck on 9 if the load is 10, for
		 * example.
		 */
		if (new_load > old_load)
			new_load += scale-1;
		this_rq->cpu_load[i] = (old_load*(scale-1) + new_load) >> i;
	}
}

#ifdef CONFIG_SMP

/*
 * double_rq_lock - safely lock two runqueues
 *
 * Note this does not disable interrupts like task_rq_lock,
 * you need to do so manually before calling.
 */
static void double_rq_lock(struct rq *rq1, struct rq *rq2)
	__acquires(rq1->lock)
	__acquires(rq2->lock)
{
	BUG_ON(!irqs_disabled());
	if (rq1 == rq2) {
		spin_lock(&rq1->lock);
		__acquire(rq2->lock);	/* Fake it out ;) */
	} else {
		if (rq1 < rq2) {
			spin_lock(&rq1->lock);
			spin_lock_nested(&rq2->lock, SINGLE_DEPTH_NESTING);
		} else {
			spin_lock(&rq2->lock);
			spin_lock_nested(&rq1->lock, SINGLE_DEPTH_NESTING);
		}
	}
	update_rq_clock(rq1);
	update_rq_clock(rq2);
}

/*
 * double_rq_unlock - safely unlock two runqueues
 *
 * Note this does not restore interrupts like task_rq_unlock,
 * you need to do so manually after calling.
 */
static void double_rq_unlock(struct rq *rq1, struct rq *rq2)
	__releases(rq1->lock)
	__releases(rq2->lock)
{
	spin_unlock(&rq1->lock);
	if (rq1 != rq2)
		spin_unlock(&rq2->lock);
	else
		__release(rq2->lock);
}

/*
 * double_lock_balance - lock the busiest runqueue, this_rq is locked already.
 */
static int double_lock_balance(struct rq *this_rq, struct rq *busiest)
	__releases(this_rq->lock)
	__acquires(busiest->lock)
	__acquires(this_rq->lock)
{
	int ret = 0;

	if (unlikely(!irqs_disabled())) {
		/* printk() doesn't work good under rq->lock */
		spin_unlock(&this_rq->lock);
		BUG_ON(1);
	}
	if (unlikely(!spin_trylock(&busiest->lock))) {
		if (busiest < this_rq) {
			spin_unlock(&this_rq->lock);
			spin_lock(&busiest->lock);
			spin_lock_nested(&this_rq->lock, SINGLE_DEPTH_NESTING);
			ret = 1;
		} else
			spin_lock_nested(&busiest->lock, SINGLE_DEPTH_NESTING);
	}
	return ret;
}

static void double_unlock_balance(struct rq *this_rq, struct rq *busiest)
	__releases(busiest->lock)
{
	spin_unlock(&busiest->lock);
	lock_set_subclass(&this_rq->lock.dep_map, 0, _RET_IP_);
}

/*
 * If dest_cpu is allowed for this process, migrate the task to it.
 * This is accomplished by forcing the cpu_allowed mask to only
 * allow dest_cpu, which will force the cpu onto dest_cpu. Then
 * the cpu_allowed mask is restored.
 */
static void sched_migrate_task(struct task_struct *p, int dest_cpu)
{
	struct migration_req req;
	unsigned long flags;
	struct rq *rq;

	rq = task_rq_lock(p, &flags);
	if (!cpu_isset(dest_cpu, p->cpus_allowed)
	    || unlikely(!cpu_active(dest_cpu)))
		goto out;

	trace_sched_migrate_task(rq, p, dest_cpu);
	/* force the process onto the specified CPU */
	if (migrate_task(p, dest_cpu, &req)) {
		/* Need to wait for migration thread (might exit: take ref). */
		struct task_struct *mt = rq->migration_thread;

		get_task_struct(mt);
		task_rq_unlock(rq, &flags);
		wake_up_process(mt);
		put_task_struct(mt);
		wait_for_completion(&req.done);

		return;
	}
out:
	task_rq_unlock(rq, &flags);
}

/*
 * sched_exec - execve() is a valuable balancing opportunity, because at
 * this point the task has the smallest effective memory and cache footprint.
 */
void sched_exec(void)
{
	int new_cpu, this_cpu = get_cpu();
	new_cpu = sched_balance_self(this_cpu, SD_BALANCE_EXEC);
	put_cpu();
	if (new_cpu != this_cpu)
		sched_migrate_task(current, new_cpu);
}

/*
 * pull_task - move a task from a remote runqueue to the local runqueue.
 * Both runqueues must be locked.
 */
static void pull_task(struct rq *src_rq, struct task_struct *p,
		      struct rq *this_rq, int this_cpu)
{
	deactivate_task(src_rq, p, 0);
	set_task_cpu(p, this_cpu);
	activate_task(this_rq, p, 0);
	/*
	 * Note that idle threads have a prio of MAX_PRIO, for this test
	 * to be always true for them.
	 */
	check_preempt_curr(this_rq, p, 0);
}

/*
 * can_migrate_task - may task p from runqueue rq be migrated to this_cpu?
 */
static
int can_migrate_task(struct task_struct *p, struct rq *rq, int this_cpu,
		     struct sched_domain *sd, enum cpu_idle_type idle,
		     int *all_pinned)
{
	/*
	 * We do not migrate tasks that are:
	 * 1) running (obviously), or
	 * 2) cannot be migrated to this CPU due to cpus_allowed, or
	 * 3) are cache-hot on their current CPU.
	 */
	if (!cpu_isset(this_cpu, p->cpus_allowed)) {
		schedstat_inc(p, se.nr_failed_migrations_affine);
		return 0;
	}
	*all_pinned = 0;

	if (task_running(rq, p)) {
		schedstat_inc(p, se.nr_failed_migrations_running);
		return 0;
	}

	/*
	 * Aggressive migration if:
	 * 1) task is cache cold, or
	 * 2) too many balance attempts have failed.
	 */

	if (!task_hot(p, rq->clock, sd) ||
			sd->nr_balance_failed > sd->cache_nice_tries) {
#ifdef CONFIG_SCHEDSTATS
		if (task_hot(p, rq->clock, sd)) {
			schedstat_inc(sd, lb_hot_gained[idle]);
			schedstat_inc(p, se.nr_forced_migrations);
		}
#endif
		return 1;
	}

	if (task_hot(p, rq->clock, sd)) {
		schedstat_inc(p, se.nr_failed_migrations_hot);
		return 0;
	}
	return 1;
}

static unsigned long
balance_tasks(struct rq *this_rq, int this_cpu, struct rq *busiest,
	      unsigned long max_load_move, struct sched_domain *sd,
	      enum cpu_idle_type idle, int *all_pinned,
	      int *this_best_prio, struct rq_iterator *iterator)
{
	int loops = 0, pulled = 0, pinned = 0;
	struct task_struct *p;
	long rem_load_move = max_load_move;

	if (max_load_move == 0)
		goto out;

	pinned = 1;

	/*
	 * Start the load-balancing iterator:
	 */
	p = iterator->start(iterator->arg);
next:
	if (!p || loops++ > sysctl_sched_nr_migrate)
		goto out;

	if ((p->se.load.weight >> 1) > rem_load_move ||
	    !can_migrate_task(p, busiest, this_cpu, sd, idle, &pinned)) {
		p = iterator->next(iterator->arg);
		goto next;
	}

	pull_task(busiest, p, this_rq, this_cpu);
	pulled++;
	rem_load_move -= p->se.load.weight;

	/*
	 * We only want to steal up to the prescribed amount of weighted load.
	 */
	if (rem_load_move > 0) {
		if (p->prio < *this_best_prio)
			*this_best_prio = p->prio;
		p = iterator->next(iterator->arg);
		goto next;
	}
out:
	/*
	 * Right now, this is one of only two places pull_task() is called,
	 * so we can safely collect pull_task() stats here rather than
	 * inside pull_task().
	 */
	schedstat_add(sd, lb_gained[idle], pulled);

	if (all_pinned)
		*all_pinned = pinned;

	return max_load_move - rem_load_move;
}

/*
 * move_tasks tries to move up to max_load_move weighted load from busiest to
 * this_rq, as part of a balancing operation within domain "sd".
 * Returns 1 if successful and 0 otherwise.
 *
 * Called with both runqueues locked.
 */
static int move_tasks(struct rq *this_rq, int this_cpu, struct rq *busiest,
		      unsigned long max_load_move,
		      struct sched_domain *sd, enum cpu_idle_type idle,
		      int *all_pinned)
{
	const struct sched_class *class = sched_class_highest;
	unsigned long total_load_moved = 0;
	int this_best_prio = this_rq->curr->prio;

	do {
		total_load_moved +=
			class->load_balance(this_rq, this_cpu, busiest,
				max_load_move - total_load_moved,
				sd, idle, all_pinned, &this_best_prio);
		class = class->next;

		if (idle == CPU_NEWLY_IDLE && this_rq->nr_running)
			break;

	} while (class && max_load_move > total_load_moved);

	return total_load_moved > 0;
}

static int
iter_move_one_task(struct rq *this_rq, int this_cpu, struct rq *busiest,
		   struct sched_domain *sd, enum cpu_idle_type idle,
		   struct rq_iterator *iterator)
{
	struct task_struct *p = iterator->start(iterator->arg);
	int pinned = 0;

	while (p) {
		if (can_migrate_task(p, busiest, this_cpu, sd, idle, &pinned)) {
			pull_task(busiest, p, this_rq, this_cpu);
			/*
			 * Right now, this is only the second place pull_task()
			 * is called, so we can safely collect pull_task()
			 * stats here rather than inside pull_task().
			 */
			schedstat_inc(sd, lb_gained[idle]);

			return 1;
		}
		p = iterator->next(iterator->arg);
	}

	return 0;
}

/*
 * move_one_task tries to move exactly one task from busiest to this_rq, as
 * part of active balancing operations within "domain".
 * Returns 1 if successful and 0 otherwise.
 *
 * Called with both runqueues locked.
 */
static int move_one_task(struct rq *this_rq, int this_cpu, struct rq *busiest,
			 struct sched_domain *sd, enum cpu_idle_type idle)
{
	const struct sched_class *class;

	for (class = sched_class_highest; class; class = class->next)
		if (class->move_one_task(this_rq, this_cpu, busiest, sd, idle))
			return 1;

	return 0;
}

/*
 * find_busiest_group finds and returns the busiest CPU group within the
 * domain. It calculates and returns the amount of weighted load which
 * should be moved to restore balance via the imbalance parameter.
 */
static struct sched_group *
find_busiest_group(struct sched_domain *sd, int this_cpu,
		   unsigned long *imbalance, enum cpu_idle_type idle,
		   int *sd_idle, const cpumask_t *cpus, int *balance)
{
	struct sched_group *busiest = NULL, *this = NULL, *group = sd->groups;
	unsigned long max_load, avg_load, total_load, this_load, total_pwr;
	unsigned long max_pull;
	unsigned long busiest_load_per_task, busiest_nr_running;
	unsigned long this_load_per_task, this_nr_running;
	int load_idx, group_imb = 0;
#if defined(CONFIG_SCHED_MC) || defined(CONFIG_SCHED_SMT)
	int power_savings_balance = 1;
	unsigned long leader_nr_running = 0, min_load_per_task = 0;
	unsigned long min_nr_running = ULONG_MAX;
	struct sched_group *group_min = NULL, *group_leader = NULL;
#endif

	max_load = this_load = total_load = total_pwr = 0;
	busiest_load_per_task = busiest_nr_running = 0;
	this_load_per_task = this_nr_running = 0;

	if (idle == CPU_NOT_IDLE)
		load_idx = sd->busy_idx;
	else if (idle == CPU_NEWLY_IDLE)
		load_idx = sd->newidle_idx;
	else
		load_idx = sd->idle_idx;

	do {
		unsigned long load, group_capacity, max_cpu_load, min_cpu_load;
		int local_group;
		int i;
		int __group_imb = 0;
		unsigned int balance_cpu = -1, first_idle_cpu = 0;
		unsigned long sum_nr_running, sum_weighted_load;
		unsigned long sum_avg_load_per_task;
		unsigned long avg_load_per_task;

		local_group = cpu_isset(this_cpu, group->cpumask);

		if (local_group)
			balance_cpu = first_cpu(group->cpumask);

		/* Tally up the load of all CPUs in the group */
		sum_weighted_load = sum_nr_running = avg_load = 0;
		sum_avg_load_per_task = avg_load_per_task = 0;

		max_cpu_load = 0;
		min_cpu_load = ~0UL;

		for_each_cpu_mask_nr(i, group->cpumask) {
			struct rq *rq;

			if (!cpu_isset(i, *cpus))
				continue;

			rq = cpu_rq(i);

			if (*sd_idle && rq->nr_running)
				*sd_idle = 0;

			/* Bias balancing toward cpus of our domain */
			if (local_group) {
				if (idle_cpu(i) && !first_idle_cpu) {
					first_idle_cpu = 1;
					balance_cpu = i;
				}

				load = target_load(i, load_idx);
			} else {
				load = source_load(i, load_idx);
				if (load > max_cpu_load)
					max_cpu_load = load;
				if (min_cpu_load > load)
					min_cpu_load = load;
			}

			avg_load += load;
			sum_nr_running += rq->nr_running;
			sum_weighted_load += weighted_cpuload(i);

			sum_avg_load_per_task += cpu_avg_load_per_task(i);
		}

		/*
		 * First idle cpu or the first cpu(busiest) in this sched group
		 * is eligible for doing load balancing at this and above
		 * domains. In the newly idle case, we will allow all the cpu's
		 * to do the newly idle load balance.
		 */
		if (idle != CPU_NEWLY_IDLE && local_group &&
		    balance_cpu != this_cpu && balance) {
			*balance = 0;
			goto ret;
		}

		total_load += avg_load;
		total_pwr += group->__cpu_power;

		/* Adjust by relative CPU power of the group */
		avg_load = sg_div_cpu_power(group,
				avg_load * SCHED_LOAD_SCALE);


		/*
		 * Consider the group unbalanced when the imbalance is larger
		 * than the average weight of two tasks.
		 *
		 * APZ: with cgroup the avg task weight can vary wildly and
		 *      might not be a suitable number - should we keep a
		 *      normalized nr_running number somewhere that negates
		 *      the hierarchy?
		 */
		avg_load_per_task = sg_div_cpu_power(group,
				sum_avg_load_per_task * SCHED_LOAD_SCALE);

		if ((max_cpu_load - min_cpu_load) > 2*avg_load_per_task)
			__group_imb = 1;

		group_capacity = group->__cpu_power / SCHED_LOAD_SCALE;

		if (local_group) {
			this_load = avg_load;
			this = group;
			this_nr_running = sum_nr_running;
			this_load_per_task = sum_weighted_load;
		} else if (avg_load > max_load &&
			   (sum_nr_running > group_capacity || __group_imb)) {
			max_load = avg_load;
			busiest = group;
			busiest_nr_running = sum_nr_running;
			busiest_load_per_task = sum_weighted_load;
			group_imb = __group_imb;
		}

#if defined(CONFIG_SCHED_MC) || defined(CONFIG_SCHED_SMT)
		/*
		 * Busy processors will not participate in power savings
		 * balance.
		 */
		if (idle == CPU_NOT_IDLE ||
				!(sd->flags & SD_POWERSAVINGS_BALANCE))
			goto group_next;

		/*
		 * If the local group is idle or completely loaded
		 * no need to do power savings balance at this domain
		 */
		if (local_group && (this_nr_running >= group_capacity ||
				    !this_nr_running))
			power_savings_balance = 0;

		/*
		 * If a group is already running at full capacity or idle,
		 * don't include that group in power savings calculations
		 */
		if (!power_savings_balance || sum_nr_running >= group_capacity
		    || !sum_nr_running)
			goto group_next;

		/*
		 * Calculate the group which has the least non-idle load.
		 * This is the group from where we need to pick up the load
		 * for saving power
		 */
		if ((sum_nr_running < min_nr_running) ||
		    (sum_nr_running == min_nr_running &&
		     first_cpu(group->cpumask) <
		     first_cpu(group_min->cpumask))) {
			group_min = group;
			min_nr_running = sum_nr_running;
			min_load_per_task = sum_weighted_load /
						sum_nr_running;
		}

		/*
		 * Calculate the group which is almost near its
		 * capacity but still has some space to pick up some load
		 * from other group and save more power
		 */
		if (sum_nr_running <= group_capacity - 1) {
			if (sum_nr_running > leader_nr_running ||
			    (sum_nr_running == leader_nr_running &&
			     first_cpu(group->cpumask) >
			      first_cpu(group_leader->cpumask))) {
				group_leader = group;
				leader_nr_running = sum_nr_running;
			}
		}
group_next:
#endif
		group = group->next;
	} while (group != sd->groups);

	if (!busiest || this_load >= max_load || busiest_nr_running == 0)
		goto out_balanced;

	avg_load = (SCHED_LOAD_SCALE * total_load) / total_pwr;

	if (this_load >= avg_load ||
			100*max_load <= sd->imbalance_pct*this_load)
		goto out_balanced;

	busiest_load_per_task /= busiest_nr_running;
	if (group_imb)
		busiest_load_per_task = min(busiest_load_per_task, avg_load);

	/*
	 * We're trying to get all the cpus to the average_load, so we don't
	 * want to push ourselves above the average load, nor do we wish to
	 * reduce the max loaded cpu below the average load, as either of these
	 * actions would just result in more rebalancing later, and ping-pong
	 * tasks around. Thus we look for the minimum possible imbalance.
	 * Negative imbalances (*we* are more loaded than anyone else) will
	 * be counted as no imbalance for these purposes -- we can't fix that
	 * by pulling tasks to us. Be careful of negative numbers as they'll
	 * appear as very large values with unsigned longs.
	 */
	if (max_load <= busiest_load_per_task)
		goto out_balanced;

	/*
	 * In the presence of smp nice balancing, certain scenarios can have
	 * max load less than avg load(as we skip the groups at or below
	 * its cpu_power, while calculating max_load..)
	 */
	if (max_load < avg_load) {
		*imbalance = 0;
		goto small_imbalance;
	}

	/* Don't want to pull so many tasks that a group would go idle */
	max_pull = min(max_load - avg_load, max_load - busiest_load_per_task);

	/* How much load to actually move to equalise the imbalance */
	*imbalance = min(max_pull * busiest->__cpu_power,
				(avg_load - this_load) * this->__cpu_power)
			/ SCHED_LOAD_SCALE;

	/*
	 * if *imbalance is less than the average load per runnable task
	 * there is no gaurantee that any tasks will be moved so we'll have
	 * a think about bumping its value to force at least one task to be
	 * moved
	 */
	if (*imbalance < busiest_load_per_task) {
		unsigned long tmp, pwr_now, pwr_move;
		unsigned int imbn;

small_imbalance:
		pwr_move = pwr_now = 0;
		imbn = 2;
		if (this_nr_running) {
			this_load_per_task /= this_nr_running;
			if (busiest_load_per_task > this_load_per_task)
				imbn = 1;
		} else
			this_load_per_task = cpu_avg_load_per_task(this_cpu);

		if (max_load - this_load + busiest_load_per_task >=
					busiest_load_per_task * imbn) {
			*imbalance = busiest_load_per_task;
			return busiest;
		}

		/*
		 * OK, we don't have enough imbalance to justify moving tasks,
		 * however we may be able to increase total CPU power used by
		 * moving them.
		 */

		pwr_now += busiest->__cpu_power *
				min(busiest_load_per_task, max_load);
		pwr_now += this->__cpu_power *
				min(this_load_per_task, this_load);
		pwr_now /= SCHED_LOAD_SCALE;

		/* Amount of load we'd subtract */
		tmp = sg_div_cpu_power(busiest,
				busiest_load_per_task * SCHED_LOAD_SCALE);
		if (max_load > tmp)
			pwr_move += busiest->__cpu_power *
				min(busiest_load_per_task, max_load - tmp);

		/* Amount of load we'd add */
		if (max_load * busiest->__cpu_power <
				busiest_load_per_task * SCHED_LOAD_SCALE)
			tmp = sg_div_cpu_power(this,
					max_load * busiest->__cpu_power);
		else
			tmp = sg_div_cpu_power(this,
				busiest_load_per_task * SCHED_LOAD_SCALE);
		pwr_move += this->__cpu_power *
				min(this_load_per_task, this_load + tmp);
		pwr_move /= SCHED_LOAD_SCALE;

		/* Move if we gain throughput */
		if (pwr_move > pwr_now)
			*imbalance = busiest_load_per_task;
	}

	return busiest;

out_balanced:
#if defined(CONFIG_SCHED_MC) || defined(CONFIG_SCHED_SMT)
	if (idle == CPU_NOT_IDLE || !(sd->flags & SD_POWERSAVINGS_BALANCE))
		goto ret;

	if (this == group_leader && group_leader != group_min) {
		*imbalance = min_load_per_task;
		return group_min;
	}
#endif
ret:
	*imbalance = 0;
	return NULL;
}

/*
 * find_busiest_queue - find the busiest runqueue among the cpus in group.
 */
static struct rq *
find_busiest_queue(struct sched_group *group, enum cpu_idle_type idle,
		   unsigned long imbalance, const cpumask_t *cpus)
{
	struct rq *busiest = NULL, *rq;
	unsigned long max_load = 0;
	int i;

	for_each_cpu_mask_nr(i, group->cpumask) {
		unsigned long wl;

		if (!cpu_isset(i, *cpus))
			continue;

		rq = cpu_rq(i);
		wl = weighted_cpuload(i);

		if (rq->nr_running == 1 && wl > imbalance)
			continue;

		if (wl > max_load) {
			max_load = wl;
			busiest = rq;
		}
	}

	return busiest;
}

/*
 * Max backoff if we encounter pinned tasks. Pretty arbitrary value, but
 * so long as it is large enough.
 */
#define MAX_PINNED_INTERVAL	512

/*
 * Check this_cpu to ensure it is balanced within domain. Attempt to move
 * tasks if there is an imbalance.
 */
static int load_balance(int this_cpu, struct rq *this_rq,
			struct sched_domain *sd, enum cpu_idle_type idle,
			int *balance, cpumask_t *cpus)
{
	int ld_moved, all_pinned = 0, active_balance = 0, sd_idle = 0;
	struct sched_group *group;
	unsigned long imbalance;
	struct rq *busiest;
	unsigned long flags;

	cpus_setall(*cpus);

	/*
	 * When power savings policy is enabled for the parent domain, idle
	 * sibling can pick up load irrespective of busy siblings. In this case,
	 * let the state of idle sibling percolate up as CPU_IDLE, instead of
	 * portraying it as CPU_NOT_IDLE.
	 */
	if (idle != CPU_NOT_IDLE && sd->flags & SD_SHARE_CPUPOWER &&
	    !test_sd_parent(sd, SD_POWERSAVINGS_BALANCE))
		sd_idle = 1;

	schedstat_inc(sd, lb_count[idle]);

redo:
	update_shares(sd);
	group = find_busiest_group(sd, this_cpu, &imbalance, idle, &sd_idle,
				   cpus, balance);

	if (*balance == 0)
		goto out_balanced;

	if (!group) {
		schedstat_inc(sd, lb_nobusyg[idle]);
		goto out_balanced;
	}

	busiest = find_busiest_queue(group, idle, imbalance, cpus);
	if (!busiest) {
		schedstat_inc(sd, lb_nobusyq[idle]);
		goto out_balanced;
	}

	BUG_ON(busiest == this_rq);

	schedstat_add(sd, lb_imbalance[idle], imbalance);

	ld_moved = 0;
	if (busiest->nr_running > 1) {
		/*
		 * Attempt to move tasks. If find_busiest_group has found
		 * an imbalance but busiest->nr_running <= 1, the group is
		 * still unbalanced. ld_moved simply stays zero, so it is
		 * correctly treated as an imbalance.
		 */
		local_irq_save(flags);
		double_rq_lock(this_rq, busiest);
		ld_moved = move_tasks(this_rq, this_cpu, busiest,
				      imbalance, sd, idle, &all_pinned);
		double_rq_unlock(this_rq, busiest);
		local_irq_restore(flags);

		/*
		 * some other cpu did the load balance for us.
		 */
		if (ld_moved && this_cpu != smp_processor_id())
			resched_cpu(this_cpu);

		/* All tasks on this runqueue were pinned by CPU affinity */
		if (unlikely(all_pinned)) {
			cpu_clear(cpu_of(busiest), *cpus);
			if (!cpus_empty(*cpus))
				goto redo;
			goto out_balanced;
		}
	}

	if (!ld_moved) {
		schedstat_inc(sd, lb_failed[idle]);
		sd->nr_balance_failed++;

		if (unlikely(sd->nr_balance_failed > sd->cache_nice_tries+2)) {

			spin_lock_irqsave(&busiest->lock, flags);

			/* don't kick the migration_thread, if the curr
			 * task on busiest cpu can't be moved to this_cpu
			 */
			if (!cpu_isset(this_cpu, busiest->curr->cpus_allowed)) {
				spin_unlock_irqrestore(&busiest->lock, flags);
				all_pinned = 1;
				goto out_one_pinned;
			}

			if (!busiest->active_balance) {
				busiest->active_balance = 1;
				busiest->push_cpu = this_cpu;
				active_balance = 1;
			}
			spin_unlock_irqrestore(&busiest->lock, flags);
			if (active_balance)
				wake_up_process(busiest->migration_thread);

			/*
			 * We've kicked active balancing, reset the failure
			 * counter.
			 */
			sd->nr_balance_failed = sd->cache_nice_tries+1;
		}
	} else
		sd->nr_balance_failed = 0;

	if (likely(!active_balance)) {
		/* We were unbalanced, so reset the balancing interval */
		sd->balance_interval = sd->min_interval;
	} else {
		/*
		 * If we've begun active balancing, start to back off. This
		 * case may not be covered by the all_pinned logic if there
		 * is only 1 task on the busy runqueue (because we don't call
		 * move_tasks).
		 */
		if (sd->balance_interval < sd->max_interval)
			sd->balance_interval *= 2;
	}

	if (!ld_moved && !sd_idle && sd->flags & SD_SHARE_CPUPOWER &&
	    !test_sd_parent(sd, SD_POWERSAVINGS_BALANCE))
		ld_moved = -1;

	goto out;

out_balanced:
	schedstat_inc(sd, lb_balanced[idle]);

	sd->nr_balance_failed = 0;

out_one_pinned:
	/* tune up the balancing interval */
	if ((all_pinned && sd->balance_interval < MAX_PINNED_INTERVAL) ||
			(sd->balance_interval < sd->max_interval))
		sd->balance_interval *= 2;

	if (!sd_idle && sd->flags & SD_SHARE_CPUPOWER &&
	    !test_sd_parent(sd, SD_POWERSAVINGS_BALANCE))
		ld_moved = -1;
	else
		ld_moved = 0;
out:
	if (ld_moved)
		update_shares(sd);
	return ld_moved;
}

/*
 * Check this_cpu to ensure it is balanced within domain. Attempt to move
 * tasks if there is an imbalance.
 *
 * Called from schedule when this_rq is about to become idle (CPU_NEWLY_IDLE).
 * this_rq is locked.
 */
static int
load_balance_newidle(int this_cpu, struct rq *this_rq, struct sched_domain *sd,
			cpumask_t *cpus)
{
	struct sched_group *group;
	struct rq *busiest = NULL;
	unsigned long imbalance;
	int ld_moved = 0;
	int sd_idle = 0;
	int all_pinned = 0;

	cpus_setall(*cpus);

	/*
	 * When power savings policy is enabled for the parent domain, idle
	 * sibling can pick up load irrespective of busy siblings. In this case,
	 * let the state of idle sibling percolate up as IDLE, instead of
	 * portraying it as CPU_NOT_IDLE.
	 */
	if (sd->flags & SD_SHARE_CPUPOWER &&
	    !test_sd_parent(sd, SD_POWERSAVINGS_BALANCE))
		sd_idle = 1;

	schedstat_inc(sd, lb_count[CPU_NEWLY_IDLE]);
redo:
	update_shares_locked(this_rq, sd);
	group = find_busiest_group(sd, this_cpu, &imbalance, CPU_NEWLY_IDLE,
				   &sd_idle, cpus, NULL);
	if (!group) {
		schedstat_inc(sd, lb_nobusyg[CPU_NEWLY_IDLE]);
		goto out_balanced;
	}

	busiest = find_busiest_queue(group, CPU_NEWLY_IDLE, imbalance, cpus);
	if (!busiest) {
		schedstat_inc(sd, lb_nobusyq[CPU_NEWLY_IDLE]);
		goto out_balanced;
	}

	BUG_ON(busiest == this_rq);

	schedstat_add(sd, lb_imbalance[CPU_NEWLY_IDLE], imbalance);

	ld_moved = 0;
	if (busiest->nr_running > 1) {
		/* Attempt to move tasks */
		double_lock_balance(this_rq, busiest);
		/* this_rq->clock is already updated */
		update_rq_clock(busiest);
		ld_moved = move_tasks(this_rq, this_cpu, busiest,
					imbalance, sd, CPU_NEWLY_IDLE,
					&all_pinned);
		double_unlock_balance(this_rq, busiest);

		if (unlikely(all_pinned)) {
			cpu_clear(cpu_of(busiest), *cpus);
			if (!cpus_empty(*cpus))
				goto redo;
		}
	}

	if (!ld_moved) {
		schedstat_inc(sd, lb_failed[CPU_NEWLY_IDLE]);
		if (!sd_idle && sd->flags & SD_SHARE_CPUPOWER &&
		    !test_sd_parent(sd, SD_POWERSAVINGS_BALANCE))
			return -1;
	} else
		sd->nr_balance_failed = 0;

	update_shares_locked(this_rq, sd);
	return ld_moved;

out_balanced:
	schedstat_inc(sd, lb_balanced[CPU_NEWLY_IDLE]);
	if (!sd_idle && sd->flags & SD_SHARE_CPUPOWER &&
	    !test_sd_parent(sd, SD_POWERSAVINGS_BALANCE))
		return -1;
	sd->nr_balance_failed = 0;

	return 0;
}

/*
 * idle_balance is called by schedule() if this_cpu is about to become
 * idle. Attempts to pull tasks from other CPUs.
 */
static void idle_balance(int this_cpu, struct rq *this_rq)
{
	struct sched_domain *sd;
	int pulled_task = -1;
	unsigned long next_balance = jiffies + HZ;
	cpumask_t tmpmask;

	for_each_domain(this_cpu, sd) {
		unsigned long interval;

		if (!(sd->flags & SD_LOAD_BALANCE))
			continue;

		if (sd->flags & SD_BALANCE_NEWIDLE)
			/* If we've pulled tasks over stop searching: */
			pulled_task = load_balance_newidle(this_cpu, this_rq,
							   sd, &tmpmask);

		interval = msecs_to_jiffies(sd->balance_interval);
		if (time_after(next_balance, sd->last_balance + interval))
			next_balance = sd->last_balance + interval;
		if (pulled_task)
			break;
	}
	if (pulled_task || time_after(jiffies, this_rq->next_balance)) {
		/*
		 * We are going idle. next_balance may be set based on
		 * a busy processor. So reset next_balance.
		 */
		this_rq->next_balance = next_balance;
	}
}

/*
 * active_load_balance is run by migration threads. It pushes running tasks
 * off the busiest CPU onto idle CPUs. It requires at least 1 task to be
 * running on each physical CPU where possible, and avoids physical /
 * logical imbalances.
 *
 * Called with busiest_rq locked.
 */
static void active_load_balance(struct rq *busiest_rq, int busiest_cpu)
{
	int target_cpu = busiest_rq->push_cpu;
	struct sched_domain *sd;
	struct rq *target_rq;

	/* Is there any task to move? */
	if (busiest_rq->nr_running <= 1)
		return;

	target_rq = cpu_rq(target_cpu);

	/*
	 * This condition is "impossible", if it occurs
	 * we need to fix it. Originally reported by
	 * Bjorn Helgaas on a 128-cpu setup.
	 */
	BUG_ON(busiest_rq == target_rq);

	/* move a task from busiest_rq to target_rq */
	double_lock_balance(busiest_rq, target_rq);
	update_rq_clock(busiest_rq);
	update_rq_clock(target_rq);

	/* Search for an sd spanning us and the target CPU. */
	for_each_domain(target_cpu, sd) {
		if ((sd->flags & SD_LOAD_BALANCE) &&
		    cpu_isset(busiest_cpu, sd->span))
				break;
	}

	if (likely(sd)) {
		schedstat_inc(sd, alb_count);

		if (move_one_task(target_rq, target_cpu, busiest_rq,
				  sd, CPU_IDLE))
			schedstat_inc(sd, alb_pushed);
		else
			schedstat_inc(sd, alb_failed);
	}
	double_unlock_balance(busiest_rq, target_rq);
}

#ifdef CONFIG_NO_HZ
static struct {
	atomic_t load_balancer;
	cpumask_t cpu_mask;
} nohz ____cacheline_aligned = {
	.load_balancer = ATOMIC_INIT(-1),
	.cpu_mask = CPU_MASK_NONE,
};

/*
 * This routine will try to nominate the ilb (idle load balancing)
 * owner among the cpus whose ticks are stopped. ilb owner will do the idle
 * load balancing on behalf of all those cpus. If all the cpus in the system
 * go into this tickless mode, then there will be no ilb owner (as there is
 * no need for one) and all the cpus will sleep till the next wakeup event
 * arrives...
 *
 * For the ilb owner, tick is not stopped. And this tick will be used
 * for idle load balancing. ilb owner will still be part of
 * nohz.cpu_mask..
 *
 * While stopping the tick, this cpu will become the ilb owner if there
 * is no other owner. And will be the owner till that cpu becomes busy
 * or if all cpus in the system stop their ticks at which point
 * there is no need for ilb owner.
 *
 * When the ilb owner becomes busy, it nominates another owner, during the
 * next busy scheduler_tick()
 */
int select_nohz_load_balancer(int stop_tick)
{
	int cpu = smp_processor_id();

	if (stop_tick) {
		cpu_set(cpu, nohz.cpu_mask);
		cpu_rq(cpu)->in_nohz_recently = 1;

		/*
		 * If we are going offline and still the leader, give up!
		 */
		if (!cpu_active(cpu) &&
		    atomic_read(&nohz.load_balancer) == cpu) {
			if (atomic_cmpxchg(&nohz.load_balancer, cpu, -1) != cpu)
				BUG();
			return 0;
		}

		/* time for ilb owner also to sleep */
		if (cpus_weight(nohz.cpu_mask) == num_online_cpus()) {
			if (atomic_read(&nohz.load_balancer) == cpu)
				atomic_set(&nohz.load_balancer, -1);
			return 0;
		}

		if (atomic_read(&nohz.load_balancer) == -1) {
			/* make me the ilb owner */
			if (atomic_cmpxchg(&nohz.load_balancer, -1, cpu) == -1)
				return 1;
		} else if (atomic_read(&nohz.load_balancer) == cpu)
			return 1;
	} else {
		if (!cpu_isset(cpu, nohz.cpu_mask))
			return 0;

		cpu_clear(cpu, nohz.cpu_mask);

		if (atomic_read(&nohz.load_balancer) == cpu)
			if (atomic_cmpxchg(&nohz.load_balancer, cpu, -1) != cpu)
				BUG();
	}
	return 0;
}
#endif

static DEFINE_SPINLOCK(balancing);

/*
 * It checks each scheduling domain to see if it is due to be balanced,
 * and initiates a balancing operation if so.
 *
 * Balancing parameters are set up in arch_init_sched_domains.
 */
static void rebalance_domains(int cpu, enum cpu_idle_type idle)
{
	int balance = 1;
	struct rq *rq = cpu_rq(cpu);
	unsigned long interval;
	struct sched_domain *sd;
	/* Earliest time when we have to do rebalance again */
	unsigned long next_balance = jiffies + 60*HZ;
	int update_next_balance = 0;
	int need_serialize;
	cpumask_t tmp;

	for_each_domain(cpu, sd) {
		if (!(sd->flags & SD_LOAD_BALANCE))
			continue;

		interval = sd->balance_interval;
		if (idle != CPU_IDLE)
			interval *= sd->busy_factor;

		/* scale ms to jiffies */
		interval = msecs_to_jiffies(interval);
		if (unlikely(!interval))
			interval = 1;
		if (interval > HZ*NR_CPUS/10)
			interval = HZ*NR_CPUS/10;

		need_serialize = sd->flags & SD_SERIALIZE;

		if (need_serialize) {
			if (!spin_trylock(&balancing))
				goto out;
		}

		if (time_after_eq(jiffies, sd->last_balance + interval)) {
			if (load_balance(cpu, rq, sd, idle, &balance, &tmp)) {
				/*
				 * We've pulled tasks over so either we're no
				 * longer idle, or one of our SMT siblings is
				 * not idle.
				 */
				idle = CPU_NOT_IDLE;
			}
			sd->last_balance = jiffies;
		}
		if (need_serialize)
			spin_unlock(&balancing);
out:
		if (time_after(next_balance, sd->last_balance + interval)) {
			next_balance = sd->last_balance + interval;
			update_next_balance = 1;
		}

		/*
		 * Stop the load balance at this level. There is another
		 * CPU in our sched group which is doing load balancing more
		 * actively.
		 */
		if (!balance)
			break;
	}

	/*
	 * next_balance will be updated only when there is a need.
	 * When the cpu is attached to null domain for ex, it will not be
	 * updated.
	 */
	if (likely(update_next_balance))
		rq->next_balance = next_balance;
}

/*
 * run_rebalance_domains is triggered when needed from the scheduler tick.
 * In CONFIG_NO_HZ case, the idle load balance owner will do the
 * rebalancing for all the cpus for whom scheduler ticks are stopped.
 */
static void run_rebalance_domains(struct softirq_action *h)
{
	int this_cpu = smp_processor_id();
	struct rq *this_rq = cpu_rq(this_cpu);
	enum cpu_idle_type idle = this_rq->idle_at_tick ?
						CPU_IDLE : CPU_NOT_IDLE;

	rebalance_domains(this_cpu, idle);

#ifdef CONFIG_NO_HZ
	/*
	 * If this cpu is the owner for idle load balancing, then do the
	 * balancing on behalf of the other idle cpus whose ticks are
	 * stopped.
	 */
	if (this_rq->idle_at_tick &&
	    atomic_read(&nohz.load_balancer) == this_cpu) {
		cpumask_t cpus = nohz.cpu_mask;
		struct rq *rq;
		int balance_cpu;

		cpu_clear(this_cpu, cpus);
		for_each_cpu_mask_nr(balance_cpu, cpus) {
			/*
			 * If this cpu gets work to do, stop the load balancing
			 * work being done for other cpus. Next load
			 * balancing owner will pick it up.
			 */
			if (need_resched())
				break;

			rebalance_domains(balance_cpu, CPU_IDLE);

			rq = cpu_rq(balance_cpu);
			if (time_after(this_rq->next_balance, rq->next_balance))
				this_rq->next_balance = rq->next_balance;
		}
	}
#endif
}

/*
 * Trigger the SCHED_SOFTIRQ if it is time to do periodic load balancing.
 *
 * In case of CONFIG_NO_HZ, this is the place where we nominate a new
 * idle load balancing owner or decide to stop the periodic load balancing,
 * if the whole system is idle.
 */
static inline void trigger_load_balance(struct rq *rq, int cpu)
{
#ifdef CONFIG_NO_HZ
	/*
	 * If we were in the nohz mode recently and busy at the current
	 * scheduler tick, then check if we need to nominate new idle
	 * load balancer.
	 */
	if (rq->in_nohz_recently && !rq->idle_at_tick) {
		rq->in_nohz_recently = 0;

		if (atomic_read(&nohz.load_balancer) == cpu) {
			cpu_clear(cpu, nohz.cpu_mask);
			atomic_set(&nohz.load_balancer, -1);
		}

		if (atomic_read(&nohz.load_balancer) == -1) {
			/*
			 * simple selection for now: Nominate the
			 * first cpu in the nohz list to be the next
			 * ilb owner.
			 *
			 * TBD: Traverse the sched domains and nominate
			 * the nearest cpu in the nohz.cpu_mask.
			 */
			int ilb = first_cpu(nohz.cpu_mask);

			if (ilb < nr_cpu_ids)
				resched_cpu(ilb);
		}
	}

	/*
	 * If this cpu is idle and doing idle load balancing for all the
	 * cpus with ticks stopped, is it time for that to stop?
	 */
	if (rq->idle_at_tick && atomic_read(&nohz.load_balancer) == cpu &&
	    cpus_weight(nohz.cpu_mask) == num_online_cpus()) {
		resched_cpu(cpu);
		return;
	}

	/*
	 * If this cpu is idle and the idle load balancing is done by
	 * someone else, then no need raise the SCHED_SOFTIRQ
	 */
	if (rq->idle_at_tick && atomic_read(&nohz.load_balancer) != cpu &&
	    cpu_isset(cpu, nohz.cpu_mask))
		return;
#endif
	if (time_after_eq(jiffies, rq->next_balance))
		raise_softirq(SCHED_SOFTIRQ);
}

#else	/* CONFIG_SMP */

/*
 * on UP we do not need to balance between CPUs:
 */
static inline void idle_balance(int cpu, struct rq *rq)
{
}

#endif

DEFINE_PER_CPU(struct kernel_stat, kstat);

EXPORT_PER_CPU_SYMBOL(kstat);

/*
 * Return any ns on the sched_clock that have not yet been banked in
 * @p in case that task is currently running.
 */
unsigned long long task_delta_exec(struct task_struct *p)
{
	unsigned long flags;
	struct rq *rq;
	u64 ns = 0;

	rq = task_rq_lock(p, &flags);

	if (task_current(rq, p)) {
		u64 delta_exec;

		update_rq_clock(rq);
		delta_exec = rq->clock - p->se.exec_start;
		if ((s64)delta_exec > 0)
			ns = delta_exec;
	}

	task_rq_unlock(rq, &flags);

	return ns;
}

/*
 * Account user cpu time to a process.
 * @p: the process that the cpu time gets accounted to
 * @cputime: the cpu time spent in user space since the last update
 */
void account_user_time(struct task_struct *p, cputime_t cputime)
{
	struct cpu_usage_stat *cpustat = &kstat_this_cpu.cpustat;
	cputime64_t tmp;

	p->utime = cputime_add(p->utime, cputime);
	account_group_user_time(p, cputime);

	/* Add user time to cpustat. */
	tmp = cputime_to_cputime64(cputime);
	if (TASK_NICE(p) > 0)
		cpustat->nice = cputime64_add(cpustat->nice, tmp);
	else
		cpustat->user = cputime64_add(cpustat->user, tmp);
	/* Account for user time used */
	acct_update_integrals(p);
}

/*
 * Account guest cpu time to a process.
 * @p: the process that the cpu time gets accounted to
 * @cputime: the cpu time spent in virtual machine since the last update
 */
static void account_guest_time(struct task_struct *p, cputime_t cputime)
{
	cputime64_t tmp;
	struct cpu_usage_stat *cpustat = &kstat_this_cpu.cpustat;

	tmp = cputime_to_cputime64(cputime);

	p->utime = cputime_add(p->utime, cputime);
	account_group_user_time(p, cputime);
	p->gtime = cputime_add(p->gtime, cputime);

	cpustat->user = cputime64_add(cpustat->user, tmp);
	cpustat->guest = cputime64_add(cpustat->guest, tmp);
}

/*
 * Account scaled user cpu time to a process.
 * @p: the process that the cpu time gets accounted to
 * @cputime: the cpu time spent in user space since the last update
 */
void account_user_time_scaled(struct task_struct *p, cputime_t cputime)
{
	p->utimescaled = cputime_add(p->utimescaled, cputime);
}

/*
 * Account system cpu time to a process.
 * @p: the process that the cpu time gets accounted to
 * @hardirq_offset: the offset to subtract from hardirq_count()
 * @cputime: the cpu time spent in kernel space since the last update
 */
void account_system_time(struct task_struct *p, int hardirq_offset,
			 cputime_t cputime)
{
	struct cpu_usage_stat *cpustat = &kstat_this_cpu.cpustat;
	struct rq *rq = this_rq();
	cputime64_t tmp;

	if ((p->flags & PF_VCPU) && (irq_count() - hardirq_offset == 0)) {
		account_guest_time(p, cputime);
		return;
	}

	p->stime = cputime_add(p->stime, cputime);
	account_group_system_time(p, cputime);

	/* Add system time to cpustat. */
	tmp = cputime_to_cputime64(cputime);
	if (hardirq_count() - hardirq_offset)
		cpustat->irq = cputime64_add(cpustat->irq, tmp);
	else if (softirq_count())
		cpustat->softirq = cputime64_add(cpustat->softirq, tmp);
	else if (p != rq->idle)
		cpustat->system = cputime64_add(cpustat->system, tmp);
	else if (atomic_read(&rq->nr_iowait) > 0)
		cpustat->iowait = cputime64_add(cpustat->iowait, tmp);
	else
		cpustat->idle = cputime64_add(cpustat->idle, tmp);
	/* Account for system time used */
	acct_update_integrals(p);
}

/*
 * Account scaled system cpu time to a process.
 * @p: the process that the cpu time gets accounted to
 * @hardirq_offset: the offset to subtract from hardirq_count()
 * @cputime: the cpu time spent in kernel space since the last update
 */
void account_system_time_scaled(struct task_struct *p, cputime_t cputime)
{
	p->stimescaled = cputime_add(p->stimescaled, cputime);
}

/*
 * Account for involuntary wait time.
 * @p: the process from which the cpu time has been stolen
 * @steal: the cpu time spent in involuntary wait
 */
void account_steal_time(struct task_struct *p, cputime_t steal)
{
	struct cpu_usage_stat *cpustat = &kstat_this_cpu.cpustat;
	cputime64_t tmp = cputime_to_cputime64(steal);
	struct rq *rq = this_rq();

	if (p == rq->idle) {
		p->stime = cputime_add(p->stime, steal);
		account_group_system_time(p, steal);
		if (atomic_read(&rq->nr_iowait) > 0)
			cpustat->iowait = cputime64_add(cpustat->iowait, tmp);
		else
			cpustat->idle = cputime64_add(cpustat->idle, tmp);
	} else
		cpustat->steal = cputime64_add(cpustat->steal, tmp);
}

/*
 * Use precise platform statistics if available:
 */
#ifdef CONFIG_VIRT_CPU_ACCOUNTING
cputime_t task_utime(struct task_struct *p)
{
	return p->utime;
}

cputime_t task_stime(struct task_struct *p)
{
	return p->stime;
}
#else
cputime_t task_utime(struct task_struct *p)
{
	clock_t utime = cputime_to_clock_t(p->utime),
		total = utime + cputime_to_clock_t(p->stime);
	u64 temp;

	/*
	 * Use CFS's precise accounting:
	 */
	temp = (u64)nsec_to_clock_t(p->se.sum_exec_runtime);

	if (total) {
		temp *= utime;
		do_div(temp, total);
	}
	utime = (clock_t)temp;

	p->prev_utime = max(p->prev_utime, clock_t_to_cputime(utime));
	return p->prev_utime;
}

cputime_t task_stime(struct task_struct *p)
{
	clock_t stime;

	/*
	 * Use CFS's precise accounting. (we subtract utime from
	 * the total, to make sure the total observed by userspace
	 * grows monotonically - apps rely on that):
	 */
	stime = nsec_to_clock_t(p->se.sum_exec_runtime) -
			cputime_to_clock_t(task_utime(p));

	if (stime >= 0)
		p->prev_stime = max(p->prev_stime, clock_t_to_cputime(stime));

	return p->prev_stime;
}
#endif

inline cputime_t task_gtime(struct task_struct *p)
{
	return p->gtime;
}

/*
 * This function gets called by the timer code, with HZ frequency.
 * We call it with interrupts disabled.
 *
 * It also gets called by the fork code, when changing the parent's
 * timeslices.
 */
void scheduler_tick(void)
{
	int cpu = smp_processor_id();
	struct rq *rq = cpu_rq(cpu);
	struct task_struct *curr = rq->curr;

	sched_clock_tick();

	spin_lock(&rq->lock);
	update_rq_clock(rq);
	update_cpu_load(rq);
	curr->sched_class->task_tick(rq, curr, 0);
	spin_unlock(&rq->lock);

#ifdef CONFIG_SMP
	rq->idle_at_tick = idle_cpu(cpu);
	trigger_load_balance(rq, cpu);
#endif
}

#if defined(CONFIG_PREEMPT) && (defined(CONFIG_DEBUG_PREEMPT) || \
				defined(CONFIG_PREEMPT_TRACER))

static inline unsigned long get_parent_ip(unsigned long addr)
{
	if (in_lock_functions(addr)) {
		addr = CALLER_ADDR2;
		if (in_lock_functions(addr))
			addr = CALLER_ADDR3;
	}
	return addr;
}

void __kprobes add_preempt_count(int val)
{
#ifdef CONFIG_DEBUG_PREEMPT
	/*
	 * Underflow?
	 */
	if (DEBUG_LOCKS_WARN_ON((preempt_count() < 0)))
		return;
#endif
	preempt_count() += val;
#ifdef CONFIG_DEBUG_PREEMPT
	/*
	 * Spinlock count overflowing soon?
	 */
	DEBUG_LOCKS_WARN_ON((preempt_count() & PREEMPT_MASK) >=
				PREEMPT_MASK - 10);
#endif
	if (preempt_count() == val)
		trace_preempt_off(CALLER_ADDR0, get_parent_ip(CALLER_ADDR1));
}
EXPORT_SYMBOL(add_preempt_count);

void __kprobes sub_preempt_count(int val)
{
#ifdef CONFIG_DEBUG_PREEMPT
	/*
	 * Underflow?
	 */
	if (DEBUG_LOCKS_WARN_ON(val > preempt_count()))
		return;
	/*
	 * Is the spinlock portion underflowing?
	 */
	if (DEBUG_LOCKS_WARN_ON((val < PREEMPT_MASK) &&
			!(preempt_count() & PREEMPT_MASK)))
		return;
#endif

	if (preempt_count() == val)
		trace_preempt_on(CALLER_ADDR0, get_parent_ip(CALLER_ADDR1));
	preempt_count() -= val;
}
EXPORT_SYMBOL(sub_preempt_count);

#endif

/*
 * Print scheduling while atomic bug:
 */
static noinline void __schedule_bug(struct task_struct *prev)
{
	struct pt_regs *regs = get_irq_regs();

	printk(KERN_ERR "BUG: scheduling while atomic: %s/%d/0x%08x\n",
		prev->comm, prev->pid, preempt_count());

	debug_show_held_locks(prev);
	print_modules();
	if (irqs_disabled())
		print_irqtrace_events(prev);

	if (regs)
		show_regs(regs);
	else
		dump_stack();
}

/*
 * Various schedule()-time debugging checks and statistics:
 */
static inline void schedule_debug(struct task_struct *prev)
{
	/*
	 * Test if we are atomic. Since do_exit() needs to call into
	 * schedule() atomically, we ignore that path for now.
	 * Otherwise, whine if we are scheduling when we should not be.
	 */
	if (unlikely(in_atomic_preempt_off() && !prev->exit_state))
		__schedule_bug(prev);

	profile_hit(SCHED_PROFILING, __builtin_return_address(0));

	schedstat_inc(this_rq(), sched_count);
#ifdef CONFIG_SCHEDSTATS
	if (unlikely(prev->lock_depth >= 0)) {
		schedstat_inc(this_rq(), bkl_count);
		schedstat_inc(prev, sched_info.bkl_count);
	}
#endif
}

/*
 * Pick up the highest-prio task:
 */
static inline struct task_struct *
pick_next_task(struct rq *rq, struct task_struct *prev)
{
	const struct sched_class *class;
	struct task_struct *p;

	/*
	 * Optimization: we know that if all tasks are in
	 * the fair class we can call that function directly:
	 */
	if (likely(rq->nr_running == rq->cfs.nr_running)) {
		p = fair_sched_class.pick_next_task(rq);
		if (likely(p))
			return p;
	}

	class = sched_class_highest;
	for ( ; ; ) {
		p = class->pick_next_task(rq);
		if (p)
			return p;
		/*
		 * Will never be NULL as the idle class always
		 * returns a non-NULL p:
		 */
		class = class->next;
	}
}

/*
 * schedule() is the main scheduler function.
 */
asmlinkage void __sched schedule(void)
{
	struct task_struct *prev, *next;
	unsigned long *switch_count;
	struct rq *rq;
	int cpu;

need_resched:
	preempt_disable();
	cpu = smp_processor_id();
	rq = cpu_rq(cpu);
	rcu_qsctr_inc(cpu);
	prev = rq->curr;
	switch_count = &prev->nivcsw;

	release_kernel_lock(prev);
need_resched_nonpreemptible:

	schedule_debug(prev);

	if (sched_feat(HRTICK))
		hrtick_clear(rq);

	spin_lock_irq(&rq->lock);
	update_rq_clock(rq);
	clear_tsk_need_resched(prev);

	if (prev->state && !(preempt_count() & PREEMPT_ACTIVE)) {
		if (unlikely(signal_pending_state(prev->state, prev)))
			prev->state = TASK_RUNNING;
		else
			deactivate_task(rq, prev, 1);
		switch_count = &prev->nvcsw;
	}

#ifdef CONFIG_SMP
	if (prev->sched_class->pre_schedule)
		prev->sched_class->pre_schedule(rq, prev);
#endif

	if (unlikely(!rq->nr_running))
		idle_balance(cpu, rq);

	prev->sched_class->put_prev_task(rq, prev);
	next = pick_next_task(rq, prev);

	if (likely(prev != next)) {
		sched_info_switch(prev, next);

		rq->nr_switches++;
		rq->curr = next;
		++*switch_count;

		context_switch(rq, prev, next); /* unlocks the rq */
		/*
		 * the context switch might have flipped the stack from under
		 * us, hence refresh the local variables.
		 */
		cpu = smp_processor_id();
		rq = cpu_rq(cpu);
	} else
		spin_unlock_irq(&rq->lock);

	if (unlikely(reacquire_kernel_lock(current) < 0))
		goto need_resched_nonpreemptible;

	preempt_enable_no_resched();
	if (unlikely(test_thread_flag(TIF_NEED_RESCHED)))
		goto need_resched;
}
EXPORT_SYMBOL(schedule);

#ifdef CONFIG_PREEMPT
/*
 * this is the entry point to schedule() from in-kernel preemption
 * off of preempt_enable. Kernel preemptions off return from interrupt
 * occur there and call schedule directly.
 */
asmlinkage void __sched preempt_schedule(void)
{
	struct thread_info *ti = current_thread_info();

	/*
	 * If there is a non-zero preempt_count or interrupts are disabled,
	 * we do not want to preempt the current task. Just return..
	 */
	if (likely(ti->preempt_count || irqs_disabled()))
		return;

	do {
		add_preempt_count(PREEMPT_ACTIVE);
		schedule();
		sub_preempt_count(PREEMPT_ACTIVE);

		/*
		 * Check again in case we missed a preemption opportunity
		 * between schedule and now.
		 */
		barrier();
	} while (unlikely(test_thread_flag(TIF_NEED_RESCHED)));
}
EXPORT_SYMBOL(preempt_schedule);

/*
 * this is the entry point to schedule() from kernel preemption
 * off of irq context.
 * Note, that this is called and return with irqs disabled. This will
 * protect us against recursive calling from irq.
 */
asmlinkage void __sched preempt_schedule_irq(void)
{
	struct thread_info *ti = current_thread_info();

	/* Catch callers which need to be fixed */
	BUG_ON(ti->preempt_count || !irqs_disabled());

	do {
		add_preempt_count(PREEMPT_ACTIVE);
		local_irq_enable();
		schedule();
		local_irq_disable();
		sub_preempt_count(PREEMPT_ACTIVE);

		/*
		 * Check again in case we missed a preemption opportunity
		 * between schedule and now.
		 */
		barrier();
	} while (unlikely(test_thread_flag(TIF_NEED_RESCHED)));
}

#endif /* CONFIG_PREEMPT */

int default_wake_function(wait_queue_t *curr, unsigned mode, int sync,
			  void *key)
{
	return try_to_wake_up(curr->private, mode, sync);
}
EXPORT_SYMBOL(default_wake_function);

/*
 * The core wakeup function. Non-exclusive wakeups (nr_exclusive == 0) just
 * wake everything up. If it's an exclusive wakeup (nr_exclusive == small +ve
 * number) then we wake all the non-exclusive tasks and one exclusive task.
 *
 * There are circumstances in which we can try to wake a task which has already
 * started to run but is not in state TASK_RUNNING. try_to_wake_up() returns
 * zero in this (rare) case, and we handle it by continuing to scan the queue.
 */
static void __wake_up_common(wait_queue_head_t *q, unsigned int mode,
			     int nr_exclusive, int sync, void *key)
{
	wait_queue_t *curr, *next;

	list_for_each_entry_safe(curr, next, &q->task_list, task_list) {
		unsigned flags = curr->flags;

		if (curr->func(curr, mode, sync, key) &&
				(flags & WQ_FLAG_EXCLUSIVE) && !--nr_exclusive)
			break;
	}
}

/**
 * __wake_up - wake up threads blocked on a waitqueue.
 * @q: the waitqueue
 * @mode: which threads
 * @nr_exclusive: how many wake-one or wake-many threads to wake up
 * @key: is directly passed to the wakeup function
 */
void __wake_up(wait_queue_head_t *q, unsigned int mode,
			int nr_exclusive, void *key)
{
	unsigned long flags;

	spin_lock_irqsave(&q->lock, flags);
	__wake_up_common(q, mode, nr_exclusive, 0, key);
	spin_unlock_irqrestore(&q->lock, flags);
}
EXPORT_SYMBOL(__wake_up);

/*
 * Same as __wake_up but called with the spinlock in wait_queue_head_t held.
 */
void __wake_up_locked(wait_queue_head_t *q, unsigned int mode)
{
	__wake_up_common(q, mode, 1, 0, NULL);
}

/**
 * __wake_up_sync - wake up threads blocked on a waitqueue.
 * @q: the waitqueue
 * @mode: which threads
 * @nr_exclusive: how many wake-one or wake-many threads to wake up
 *
 * The sync wakeup differs that the waker knows that it will schedule
 * away soon, so while the target thread will be woken up, it will not
 * be migrated to another CPU - ie. the two threads are 'synchronized'
 * with each other. This can prevent needless bouncing between CPUs.
 *
 * On UP it can prevent extra preemption.
 */
void
__wake_up_sync(wait_queue_head_t *q, unsigned int mode, int nr_exclusive)
{
	unsigned long flags;
	int sync = 1;

	if (unlikely(!q))
		return;

	if (unlikely(!nr_exclusive))
		sync = 0;

	spin_lock_irqsave(&q->lock, flags);
	__wake_up_common(q, mode, nr_exclusive, sync, NULL);
	spin_unlock_irqrestore(&q->lock, flags);
}
EXPORT_SYMBOL_GPL(__wake_up_sync);	/* For internal use only */

/**
 * complete: - signals a single thread waiting on this completion
 * @x:  holds the state of this particular completion
 *
 * This will wake up a single thread waiting on this completion. Threads will be
 * awakened in the same order in which they were queued.
 *
 * See also complete_all(), wait_for_completion() and related routines.
 */
void complete(struct completion *x)
{
	unsigned long flags;

	spin_lock_irqsave(&x->wait.lock, flags);
	x->done++;
	__wake_up_common(&x->wait, TASK_NORMAL, 1, 0, NULL);
	spin_unlock_irqrestore(&x->wait.lock, flags);
}
EXPORT_SYMBOL(complete);

/**
 * complete_all: - signals all threads waiting on this completion
 * @x:  holds the state of this particular completion
 *
 * This will wake up all threads waiting on this particular completion event.
 */
void complete_all(struct completion *x)
{
	unsigned long flags;

	spin_lock_irqsave(&x->wait.lock, flags);
	x->done += UINT_MAX/2;
	__wake_up_common(&x->wait, TASK_NORMAL, 0, 0, NULL);
	spin_unlock_irqrestore(&x->wait.lock, flags);
}
EXPORT_SYMBOL(complete_all);

static inline long __sched
do_wait_for_common(struct completion *x, long timeout, int state)
{
	if (!x->done) {
		DECLARE_WAITQUEUE(wait, current);

		wait.flags |= WQ_FLAG_EXCLUSIVE;
		__add_wait_queue_tail(&x->wait, &wait);
		do {
			if (signal_pending_state(state, current)) {
				timeout = -ERESTARTSYS;
				break;
			}
			__set_current_state(state);
			spin_unlock_irq(&x->wait.lock);
			timeout = schedule_timeout(timeout);
			spin_lock_irq(&x->wait.lock);
		} while (!x->done && timeout);
		__remove_wait_queue(&x->wait, &wait);
		if (!x->done)
			return timeout;
	}
	x->done--;
	return timeout ?: 1;
}

static long __sched
wait_for_common(struct completion *x, long timeout, int state)
{
	might_sleep();

	spin_lock_irq(&x->wait.lock);
	timeout = do_wait_for_common(x, timeout, state);
	spin_unlock_irq(&x->wait.lock);
	return timeout;
}

/**
 * wait_for_completion: - waits for completion of a task
 * @x:  holds the state of this particular completion
 *
 * This waits to be signaled for completion of a specific task. It is NOT
 * interruptible and there is no timeout.
 *
 * See also similar routines (i.e. wait_for_completion_timeout()) with timeout
 * and interrupt capability. Also see complete().
 */
void __sched wait_for_completion(struct completion *x)
{
	wait_for_common(x, MAX_SCHEDULE_TIMEOUT, TASK_UNINTERRUPTIBLE);
}
EXPORT_SYMBOL(wait_for_completion);

/**
 * wait_for_completion_timeout: - waits for completion of a task (w/timeout)
 * @x:  holds the state of this particular completion
 * @timeout:  timeout value in jiffies
 *
 * This waits for either a completion of a specific task to be signaled or for a
 * specified timeout to expire. The timeout is in jiffies. It is not
 * interruptible.
 */
unsigned long __sched
wait_for_completion_timeout(struct completion *x, unsigned long timeout)
{
	return wait_for_common(x, timeout, TASK_UNINTERRUPTIBLE);
}
EXPORT_SYMBOL(wait_for_completion_timeout);

/**
 * wait_for_completion_interruptible: - waits for completion of a task (w/intr)
 * @x:  holds the state of this particular completion
 *
 * This waits for completion of a specific task to be signaled. It is
 * interruptible.
 */
int __sched wait_for_completion_interruptible(struct completion *x)
{
	long t = wait_for_common(x, MAX_SCHEDULE_TIMEOUT, TASK_INTERRUPTIBLE);
	if (t == -ERESTARTSYS)
		return t;
	return 0;
}
EXPORT_SYMBOL(wait_for_completion_interruptible);

/**
 * wait_for_completion_interruptible_timeout: - waits for completion (w/(to,intr))
 * @x:  holds the state of this particular completion
 * @timeout:  timeout value in jiffies
 *
 * This waits for either a completion of a specific task to be signaled or for a
 * specified timeout to expire. It is interruptible. The timeout is in jiffies.
 */
unsigned long __sched
wait_for_completion_interruptible_timeout(struct completion *x,
					  unsigned long timeout)
{
	return wait_for_common(x, timeout, TASK_INTERRUPTIBLE);
}
EXPORT_SYMBOL(wait_for_completion_interruptible_timeout);

/**
 * wait_for_completion_killable: - waits for completion of a task (killable)
 * @x:  holds the state of this particular completion
 *
 * This waits to be signaled for completion of a specific task. It can be
 * interrupted by a kill signal.
 */
int __sched wait_for_completion_killable(struct completion *x)
{
	long t = wait_for_common(x, MAX_SCHEDULE_TIMEOUT, TASK_KILLABLE);
	if (t == -ERESTARTSYS)
		return t;
	return 0;
}
EXPORT_SYMBOL(wait_for_completion_killable);

/**
 *	try_wait_for_completion - try to decrement a completion without blocking
 *	@x:	completion structure
 *
 *	Returns: 0 if a decrement cannot be done without blocking
 *		 1 if a decrement succeeded.
 *
 *	If a completion is being used as a counting completion,
 *	attempt to decrement the counter without blocking. This
 *	enables us to avoid waiting if the resource the completion
 *	is protecting is not available.
 */
bool try_wait_for_completion(struct completion *x)
{
	int ret = 1;

	spin_lock_irq(&x->wait.lock);
	if (!x->done)
		ret = 0;
	else
		x->done--;
	spin_unlock_irq(&x->wait.lock);
	return ret;
}
EXPORT_SYMBOL(try_wait_for_completion);

/**
 *	completion_done - Test to see if a completion has any waiters
 *	@x:	completion structure
 *
 *	Returns: 0 if there are waiters (wait_for_completion() in progress)
 *		 1 if there are no waiters.
 *
 */
bool completion_done(struct completion *x)
{
	int ret = 1;

	spin_lock_irq(&x->wait.lock);
	if (!x->done)
		ret = 0;
	spin_unlock_irq(&x->wait.lock);
	return ret;
}
EXPORT_SYMBOL(completion_done);

static long __sched
sleep_on_common(wait_queue_head_t *q, int state, long timeout)
{
	unsigned long flags;
	wait_queue_t wait;

	init_waitqueue_entry(&wait, current);

	__set_current_state(state);

	spin_lock_irqsave(&q->lock, flags);
	__add_wait_queue(q, &wait);
	spin_unlock(&q->lock);
	timeout = schedule_timeout(timeout);
	spin_lock_irq(&q->lock);
	__remove_wait_queue(q, &wait);
	spin_unlock_irqrestore(&q->lock, flags);

	return timeout;
}

void __sched interruptible_sleep_on(wait_queue_head_t *q)
{
	sleep_on_common(q, TASK_INTERRUPTIBLE, MAX_SCHEDULE_TIMEOUT);
}
EXPORT_SYMBOL(interruptible_sleep_on);

long __sched
interruptible_sleep_on_timeout(wait_queue_head_t *q, long timeout)
{
	return sleep_on_common(q, TASK_INTERRUPTIBLE, timeout);
}
EXPORT_SYMBOL(interruptible_sleep_on_timeout);

void __sched sleep_on(wait_queue_head_t *q)
{
	sleep_on_common(q, TASK_UNINTERRUPTIBLE, MAX_SCHEDULE_TIMEOUT);
}
EXPORT_SYMBOL(sleep_on);

long __sched sleep_on_timeout(wait_queue_head_t *q, long timeout)
{
	return sleep_on_common(q, TASK_UNINTERRUPTIBLE, timeout);
}
EXPORT_SYMBOL(sleep_on_timeout);

#ifdef CONFIG_RT_MUTEXES

/*
 * rt_mutex_setprio - set the current priority of a task
 * @p: task
 * @prio: prio value (kernel-internal form)
 *
 * This function changes the 'effective' priority of a task. It does
 * not touch ->normal_prio like __setscheduler().
 *
 * Used by the rt_mutex code to implement priority inheritance logic.
 */
void rt_mutex_setprio(struct task_struct *p, int prio)
{
	unsigned long flags;
	int oldprio, on_rq, running;
	struct rq *rq;
	const struct sched_class *prev_class = p->sched_class;

	BUG_ON(prio < 0 || prio > MAX_PRIO);

	rq = task_rq_lock(p, &flags);
	update_rq_clock(rq);

	oldprio = p->prio;
	on_rq = p->se.on_rq;
	running = task_current(rq, p);
	if (on_rq)
		dequeue_task(rq, p, 0);
	if (running)
		p->sched_class->put_prev_task(rq, p);

	if (rt_prio(prio))
		p->sched_class = &rt_sched_class;
	else
		p->sched_class = &fair_sched_class;

	p->prio = prio;

	if (running)
		p->sched_class->set_curr_task(rq);
	if (on_rq) {
		enqueue_task(rq, p, 0);

		check_class_changed(rq, p, prev_class, oldprio, running);
	}
	task_rq_unlock(rq, &flags);
}

#endif

void set_user_nice(struct task_struct *p, long nice)
{
	int old_prio, delta, on_rq;
	unsigned long flags;
	struct rq *rq;

	if (TASK_NICE(p) == nice || nice < -20 || nice > 19)
		return;
	/*
	 * We have to be careful, if called from sys_setpriority(),
	 * the task might be in the middle of scheduling on another CPU.
	 */
	rq = task_rq_lock(p, &flags);
	update_rq_clock(rq);
	/*
	 * The RT priorities are set via sched_setscheduler(), but we still
	 * allow the 'normal' nice value to be set - but as expected
	 * it wont have any effect on scheduling until the task is
	 * SCHED_FIFO/SCHED_RR:
	 */
	if (task_has_rt_policy(p)) {
		p->static_prio = NICE_TO_PRIO(nice);
		goto out_unlock;
	}
	on_rq = p->se.on_rq;
	if (on_rq)
		dequeue_task(rq, p, 0);

	p->static_prio = NICE_TO_PRIO(nice);
	set_load_weight(p);
	old_prio = p->prio;
	p->prio = effective_prio(p);
	delta = p->prio - old_prio;

	if (on_rq) {
		enqueue_task(rq, p, 0);
		/*
		 * If the task increased its priority or is running and
		 * lowered its priority, then reschedule its CPU:
		 */
		if (delta < 0 || (delta > 0 && task_running(rq, p)))
			resched_task(rq->curr);
	}
out_unlock:
	task_rq_unlock(rq, &flags);
}
EXPORT_SYMBOL(set_user_nice);

/*
 * can_nice - check if a task can reduce its nice value
 * @p: task
 * @nice: nice value
 */
int can_nice(const struct task_struct *p, const int nice)
{
	/* convert nice value [19,-20] to rlimit style value [1,40] */
	int nice_rlim = 20 - nice;

	return (nice_rlim <= p->signal->rlim[RLIMIT_NICE].rlim_cur ||
		capable(CAP_SYS_NICE));
}

#ifdef __ARCH_WANT_SYS_NICE

/*
 * sys_nice - change the priority of the current process.
 * @increment: priority increment
 *
 * sys_setpriority is a more generic, but much slower function that
 * does similar things.
 */
asmlinkage long sys_nice(int increment)
{
	long nice, retval;

	/*
	 * Setpriority might change our priority at the same moment.
	 * We don't have to worry. Conceptually one call occurs first
	 * and we have a single winner.
	 */
	if (increment < -40)
		increment = -40;
	if (increment > 40)
		increment = 40;

	nice = PRIO_TO_NICE(current->static_prio) + increment;
	if (nice < -20)
		nice = -20;
	if (nice > 19)
		nice = 19;

	if (increment < 0 && !can_nice(current, nice))
		return -EPERM;

	retval = security_task_setnice(current, nice);
	if (retval)
		return retval;

	set_user_nice(current, nice);
	return 0;
}

#endif

/**
 * task_prio - return the priority value of a given task.
 * @p: the task in question.
 *
 * This is the priority value as seen by users in /proc.
 * RT tasks are offset by -200. Normal tasks are centered
 * around 0, value goes from -16 to +15.
 */
int task_prio(const struct task_struct *p)
{
	return p->prio - MAX_RT_PRIO;
}

/**
 * task_nice - return the nice value of a given task.
 * @p: the task in question.
 */
int task_nice(const struct task_struct *p)
{
	return TASK_NICE(p);
}
EXPORT_SYMBOL(task_nice);

/**
 * idle_cpu - is a given cpu idle currently?
 * @cpu: the processor in question.
 */
int idle_cpu(int cpu)
{
	return cpu_curr(cpu) == cpu_rq(cpu)->idle;
}

/**
 * idle_task - return the idle task for a given cpu.
 * @cpu: the processor in question.
 */
struct task_struct *idle_task(int cpu)
{
	return cpu_rq(cpu)->idle;
}

/**
 * find_process_by_pid - find a process with a matching PID value.
 * @pid: the pid in question.
 */
static struct task_struct *find_process_by_pid(pid_t pid)
{
	return pid ? find_task_by_vpid(pid) : current;
}

/* Actually do priority change: must hold rq lock. */
static void
__setscheduler(struct rq *rq, struct task_struct *p, int policy, int prio)
{
	BUG_ON(p->se.on_rq);

	p->policy = policy;
	switch (p->policy) {
	case SCHED_NORMAL:
	case SCHED_BATCH:
	case SCHED_IDLE:
		p->sched_class = &fair_sched_class;
		break;
	case SCHED_FIFO:
	case SCHED_RR:
		p->sched_class = &rt_sched_class;
		break;
	}

	p->rt_priority = prio;
	p->normal_prio = normal_prio(p);
	/* we are holding p->pi_lock already */
	p->prio = rt_mutex_getprio(p);
	set_load_weight(p);
}

static int __sched_setscheduler(struct task_struct *p, int policy,
				struct sched_param *param, bool user)
{
	int retval, oldprio, oldpolicy = -1, on_rq, running;
	unsigned long flags;
	const struct sched_class *prev_class = p->sched_class;
	struct rq *rq;

	/* may grab non-irq protected spin_locks */
	BUG_ON(in_interrupt());
recheck:
	/* double check policy once rq lock held */
	if (policy < 0)
		policy = oldpolicy = p->policy;
	else if (policy != SCHED_FIFO && policy != SCHED_RR &&
			policy != SCHED_NORMAL && policy != SCHED_BATCH &&
			policy != SCHED_IDLE)
		return -EINVAL;
	/*
	 * Valid priorities for SCHED_FIFO and SCHED_RR are
	 * 1..MAX_USER_RT_PRIO-1, valid priority for SCHED_NORMAL,
	 * SCHED_BATCH and SCHED_IDLE is 0.
	 */
	if (param->sched_priority < 0 ||
	    (p->mm && param->sched_priority > MAX_USER_RT_PRIO-1) ||
	    (!p->mm && param->sched_priority > MAX_RT_PRIO-1))
		return -EINVAL;
	if (rt_policy(policy) != (param->sched_priority != 0))
		return -EINVAL;

	/*
	 * Allow unprivileged RT tasks to decrease priority:
	 */
	if (user && !capable(CAP_SYS_NICE)) {
		if (rt_policy(policy)) {
			unsigned long rlim_rtprio;

			if (!lock_task_sighand(p, &flags))
				return -ESRCH;
			rlim_rtprio = p->signal->rlim[RLIMIT_RTPRIO].rlim_cur;
			unlock_task_sighand(p, &flags);

			/* can't set/change the rt policy */
			if (policy != p->policy && !rlim_rtprio)
				return -EPERM;

			/* can't increase priority */
			if (param->sched_priority > p->rt_priority &&
			    param->sched_priority > rlim_rtprio)
				return -EPERM;
		}
		/*
		 * Like positive nice levels, dont allow tasks to
		 * move out of SCHED_IDLE either:
		 */
		if (p->policy == SCHED_IDLE && policy != SCHED_IDLE)
			return -EPERM;

		/* can't change other user's priorities */
		if ((current->euid != p->euid) &&
		    (current->euid != p->uid))
			return -EPERM;
	}

	if (user) {
#ifdef CONFIG_RT_GROUP_SCHED
		/*
		 * Do not allow realtime tasks into groups that have no runtime
		 * assigned.
		 */
		if (rt_bandwidth_enabled() && rt_policy(policy) &&
				task_group(p)->rt_bandwidth.rt_runtime == 0)
			return -EPERM;
#endif

		retval = security_task_setscheduler(p, policy, param);
		if (retval)
			return retval;
	}

	/*
	 * make sure no PI-waiters arrive (or leave) while we are
	 * changing the priority of the task:
	 */
	spin_lock_irqsave(&p->pi_lock, flags);
	/*
	 * To be able to change p->policy safely, the apropriate
	 * runqueue lock must be held.
	 */
	rq = __task_rq_lock(p);
	/* recheck policy now with rq lock held */
	if (unlikely(oldpolicy != -1 && oldpolicy != p->policy)) {
		policy = oldpolicy = -1;
		__task_rq_unlock(rq);
		spin_unlock_irqrestore(&p->pi_lock, flags);
		goto recheck;
	}
	update_rq_clock(rq);
	on_rq = p->se.on_rq;
	running = task_current(rq, p);
	if (on_rq)
		deactivate_task(rq, p, 0);
	if (running)
		p->sched_class->put_prev_task(rq, p);

	oldprio = p->prio;
	__setscheduler(rq, p, policy, param->sched_priority);

	if (running)
		p->sched_class->set_curr_task(rq);
	if (on_rq) {
		activate_task(rq, p, 0);

		check_class_changed(rq, p, prev_class, oldprio, running);
	}
	__task_rq_unlock(rq);
	spin_unlock_irqrestore(&p->pi_lock, flags);

	rt_mutex_adjust_pi(p);

	return 0;
}

/**
 * sched_setscheduler - change the scheduling policy and/or RT priority of a thread.
 * @p: the task in question.
 * @policy: new policy.
 * @param: structure containing the new RT priority.
 *
 * NOTE that the task may be already dead.
 */
int sched_setscheduler(struct task_struct *p, int policy,
		       struct sched_param *param)
{
	return __sched_setscheduler(p, policy, param, true);
}
EXPORT_SYMBOL_GPL(sched_setscheduler);

/**
 * sched_setscheduler_nocheck - change the scheduling policy and/or RT priority of a thread from kernelspace.
 * @p: the task in question.
 * @policy: new policy.
 * @param: structure containing the new RT priority.
 *
 * Just like sched_setscheduler, only don't bother checking if the
 * current context has permission.  For example, this is needed in
 * stop_machine(): we create temporary high priority worker threads,
 * but our caller might not have that capability.
 */
int sched_setscheduler_nocheck(struct task_struct *p, int policy,
			       struct sched_param *param)
{
	return __sched_setscheduler(p, policy, param, false);
}

static int
do_sched_setscheduler(pid_t pid, int policy, struct sched_param __user *param)
{
	struct sched_param lparam;
	struct task_struct *p;
	int retval;

	if (!param || pid < 0)
		return -EINVAL;
	if (copy_from_user(&lparam, param, sizeof(struct sched_param)))
		return -EFAULT;

	rcu_read_lock();
	retval = -ESRCH;
	p = find_process_by_pid(pid);
	if (p != NULL)
		retval = sched_setscheduler(p, policy, &lparam);
	rcu_read_unlock();

	return retval;
}

/**
 * sys_sched_setscheduler - set/change the scheduler policy and RT priority
 * @pid: the pid in question.
 * @policy: new policy.
 * @param: structure containing the new RT priority.
 */
asmlinkage long
sys_sched_setscheduler(pid_t pid, int policy, struct sched_param __user *param)
{
	/* negative values for policy are not valid */
	if (policy < 0)
		return -EINVAL;

	return do_sched_setscheduler(pid, policy, param);
}

/**
 * sys_sched_setparam - set/change the RT priority of a thread
 * @pid: the pid in question.
 * @param: structure containing the new RT priority.
 */
asmlinkage long sys_sched_setparam(pid_t pid, struct sched_param __user *param)
{
	return do_sched_setscheduler(pid, -1, param);
}

/**
 * sys_sched_getscheduler - get the policy (scheduling class) of a thread
 * @pid: the pid in question.
 */
asmlinkage long sys_sched_getscheduler(pid_t pid)
{
	struct task_struct *p;
	int retval;

	if (pid < 0)
		return -EINVAL;

	retval = -ESRCH;
	read_lock(&tasklist_lock);
	p = find_process_by_pid(pid);
	if (p) {
		retval = security_task_getscheduler(p);
		if (!retval)
			retval = p->policy;
	}
	read_unlock(&tasklist_lock);
	return retval;
}

/**
 * sys_sched_getscheduler - get the RT priority of a thread
 * @pid: the pid in question.
 * @param: structure containing the RT priority.
 */
asmlinkage long sys_sched_getparam(pid_t pid, struct sched_param __user *param)
{
	struct sched_param lp;
	struct task_struct *p;
	int retval;

	if (!param || pid < 0)
		return -EINVAL;

	read_lock(&tasklist_lock);
	p = find_process_by_pid(pid);
	retval = -ESRCH;
	if (!p)
		goto out_unlock;

	retval = security_task_getscheduler(p);
	if (retval)
		goto out_unlock;

	lp.sched_priority = p->rt_priority;
	read_unlock(&tasklist_lock);

	/*
	 * This one might sleep, we cannot do it with a spinlock held ...
	 */
	retval = copy_to_user(param, &lp, sizeof(*param)) ? -EFAULT : 0;

	return retval;

out_unlock:
	read_unlock(&tasklist_lock);
	return retval;
}

long sched_setaffinity(pid_t pid, const cpumask_t *in_mask)
{
	cpumask_t cpus_allowed;
	cpumask_t new_mask = *in_mask;
	struct task_struct *p;
	int retval;

	get_online_cpus();
	read_lock(&tasklist_lock);

	p = find_process_by_pid(pid);
	if (!p) {
		read_unlock(&tasklist_lock);
		put_online_cpus();
		return -ESRCH;
	}

	/*
	 * It is not safe to call set_cpus_allowed with the
	 * tasklist_lock held. We will bump the task_struct's
	 * usage count and then drop tasklist_lock.
	 */
	get_task_struct(p);
	read_unlock(&tasklist_lock);

	retval = -EPERM;
	if ((current->euid != p->euid) && (current->euid != p->uid) &&
			!capable(CAP_SYS_NICE))
		goto out_unlock;

	retval = security_task_setscheduler(p, 0, NULL);
	if (retval)
		goto out_unlock;

	cpuset_cpus_allowed(p, &cpus_allowed);
	cpus_and(new_mask, new_mask, cpus_allowed);
 again:
	retval = set_cpus_allowed_ptr(p, &new_mask);

	if (!retval) {
		cpuset_cpus_allowed(p, &cpus_allowed);
		if (!cpus_subset(new_mask, cpus_allowed)) {
			/*
			 * We must have raced with a concurrent cpuset
			 * update. Just reset the cpus_allowed to the
			 * cpuset's cpus_allowed
			 */
			new_mask = cpus_allowed;
			goto again;
		}
	}
out_unlock:
	put_task_struct(p);
	put_online_cpus();
	return retval;
}

static int get_user_cpu_mask(unsigned long __user *user_mask_ptr, unsigned len,
			     cpumask_t *new_mask)
{
	if (len < sizeof(cpumask_t)) {
		memset(new_mask, 0, sizeof(cpumask_t));
	} else if (len > sizeof(cpumask_t)) {
		len = sizeof(cpumask_t);
	}
	return copy_from_user(new_mask, user_mask_ptr, len) ? -EFAULT : 0;
}

/**
 * sys_sched_setaffinity - set the cpu affinity of a process
 * @pid: pid of the process
 * @len: length in bytes of the bitmask pointed to by user_mask_ptr
 * @user_mask_ptr: user-space pointer to the new cpu mask
 */
asmlinkage long sys_sched_setaffinity(pid_t pid, unsigned int len,
				      unsigned long __user *user_mask_ptr)
{
	cpumask_t new_mask;
	int retval;

	retval = get_user_cpu_mask(user_mask_ptr, len, &new_mask);
	if (retval)
		return retval;

	return sched_setaffinity(pid, &new_mask);
}

long sched_getaffinity(pid_t pid, cpumask_t *mask)
{
	struct task_struct *p;
	int retval;

	get_online_cpus();
	read_lock(&tasklist_lock);

	retval = -ESRCH;
	p = find_process_by_pid(pid);
	if (!p)
		goto out_unlock;

	retval = security_task_getscheduler(p);
	if (retval)
		goto out_unlock;

	cpus_and(*mask, p->cpus_allowed, cpu_online_map);

out_unlock:
	read_unlock(&tasklist_lock);
	put_online_cpus();

	return retval;
}

/**
 * sys_sched_getaffinity - get the cpu affinity of a process
 * @pid: pid of the process
 * @len: length in bytes of the bitmask pointed to by user_mask_ptr
 * @user_mask_ptr: user-space pointer to hold the current cpu mask
 */
asmlinkage long sys_sched_getaffinity(pid_t pid, unsigned int len,
				      unsigned long __user *user_mask_ptr)
{
	int ret;
	cpumask_t mask;

	if (len < sizeof(cpumask_t))
		return -EINVAL;

	ret = sched_getaffinity(pid, &mask);
	if (ret < 0)
		return ret;

	if (copy_to_user(user_mask_ptr, &mask, sizeof(cpumask_t)))
		return -EFAULT;

	return sizeof(cpumask_t);
}

/**
 * sys_sched_yield - yield the current processor to other threads.
 *
 * This function yields the current CPU to other tasks. If there are no
 * other threads running on this CPU then this function will return.
 */
asmlinkage long sys_sched_yield(void)
{
	struct rq *rq = this_rq_lock();

	schedstat_inc(rq, yld_count);
	current->sched_class->yield_task(rq);

	/*
	 * Since we are going to call schedule() anyway, there's
	 * no need to preempt or enable interrupts:
	 */
	__release(rq->lock);
	spin_release(&rq->lock.dep_map, 1, _THIS_IP_);
	_raw_spin_unlock(&rq->lock);
	preempt_enable_no_resched();

	schedule();

	return 0;
}

static void __cond_resched(void)
{
#ifdef CONFIG_DEBUG_SPINLOCK_SLEEP
	__might_sleep(__FILE__, __LINE__);
#endif
	/*
	 * The BKS might be reacquired before we have dropped
	 * PREEMPT_ACTIVE, which could trigger a second
	 * cond_resched() call.
	 */
	do {
		add_preempt_count(PREEMPT_ACTIVE);
		schedule();
		sub_preempt_count(PREEMPT_ACTIVE);
	} while (need_resched());
}

int __sched _cond_resched(void)
{
	if (need_resched() && !(preempt_count() & PREEMPT_ACTIVE) &&
					system_state == SYSTEM_RUNNING) {
		__cond_resched();
		return 1;
	}
	return 0;
}
EXPORT_SYMBOL(_cond_resched);

/*
 * cond_resched_lock() - if a reschedule is pending, drop the given lock,
 * call schedule, and on return reacquire the lock.
 *
 * This works OK both with and without CONFIG_PREEMPT. We do strange low-level
 * operations here to prevent schedule() from being called twice (once via
 * spin_unlock(), once by hand).
 */
int cond_resched_lock(spinlock_t *lock)
{
	int resched = need_resched() && system_state == SYSTEM_RUNNING;
	int ret = 0;

	if (spin_needbreak(lock) || resched) {
		spin_unlock(lock);
		if (resched && need_resched())
			__cond_resched();
		else
			cpu_relax();
		ret = 1;
		spin_lock(lock);
	}
	return ret;
}
EXPORT_SYMBOL(cond_resched_lock);

int __sched cond_resched_softirq(void)
{
	BUG_ON(!in_softirq());

	if (need_resched() && system_state == SYSTEM_RUNNING) {
		local_bh_enable();
		__cond_resched();
		local_bh_disable();
		return 1;
	}
	return 0;
}
EXPORT_SYMBOL(cond_resched_softirq);

/**
 * yield - yield the current processor to other threads.
 *
 * This is a shortcut for kernel-space yielding - it marks the
 * thread runnable and calls sys_sched_yield().
 */
void __sched yield(void)
{
	set_current_state(TASK_RUNNING);
	sys_sched_yield();
}
EXPORT_SYMBOL(yield);

/*
 * This task is about to go to sleep on IO. Increment rq->nr_iowait so
 * that process accounting knows that this is a task in IO wait state.
 *
 * But don't do that if it is a deliberate, throttling IO wait (this task
 * has set its backing_dev_info: the queue against which it should throttle)
 */
void __sched io_schedule(void)
{
	struct rq *rq = &__raw_get_cpu_var(runqueues);

	delayacct_blkio_start();
	atomic_inc(&rq->nr_iowait);
	schedule();
	atomic_dec(&rq->nr_iowait);
	delayacct_blkio_end();
}
EXPORT_SYMBOL(io_schedule);

long __sched io_schedule_timeout(long timeout)
{
	struct rq *rq = &__raw_get_cpu_var(runqueues);
	long ret;

	delayacct_blkio_start();
	atomic_inc(&rq->nr_iowait);
	ret = schedule_timeout(timeout);
	atomic_dec(&rq->nr_iowait);
	delayacct_blkio_end();
	return ret;
}

/**
 * sys_sched_get_priority_max - return maximum RT priority.
 * @policy: scheduling class.
 *
 * this syscall returns the maximum rt_priority that can be used
 * by a given scheduling class.
 */
asmlinkage long sys_sched_get_priority_max(int policy)
{
	int ret = -EINVAL;

	switch (policy) {
	case SCHED_FIFO:
	case SCHED_RR:
		ret = MAX_USER_RT_PRIO-1;
		break;
	case SCHED_NORMAL:
	case SCHED_BATCH:
	case SCHED_IDLE:
		ret = 0;
		break;
	}
	return ret;
}

/**
 * sys_sched_get_priority_min - return minimum RT priority.
 * @policy: scheduling class.
 *
 * this syscall returns the minimum rt_priority that can be used
 * by a given scheduling class.
 */
asmlinkage long sys_sched_get_priority_min(int policy)
{
	int ret = -EINVAL;

	switch (policy) {
	case SCHED_FIFO:
	case SCHED_RR:
		ret = 1;
		break;
	case SCHED_NORMAL:
	case SCHED_BATCH:
	case SCHED_IDLE:
		ret = 0;
	}
	return ret;
}

/**
 * sys_sched_rr_get_interval - return the default timeslice of a process.
 * @pid: pid of the process.
 * @interval: userspace pointer to the timeslice value.
 *
 * this syscall writes the default timeslice value of a given process
 * into the user-space timespec buffer. A value of '0' means infinity.
 */
asmlinkage
long sys_sched_rr_get_interval(pid_t pid, struct timespec __user *interval)
{
	struct task_struct *p;
	unsigned int time_slice;
	int retval;
	struct timespec t;

	if (pid < 0)
		return -EINVAL;

	retval = -ESRCH;
	read_lock(&tasklist_lock);
	p = find_process_by_pid(pid);
	if (!p)
		goto out_unlock;

	retval = security_task_getscheduler(p);
	if (retval)
		goto out_unlock;

	/*
	 * Time slice is 0 for SCHED_FIFO tasks and for SCHED_OTHER
	 * tasks that are on an otherwise idle runqueue:
	 */
	time_slice = 0;
	if (p->policy == SCHED_RR) {
		time_slice = DEF_TIMESLICE;
	} else if (p->policy != SCHED_FIFO) {
		struct sched_entity *se = &p->se;
		unsigned long flags;
		struct rq *rq;

		rq = task_rq_lock(p, &flags);
		if (rq->cfs.load.weight)
			time_slice = NS_TO_JIFFIES(sched_slice(&rq->cfs, se));
		task_rq_unlock(rq, &flags);
	}
	read_unlock(&tasklist_lock);
	jiffies_to_timespec(time_slice, &t);
	retval = copy_to_user(interval, &t, sizeof(t)) ? -EFAULT : 0;
	return retval;

out_unlock:
	read_unlock(&tasklist_lock);
	return retval;
}

static const char stat_nam[] = TASK_STATE_TO_CHAR_STR;

void sched_show_task(struct task_struct *p)
{
	unsigned long free = 0;
	unsigned state;

	state = p->state ? __ffs(p->state) + 1 : 0;
	printk(KERN_INFO "%-13.13s %c", p->comm,
		state < sizeof(stat_nam) - 1 ? stat_nam[state] : '?');
#if BITS_PER_LONG == 32
	if (state == TASK_RUNNING)
		printk(KERN_CONT " running  ");
	else
		printk(KERN_CONT " %08lx ", thread_saved_pc(p));
#else
	if (state == TASK_RUNNING)
		printk(KERN_CONT "  running task    ");
	else
		printk(KERN_CONT " %016lx ", thread_saved_pc(p));
#endif
#ifdef CONFIG_DEBUG_STACK_USAGE
	{
		unsigned long *n = end_of_stack(p);
		while (!*n)
			n++;
		free = (unsigned long)n - (unsigned long)end_of_stack(p);
	}
#endif
	printk(KERN_CONT "%5lu %5d %6d\n", free,
		task_pid_nr(p), task_pid_nr(p->real_parent));

	show_stack(p, NULL);
}

void show_state_filter(unsigned long state_filter)
{
	struct task_struct *g, *p;

#if BITS_PER_LONG == 32
	printk(KERN_INFO
		"  task                PC stack   pid father\n");
#else
	printk(KERN_INFO
		"  task                        PC stack   pid father\n");
#endif
	read_lock(&tasklist_lock);
	do_each_thread(g, p) {
		/*
		 * reset the NMI-timeout, listing all files on a slow
		 * console might take alot of time:
		 */
		touch_nmi_watchdog();
		if (!state_filter || (p->state & state_filter))
			sched_show_task(p);
	} while_each_thread(g, p);

	touch_all_softlockup_watchdogs();

#ifdef CONFIG_SCHED_DEBUG
	sysrq_sched_debug_show();
#endif
	read_unlock(&tasklist_lock);
	/*
	 * Only show locks if all tasks are dumped:
	 */
	if (state_filter == -1)
		debug_show_all_locks();
}

void __cpuinit init_idle_bootup_task(struct task_struct *idle)
{
	idle->sched_class = &idle_sched_class;
}

/**
 * init_idle - set up an idle thread for a given CPU
 * @idle: task in question
 * @cpu: cpu the idle task belongs to
 *
 * NOTE: this function does not set the idle thread's NEED_RESCHED
 * flag, to make booting more robust.
 */
void __cpuinit init_idle(struct task_struct *idle, int cpu)
{
	struct rq *rq = cpu_rq(cpu);
	unsigned long flags;

	spin_lock_irqsave(&rq->lock, flags);

	__sched_fork(idle);
	idle->se.exec_start = sched_clock();

	idle->prio = idle->normal_prio = MAX_PRIO;
	idle->cpus_allowed = cpumask_of_cpu(cpu);
	__set_task_cpu(idle, cpu);

	rq->curr = rq->idle = idle;
#if defined(CONFIG_SMP) && defined(__ARCH_WANT_UNLOCKED_CTXSW)
	idle->oncpu = 1;
#endif
	spin_unlock_irqrestore(&rq->lock, flags);

	/* Set the preempt count _outside_ the spinlocks! */
#if defined(CONFIG_PREEMPT)
	task_thread_info(idle)->preempt_count = (idle->lock_depth >= 0);
#else
	task_thread_info(idle)->preempt_count = 0;
#endif
	/*
	 * The idle tasks have their own, simple scheduling class:
	 */
	idle->sched_class = &idle_sched_class;
}

/*
 * In a system that switches off the HZ timer nohz_cpu_mask
 * indicates which cpus entered this state. This is used
 * in the rcu update to wait only for active cpus. For system
 * which do not switch off the HZ timer nohz_cpu_mask should
 * always be CPU_MASK_NONE.
 */
cpumask_t nohz_cpu_mask = CPU_MASK_NONE;

/*
 * Increase the granularity value when there are more CPUs,
 * because with more CPUs the 'effective latency' as visible
 * to users decreases. But the relationship is not linear,
 * so pick a second-best guess by going with the log2 of the
 * number of CPUs.
 *
 * This idea comes from the SD scheduler of Con Kolivas:
 */
static inline void sched_init_granularity(void)
{
	unsigned int factor = 1 + ilog2(num_online_cpus());
	const unsigned long limit = 200000000;

	sysctl_sched_min_granularity *= factor;
	if (sysctl_sched_min_granularity > limit)
		sysctl_sched_min_granularity = limit;

	sysctl_sched_latency *= factor;
	if (sysctl_sched_latency > limit)
		sysctl_sched_latency = limit;

	sysctl_sched_wakeup_granularity *= factor;

	sysctl_sched_shares_ratelimit *= factor;
}

#ifdef CONFIG_SMP
/*
 * This is how migration works:
 *
 * 1) we queue a struct migration_req structure in the source CPU's
 *    runqueue and wake up that CPU's migration thread.
 * 2) we down() the locked semaphore => thread blocks.
 * 3) migration thread wakes up (implicitly it forces the migrated
 *    thread off the CPU)
 * 4) it gets the migration request and checks whether the migrated
 *    task is still in the wrong runqueue.
 * 5) if it's in the wrong runqueue then the migration thread removes
 *    it and puts it into the right queue.
 * 6) migration thread up()s the semaphore.
 * 7) we wake up and the migration is done.
 */

/*
 * Change a given task's CPU affinity. Migrate the thread to a
 * proper CPU and schedule it away if the CPU it's executing on
 * is removed from the allowed bitmask.
 *
 * NOTE: the caller must have a valid reference to the task, the
 * task must not exit() & deallocate itself prematurely. The
 * call is not atomic; no spinlocks may be held.
 */
int set_cpus_allowed_ptr(struct task_struct *p, const cpumask_t *new_mask)
{
	struct migration_req req;
	unsigned long flags;
	struct rq *rq;
	int ret = 0;

	rq = task_rq_lock(p, &flags);
	if (!cpus_intersects(*new_mask, cpu_online_map)) {
		ret = -EINVAL;
		goto out;
	}

	if (unlikely((p->flags & PF_THREAD_BOUND) && p != current &&
		     !cpus_equal(p->cpus_allowed, *new_mask))) {
		ret = -EINVAL;
		goto out;
	}

	if (p->sched_class->set_cpus_allowed)
		p->sched_class->set_cpus_allowed(p, new_mask);
	else {
		p->cpus_allowed = *new_mask;
		p->rt.nr_cpus_allowed = cpus_weight(*new_mask);
	}

	/* Can the task run on the task's current CPU? If so, we're done */
	if (cpu_isset(task_cpu(p), *new_mask))
		goto out;

	if (migrate_task(p, any_online_cpu(*new_mask), &req)) {
		/* Need help from migration thread: drop lock and wait. */
		task_rq_unlock(rq, &flags);
		wake_up_process(rq->migration_thread);
		wait_for_completion(&req.done);
		tlb_migrate_finish(p->mm);
		return 0;
	}
out:
	task_rq_unlock(rq, &flags);

	return ret;
}
EXPORT_SYMBOL_GPL(set_cpus_allowed_ptr);

/*
 * Move (not current) task off this cpu, onto dest cpu. We're doing
 * this because either it can't run here any more (set_cpus_allowed()
 * away from this CPU, or CPU going down), or because we're
 * attempting to rebalance this task on exec (sched_exec).
 *
 * So we race with normal scheduler movements, but that's OK, as long
 * as the task is no longer on this CPU.
 *
 * Returns non-zero if task was successfully migrated.
 */
static int __migrate_task(struct task_struct *p, int src_cpu, int dest_cpu)
{
	struct rq *rq_dest, *rq_src;
	int ret = 0, on_rq;

	if (unlikely(!cpu_active(dest_cpu)))
		return ret;

	rq_src = cpu_rq(src_cpu);
	rq_dest = cpu_rq(dest_cpu);

	double_rq_lock(rq_src, rq_dest);
	/* Already moved. */
	if (task_cpu(p) != src_cpu)
		goto done;
	/* Affinity changed (again). */
	if (!cpu_isset(dest_cpu, p->cpus_allowed))
		goto fail;

	on_rq = p->se.on_rq;
	if (on_rq)
		deactivate_task(rq_src, p, 0);

	set_task_cpu(p, dest_cpu);
	if (on_rq) {
		activate_task(rq_dest, p, 0);
		check_preempt_curr(rq_dest, p, 0);
	}
done:
	ret = 1;
fail:
	double_rq_unlock(rq_src, rq_dest);
	return ret;
}

/*
 * migration_thread - this is a highprio system thread that performs
 * thread migration by bumping thread off CPU then 'pushing' onto
 * another runqueue.
 */
static int migration_thread(void *data)
{
	int cpu = (long)data;
	struct rq *rq;

	rq = cpu_rq(cpu);
	BUG_ON(rq->migration_thread != current);

	set_current_state(TASK_INTERRUPTIBLE);
	while (!kthread_should_stop()) {
		struct migration_req *req;
		struct list_head *head;

		spin_lock_irq(&rq->lock);

		if (cpu_is_offline(cpu)) {
			spin_unlock_irq(&rq->lock);
			goto wait_to_die;
		}

		if (rq->active_balance) {
			active_load_balance(rq, cpu);
			rq->active_balance = 0;
		}

		head = &rq->migration_queue;

		if (list_empty(head)) {
			spin_unlock_irq(&rq->lock);
			schedule();
			set_current_state(TASK_INTERRUPTIBLE);
			continue;
		}
		req = list_entry(head->next, struct migration_req, list);
		list_del_init(head->next);

		spin_unlock(&rq->lock);
		__migrate_task(req->task, cpu, req->dest_cpu);
		local_irq_enable();

		complete(&req->done);
	}
	__set_current_state(TASK_RUNNING);
	return 0;

wait_to_die:
	/* Wait for kthread_stop */
	set_current_state(TASK_INTERRUPTIBLE);
	while (!kthread_should_stop()) {
		schedule();
		set_current_state(TASK_INTERRUPTIBLE);
	}
	__set_current_state(TASK_RUNNING);
	return 0;
}

#ifdef CONFIG_HOTPLUG_CPU

static int __migrate_task_irq(struct task_struct *p, int src_cpu, int dest_cpu)
{
	int ret;

	local_irq_disable();
	ret = __migrate_task(p, src_cpu, dest_cpu);
	local_irq_enable();
	return ret;
}

/*
 * Figure out where task on dead CPU should go, use force if necessary.
 * NOTE: interrupts should be disabled by the caller
 */
static void move_task_off_dead_cpu(int dead_cpu, struct task_struct *p)
{
	unsigned long flags;
	cpumask_t mask;
	struct rq *rq;
	int dest_cpu;

	do {
		/* On same node? */
		mask = node_to_cpumask(cpu_to_node(dead_cpu));
		cpus_and(mask, mask, p->cpus_allowed);
		dest_cpu = any_online_cpu(mask);

		/* On any allowed CPU? */
		if (dest_cpu >= nr_cpu_ids)
			dest_cpu = any_online_cpu(p->cpus_allowed);

		/* No more Mr. Nice Guy. */
		if (dest_cpu >= nr_cpu_ids) {
			cpumask_t cpus_allowed;

			cpuset_cpus_allowed_locked(p, &cpus_allowed);
			/*
			 * Try to stay on the same cpuset, where the
			 * current cpuset may be a subset of all cpus.
			 * The cpuset_cpus_allowed_locked() variant of
			 * cpuset_cpus_allowed() will not block. It must be
			 * called within calls to cpuset_lock/cpuset_unlock.
			 */
			rq = task_rq_lock(p, &flags);
			p->cpus_allowed = cpus_allowed;
			dest_cpu = any_online_cpu(p->cpus_allowed);
			task_rq_unlock(rq, &flags);

			/*
			 * Don't tell them about moving exiting tasks or
			 * kernel threads (both mm NULL), since they never
			 * leave kernel.
			 */
			if (p->mm && printk_ratelimit()) {
				printk(KERN_INFO "process %d (%s) no "
				       "longer affine to cpu%d\n",
					task_pid_nr(p), p->comm, dead_cpu);
			}
		}
	} while (!__migrate_task_irq(p, dead_cpu, dest_cpu));
}

/*
 * While a dead CPU has no uninterruptible tasks queued at this point,
 * it might still have a nonzero ->nr_uninterruptible counter, because
 * for performance reasons the counter is not stricly tracking tasks to
 * their home CPUs. So we just add the counter to another CPU's counter,
 * to keep the global sum constant after CPU-down:
 */
static void migrate_nr_uninterruptible(struct rq *rq_src)
{
	struct rq *rq_dest = cpu_rq(any_online_cpu(*CPU_MASK_ALL_PTR));
	unsigned long flags;

	local_irq_save(flags);
	double_rq_lock(rq_src, rq_dest);
	rq_dest->nr_uninterruptible += rq_src->nr_uninterruptible;
	rq_src->nr_uninterruptible = 0;
	double_rq_unlock(rq_src, rq_dest);
	local_irq_restore(flags);
}

/* Run through task list and migrate tasks from the dead cpu. */
static void migrate_live_tasks(int src_cpu)
{
	struct task_struct *p, *t;

	read_lock(&tasklist_lock);

	do_each_thread(t, p) {
		if (p == current)
			continue;

		if (task_cpu(p) == src_cpu)
			move_task_off_dead_cpu(src_cpu, p);
	} while_each_thread(t, p);

	read_unlock(&tasklist_lock);
}

/*
 * Schedules idle task to be the next runnable task on current CPU.
 * It does so by boosting its priority to highest possible.
 * Used by CPU offline code.
 */
void sched_idle_next(void)
{
	int this_cpu = smp_processor_id();
	struct rq *rq = cpu_rq(this_cpu);
	struct task_struct *p = rq->idle;
	unsigned long flags;

	/* cpu has to be offline */
	BUG_ON(cpu_online(this_cpu));

	/*
	 * Strictly not necessary since rest of the CPUs are stopped by now
	 * and interrupts disabled on the current cpu.
	 */
	spin_lock_irqsave(&rq->lock, flags);

	__setscheduler(rq, p, SCHED_FIFO, MAX_RT_PRIO-1);

	update_rq_clock(rq);
	activate_task(rq, p, 0);

	spin_unlock_irqrestore(&rq->lock, flags);
}

/*
 * Ensures that the idle task is using init_mm right before its cpu goes
 * offline.
 */
void idle_task_exit(void)
{
	struct mm_struct *mm = current->active_mm;

	BUG_ON(cpu_online(smp_processor_id()));

	if (mm != &init_mm)
		switch_mm(mm, &init_mm, current);
	mmdrop(mm);
}

/* called under rq->lock with disabled interrupts */
static void migrate_dead(unsigned int dead_cpu, struct task_struct *p)
{
	struct rq *rq = cpu_rq(dead_cpu);

	/* Must be exiting, otherwise would be on tasklist. */
	BUG_ON(!p->exit_state);

	/* Cannot have done final schedule yet: would have vanished. */
	BUG_ON(p->state == TASK_DEAD);

	get_task_struct(p);

	/*
	 * Drop lock around migration; if someone else moves it,
	 * that's OK. No task can be added to this CPU, so iteration is
	 * fine.
	 */
	spin_unlock_irq(&rq->lock);
	move_task_off_dead_cpu(dead_cpu, p);
	spin_lock_irq(&rq->lock);

	put_task_struct(p);
}

/* release_task() removes task from tasklist, so we won't find dead tasks. */
static void migrate_dead_tasks(unsigned int dead_cpu)
{
	struct rq *rq = cpu_rq(dead_cpu);
	struct task_struct *next;

	for ( ; ; ) {
		if (!rq->nr_running)
			break;
		update_rq_clock(rq);
		next = pick_next_task(rq, rq->curr);
		if (!next)
			break;
		next->sched_class->put_prev_task(rq, next);
		migrate_dead(dead_cpu, next);

	}
}
#endif /* CONFIG_HOTPLUG_CPU */

#if defined(CONFIG_SCHED_DEBUG) && defined(CONFIG_SYSCTL)

static struct ctl_table sd_ctl_dir[] = {
	{
		.procname	= "sched_domain",
		.mode		= 0555,
	},
	{0, },
};

static struct ctl_table sd_ctl_root[] = {
	{
		.ctl_name	= CTL_KERN,
		.procname	= "kernel",
		.mode		= 0555,
		.child		= sd_ctl_dir,
	},
	{0, },
};

static struct ctl_table *sd_alloc_ctl_entry(int n)
{
	struct ctl_table *entry =
		kcalloc(n, sizeof(struct ctl_table), GFP_KERNEL);

	return entry;
}

static void sd_free_ctl_entry(struct ctl_table **tablep)
{
	struct ctl_table *entry;

	/*
	 * In the intermediate directories, both the child directory and
	 * procname are dynamically allocated and could fail but the mode
	 * will always be set. In the lowest directory the names are
	 * static strings and all have proc handlers.
	 */
	for (entry = *tablep; entry->mode; entry++) {
		if (entry->child)
			sd_free_ctl_entry(&entry->child);
		if (entry->proc_handler == NULL)
			kfree(entry->procname);
	}

	kfree(*tablep);
	*tablep = NULL;
}

static void
set_table_entry(struct ctl_table *entry,
		const char *procname, void *data, int maxlen,
		mode_t mode, proc_handler *proc_handler)
{
	entry->procname = procname;
	entry->data = data;
	entry->maxlen = maxlen;
	entry->mode = mode;
	entry->proc_handler = proc_handler;
}

static struct ctl_table *
sd_alloc_ctl_domain_table(struct sched_domain *sd)
{
	struct ctl_table *table = sd_alloc_ctl_entry(13);

	if (table == NULL)
		return NULL;

	set_table_entry(&table[0], "min_interval", &sd->min_interval,
		sizeof(long), 0644, proc_doulongvec_minmax);
	set_table_entry(&table[1], "max_interval", &sd->max_interval,
		sizeof(long), 0644, proc_doulongvec_minmax);
	set_table_entry(&table[2], "busy_idx", &sd->busy_idx,
		sizeof(int), 0644, proc_dointvec_minmax);
	set_table_entry(&table[3], "idle_idx", &sd->idle_idx,
		sizeof(int), 0644, proc_dointvec_minmax);
	set_table_entry(&table[4], "newidle_idx", &sd->newidle_idx,
		sizeof(int), 0644, proc_dointvec_minmax);
	set_table_entry(&table[5], "wake_idx", &sd->wake_idx,
		sizeof(int), 0644, proc_dointvec_minmax);
	set_table_entry(&table[6], "forkexec_idx", &sd->forkexec_idx,
		sizeof(int), 0644, proc_dointvec_minmax);
	set_table_entry(&table[7], "busy_factor", &sd->busy_factor,
		sizeof(int), 0644, proc_dointvec_minmax);
	set_table_entry(&table[8], "imbalance_pct", &sd->imbalance_pct,
		sizeof(int), 0644, proc_dointvec_minmax);
	set_table_entry(&table[9], "cache_nice_tries",
		&sd->cache_nice_tries,
		sizeof(int), 0644, proc_dointvec_minmax);
	set_table_entry(&table[10], "flags", &sd->flags,
		sizeof(int), 0644, proc_dointvec_minmax);
	set_table_entry(&table[11], "name", sd->name,
		CORENAME_MAX_SIZE, 0444, proc_dostring);
	/* &table[12] is terminator */

	return table;
}

static ctl_table *sd_alloc_ctl_cpu_table(int cpu)
{
	struct ctl_table *entry, *table;
	struct sched_domain *sd;
	int domain_num = 0, i;
	char buf[32];

	for_each_domain(cpu, sd)
		domain_num++;
	entry = table = sd_alloc_ctl_entry(domain_num + 1);
	if (table == NULL)
		return NULL;

	i = 0;
	for_each_domain(cpu, sd) {
		snprintf(buf, 32, "domain%d", i);
		entry->procname = kstrdup(buf, GFP_KERNEL);
		entry->mode = 0555;
		entry->child = sd_alloc_ctl_domain_table(sd);
		entry++;
		i++;
	}
	return table;
}

static struct ctl_table_header *sd_sysctl_header;
static void register_sched_domain_sysctl(void)
{
	int i, cpu_num = num_online_cpus();
	struct ctl_table *entry = sd_alloc_ctl_entry(cpu_num + 1);
	char buf[32];

	WARN_ON(sd_ctl_dir[0].child);
	sd_ctl_dir[0].child = entry;

	if (entry == NULL)
		return;

	for_each_online_cpu(i) {
		snprintf(buf, 32, "cpu%d", i);
		entry->procname = kstrdup(buf, GFP_KERNEL);
		entry->mode = 0555;
		entry->child = sd_alloc_ctl_cpu_table(i);
		entry++;
	}

	WARN_ON(sd_sysctl_header);
	sd_sysctl_header = register_sysctl_table(sd_ctl_root);
}

/* may be called multiple times per register */
static void unregister_sched_domain_sysctl(void)
{
	if (sd_sysctl_header)
		unregister_sysctl_table(sd_sysctl_header);
	sd_sysctl_header = NULL;
	if (sd_ctl_dir[0].child)
		sd_free_ctl_entry(&sd_ctl_dir[0].child);
}
#else
static void register_sched_domain_sysctl(void)
{
}
static void unregister_sched_domain_sysctl(void)
{
}
#endif

static void set_rq_online(struct rq *rq)
{
	if (!rq->online) {
		const struct sched_class *class;

		cpu_set(rq->cpu, rq->rd->online);
		rq->online = 1;

		for_each_class(class) {
			if (class->rq_online)
				class->rq_online(rq);
		}
	}
}

static void set_rq_offline(struct rq *rq)
{
	if (rq->online) {
		const struct sched_class *class;

		for_each_class(class) {
			if (class->rq_offline)
				class->rq_offline(rq);
		}

		cpu_clear(rq->cpu, rq->rd->online);
		rq->online = 0;
	}
}

/*
 * migration_call - callback that gets triggered when a CPU is added.
 * Here we can start up the necessary migration thread for the new CPU.
 */
static int __cpuinit
migration_call(struct notifier_block *nfb, unsigned long action, void *hcpu)
{
	struct task_struct *p;
	int cpu = (long)hcpu;
	unsigned long flags;
	struct rq *rq;

	switch (action) {

	case CPU_UP_PREPARE:
	case CPU_UP_PREPARE_FROZEN:
		p = kthread_create(migration_thread, hcpu, "migration/%d", cpu);
		if (IS_ERR(p))
			return NOTIFY_BAD;
		kthread_bind(p, cpu);
		/* Must be high prio: stop_machine expects to yield to it. */
		rq = task_rq_lock(p, &flags);
		__setscheduler(rq, p, SCHED_FIFO, MAX_RT_PRIO-1);
		task_rq_unlock(rq, &flags);
		cpu_rq(cpu)->migration_thread = p;
		break;

	case CPU_ONLINE:
	case CPU_ONLINE_FROZEN:
		/* Strictly unnecessary, as first user will wake it. */
		wake_up_process(cpu_rq(cpu)->migration_thread);

		/* Update our root-domain */
		rq = cpu_rq(cpu);
		spin_lock_irqsave(&rq->lock, flags);
		if (rq->rd) {
			BUG_ON(!cpu_isset(cpu, rq->rd->span));

			set_rq_online(rq);
		}
		spin_unlock_irqrestore(&rq->lock, flags);
		break;

#ifdef CONFIG_HOTPLUG_CPU
	case CPU_UP_CANCELED:
	case CPU_UP_CANCELED_FROZEN:
		if (!cpu_rq(cpu)->migration_thread)
			break;
		/* Unbind it from offline cpu so it can run. Fall thru. */
		kthread_bind(cpu_rq(cpu)->migration_thread,
			     any_online_cpu(cpu_online_map));
		kthread_stop(cpu_rq(cpu)->migration_thread);
		cpu_rq(cpu)->migration_thread = NULL;
		break;

	case CPU_DEAD:
	case CPU_DEAD_FROZEN:
		cpuset_lock(); /* around calls to cpuset_cpus_allowed_lock() */
		migrate_live_tasks(cpu);
		rq = cpu_rq(cpu);
		kthread_stop(rq->migration_thread);
		rq->migration_thread = NULL;
		/* Idle task back to normal (off runqueue, low prio) */
		spin_lock_irq(&rq->lock);
		update_rq_clock(rq);
		deactivate_task(rq, rq->idle, 0);
		rq->idle->static_prio = MAX_PRIO;
		__setscheduler(rq, rq->idle, SCHED_NORMAL, 0);
		rq->idle->sched_class = &idle_sched_class;
		migrate_dead_tasks(cpu);
		spin_unlock_irq(&rq->lock);
		cpuset_unlock();
		migrate_nr_uninterruptible(rq);
		BUG_ON(rq->nr_running != 0);

		/*
		 * No need to migrate the tasks: it was best-effort if
		 * they didn't take sched_hotcpu_mutex. Just wake up
		 * the requestors.
		 */
		spin_lock_irq(&rq->lock);
		while (!list_empty(&rq->migration_queue)) {
			struct migration_req *req;

			req = list_entry(rq->migration_queue.next,
					 struct migration_req, list);
			list_del_init(&req->list);
			complete(&req->done);
		}
		spin_unlock_irq(&rq->lock);
		break;

	case CPU_DYING:
	case CPU_DYING_FROZEN:
		/* Update our root-domain */
		rq = cpu_rq(cpu);
		spin_lock_irqsave(&rq->lock, flags);
		if (rq->rd) {
			BUG_ON(!cpu_isset(cpu, rq->rd->span));
			set_rq_offline(rq);
		}
		spin_unlock_irqrestore(&rq->lock, flags);
		break;
#endif
	}
	return NOTIFY_OK;
}

/* Register at highest priority so that task migration (migrate_all_tasks)
 * happens before everything else.
 */
static struct notifier_block __cpuinitdata migration_notifier = {
	.notifier_call = migration_call,
	.priority = 10
};

static int __init migration_init(void)
{
	void *cpu = (void *)(long)smp_processor_id();
	int err;

	/* Start one for the boot CPU: */
	err = migration_call(&migration_notifier, CPU_UP_PREPARE, cpu);
	BUG_ON(err == NOTIFY_BAD);
	migration_call(&migration_notifier, CPU_ONLINE, cpu);
	register_cpu_notifier(&migration_notifier);

	return err;
}
early_initcall(migration_init);
#endif

#ifdef CONFIG_SMP

#ifdef CONFIG_SCHED_DEBUG

static inline const char *sd_level_to_string(enum sched_domain_level lvl)
{
	switch (lvl) {
	case SD_LV_NONE:
			return "NONE";
	case SD_LV_SIBLING:
			return "SIBLING";
	case SD_LV_MC:
			return "MC";
	case SD_LV_CPU:
			return "CPU";
	case SD_LV_NODE:
			return "NODE";
	case SD_LV_ALLNODES:
			return "ALLNODES";
	case SD_LV_MAX:
			return "MAX";

	}
	return "MAX";
}

static int sched_domain_debug_one(struct sched_domain *sd, int cpu, int level,
				  cpumask_t *groupmask)
{
	struct sched_group *group = sd->groups;
	char str[256];

	cpulist_scnprintf(str, sizeof(str), sd->span);
	cpus_clear(*groupmask);

	printk(KERN_DEBUG "%*s domain %d: ", level, "", level);

	if (!(sd->flags & SD_LOAD_BALANCE)) {
		printk("does not load-balance\n");
		if (sd->parent)
			printk(KERN_ERR "ERROR: !SD_LOAD_BALANCE domain"
					" has parent");
		return -1;
	}

	printk(KERN_CONT "span %s level %s\n",
		str, sd_level_to_string(sd->level));

	if (!cpu_isset(cpu, sd->span)) {
		printk(KERN_ERR "ERROR: domain->span does not contain "
				"CPU%d\n", cpu);
	}
	if (!cpu_isset(cpu, group->cpumask)) {
		printk(KERN_ERR "ERROR: domain->groups does not contain"
				" CPU%d\n", cpu);
	}

	printk(KERN_DEBUG "%*s groups:", level + 1, "");
	do {
		if (!group) {
			printk("\n");
			printk(KERN_ERR "ERROR: group is NULL\n");
			break;
		}

		if (!group->__cpu_power) {
			printk(KERN_CONT "\n");
			printk(KERN_ERR "ERROR: domain->cpu_power not "
					"set\n");
			break;
		}

		if (!cpus_weight(group->cpumask)) {
			printk(KERN_CONT "\n");
			printk(KERN_ERR "ERROR: empty group\n");
			break;
		}

		if (cpus_intersects(*groupmask, group->cpumask)) {
			printk(KERN_CONT "\n");
			printk(KERN_ERR "ERROR: repeated CPUs\n");
			break;
		}

		cpus_or(*groupmask, *groupmask, group->cpumask);

		cpulist_scnprintf(str, sizeof(str), group->cpumask);
		printk(KERN_CONT " %s", str);

		group = group->next;
	} while (group != sd->groups);
	printk(KERN_CONT "\n");

	if (!cpus_equal(sd->span, *groupmask))
		printk(KERN_ERR "ERROR: groups don't span domain->span\n");

	if (sd->parent && !cpus_subset(*groupmask, sd->parent->span))
		printk(KERN_ERR "ERROR: parent span is not a superset "
			"of domain->span\n");
	return 0;
}

static void sched_domain_debug(struct sched_domain *sd, int cpu)
{
	cpumask_t *groupmask;
	int level = 0;

	if (!sd) {
		printk(KERN_DEBUG "CPU%d attaching NULL sched-domain.\n", cpu);
		return;
	}

	printk(KERN_DEBUG "CPU%d attaching sched-domain:\n", cpu);

	groupmask = kmalloc(sizeof(cpumask_t), GFP_KERNEL);
	if (!groupmask) {
		printk(KERN_DEBUG "Cannot load-balance (out of memory)\n");
		return;
	}

	for (;;) {
		if (sched_domain_debug_one(sd, cpu, level, groupmask))
			break;
		level++;
		sd = sd->parent;
		if (!sd)
			break;
	}
	kfree(groupmask);
}
#else /* !CONFIG_SCHED_DEBUG */
# define sched_domain_debug(sd, cpu) do { } while (0)
#endif /* CONFIG_SCHED_DEBUG */

static int sd_degenerate(struct sched_domain *sd)
{
	if (cpus_weight(sd->span) == 1)
		return 1;

	/* Following flags need at least 2 groups */
	if (sd->flags & (SD_LOAD_BALANCE |
			 SD_BALANCE_NEWIDLE |
			 SD_BALANCE_FORK |
			 SD_BALANCE_EXEC |
			 SD_SHARE_CPUPOWER |
			 SD_SHARE_PKG_RESOURCES)) {
		if (sd->groups != sd->groups->next)
			return 0;
	}

	/* Following flags don't use groups */
	if (sd->flags & (SD_WAKE_IDLE |
			 SD_WAKE_AFFINE |
			 SD_WAKE_BALANCE))
		return 0;

	return 1;
}

static int
sd_parent_degenerate(struct sched_domain *sd, struct sched_domain *parent)
{
	unsigned long cflags = sd->flags, pflags = parent->flags;

	if (sd_degenerate(parent))
		return 1;

	if (!cpus_equal(sd->span, parent->span))
		return 0;

	/* Does parent contain flags not in child? */
	/* WAKE_BALANCE is a subset of WAKE_AFFINE */
	if (cflags & SD_WAKE_AFFINE)
		pflags &= ~SD_WAKE_BALANCE;
	/* Flags needing groups don't count if only 1 group in parent */
	if (parent->groups == parent->groups->next) {
		pflags &= ~(SD_LOAD_BALANCE |
				SD_BALANCE_NEWIDLE |
				SD_BALANCE_FORK |
				SD_BALANCE_EXEC |
				SD_SHARE_CPUPOWER |
				SD_SHARE_PKG_RESOURCES);
	}
	if (~cflags & pflags)
		return 0;

	return 1;
}

static void rq_attach_root(struct rq *rq, struct root_domain *rd)
{
	unsigned long flags;

	spin_lock_irqsave(&rq->lock, flags);

	if (rq->rd) {
		struct root_domain *old_rd = rq->rd;

		if (cpu_isset(rq->cpu, old_rd->online))
			set_rq_offline(rq);

		cpu_clear(rq->cpu, old_rd->span);

		if (atomic_dec_and_test(&old_rd->refcount))
			kfree(old_rd);
	}

	atomic_inc(&rd->refcount);
	rq->rd = rd;

	cpu_set(rq->cpu, rd->span);
	if (cpu_isset(rq->cpu, cpu_online_map))
		set_rq_online(rq);

	spin_unlock_irqrestore(&rq->lock, flags);
}

static void init_rootdomain(struct root_domain *rd)
{
	memset(rd, 0, sizeof(*rd));

	cpus_clear(rd->span);
	cpus_clear(rd->online);

	cpupri_init(&rd->cpupri);
}

static void init_defrootdomain(void)
{
	init_rootdomain(&def_root_domain);
	atomic_set(&def_root_domain.refcount, 1);
}

static struct root_domain *alloc_rootdomain(void)
{
	struct root_domain *rd;

	rd = kmalloc(sizeof(*rd), GFP_KERNEL);
	if (!rd)
		return NULL;

	init_rootdomain(rd);

	return rd;
}

/*
 * Attach the domain 'sd' to 'cpu' as its base domain. Callers must
 * hold the hotplug lock.
 */
static void
cpu_attach_domain(struct sched_domain *sd, struct root_domain *rd, int cpu)
{
	struct rq *rq = cpu_rq(cpu);
	struct sched_domain *tmp;

	/* Remove the sched domains which do not contribute to scheduling. */
	for (tmp = sd; tmp; ) {
		struct sched_domain *parent = tmp->parent;
		if (!parent)
			break;

		if (sd_parent_degenerate(tmp, parent)) {
			tmp->parent = parent->parent;
			if (parent->parent)
				parent->parent->child = tmp;
		} else
			tmp = tmp->parent;
	}

	if (sd && sd_degenerate(sd)) {
		sd = sd->parent;
		if (sd)
			sd->child = NULL;
	}

	sched_domain_debug(sd, cpu);

	rq_attach_root(rq, rd);
	rcu_assign_pointer(rq->sd, sd);
}

/* cpus with isolated domains */
static cpumask_t cpu_isolated_map = CPU_MASK_NONE;

/* Setup the mask of cpus configured for isolated domains */
static int __init isolated_cpu_setup(char *str)
{
	static int __initdata ints[NR_CPUS];
	int i;

	str = get_options(str, ARRAY_SIZE(ints), ints);
	cpus_clear(cpu_isolated_map);
	for (i = 1; i <= ints[0]; i++)
		if (ints[i] < NR_CPUS)
			cpu_set(ints[i], cpu_isolated_map);
	return 1;
}

__setup("isolcpus=", isolated_cpu_setup);

/*
 * init_sched_build_groups takes the cpumask we wish to span, and a pointer
 * to a function which identifies what group(along with sched group) a CPU
 * belongs to. The return value of group_fn must be a >= 0 and < NR_CPUS
 * (due to the fact that we keep track of groups covered with a cpumask_t).
 *
 * init_sched_build_groups will build a circular linked list of the groups
 * covered by the given span, and will set each group's ->cpumask correctly,
 * and ->cpu_power to 0.
 */
static void
init_sched_build_groups(const cpumask_t *span, const cpumask_t *cpu_map,
			int (*group_fn)(int cpu, const cpumask_t *cpu_map,
					struct sched_group **sg,
					cpumask_t *tmpmask),
			cpumask_t *covered, cpumask_t *tmpmask)
{
	struct sched_group *first = NULL, *last = NULL;
	int i;

	cpus_clear(*covered);

	for_each_cpu_mask_nr(i, *span) {
		struct sched_group *sg;
		int group = group_fn(i, cpu_map, &sg, tmpmask);
		int j;

		if (cpu_isset(i, *covered))
			continue;

		cpus_clear(sg->cpumask);
		sg->__cpu_power = 0;

		for_each_cpu_mask_nr(j, *span) {
			if (group_fn(j, cpu_map, NULL, tmpmask) != group)
				continue;

			cpu_set(j, *covered);
			cpu_set(j, sg->cpumask);
		}
		if (!first)
			first = sg;
		if (last)
			last->next = sg;
		last = sg;
	}
	last->next = first;
}

#define SD_NODES_PER_DOMAIN 16

#ifdef CONFIG_NUMA

/**
 * find_next_best_node - find the next node to include in a sched_domain
 * @node: node whose sched_domain we're building
 * @used_nodes: nodes already in the sched_domain
 *
 * Find the next node to include in a given scheduling domain. Simply
 * finds the closest node not already in the @used_nodes map.
 *
 * Should use nodemask_t.
 */
static int find_next_best_node(int node, nodemask_t *used_nodes)
{
	int i, n, val, min_val, best_node = 0;

	min_val = INT_MAX;

	for (i = 0; i < nr_node_ids; i++) {
		/* Start at @node */
		n = (node + i) % nr_node_ids;

		if (!nr_cpus_node(n))
			continue;

		/* Skip already used nodes */
		if (node_isset(n, *used_nodes))
			continue;

		/* Simple min distance search */
		val = node_distance(node, n);

		if (val < min_val) {
			min_val = val;
			best_node = n;
		}
	}

	node_set(best_node, *used_nodes);
	return best_node;
}

/**
 * sched_domain_node_span - get a cpumask for a node's sched_domain
 * @node: node whose cpumask we're constructing
 * @span: resulting cpumask
 *
 * Given a node, construct a good cpumask for its sched_domain to span. It
 * should be one that prevents unnecessary balancing, but also spreads tasks
 * out optimally.
 */
static void sched_domain_node_span(int node, cpumask_t *span)
{
	nodemask_t used_nodes;
	node_to_cpumask_ptr(nodemask, node);
	int i;

	cpus_clear(*span);
	nodes_clear(used_nodes);

	cpus_or(*span, *span, *nodemask);
	node_set(node, used_nodes);

	for (i = 1; i < SD_NODES_PER_DOMAIN; i++) {
		int next_node = find_next_best_node(node, &used_nodes);

		node_to_cpumask_ptr_next(nodemask, next_node);
		cpus_or(*span, *span, *nodemask);
	}
}
#endif /* CONFIG_NUMA */

int sched_smt_power_savings = 0, sched_mc_power_savings = 0;

/*
 * SMT sched-domains:
 */
#ifdef CONFIG_SCHED_SMT
static DEFINE_PER_CPU(struct sched_domain, cpu_domains);
static DEFINE_PER_CPU(struct sched_group, sched_group_cpus);

static int
cpu_to_cpu_group(int cpu, const cpumask_t *cpu_map, struct sched_group **sg,
		 cpumask_t *unused)
{
	if (sg)
		*sg = &per_cpu(sched_group_cpus, cpu);
	return cpu;
}
#endif /* CONFIG_SCHED_SMT */

/*
 * multi-core sched-domains:
 */
#ifdef CONFIG_SCHED_MC
static DEFINE_PER_CPU(struct sched_domain, core_domains);
static DEFINE_PER_CPU(struct sched_group, sched_group_core);
#endif /* CONFIG_SCHED_MC */

#if defined(CONFIG_SCHED_MC) && defined(CONFIG_SCHED_SMT)
static int
cpu_to_core_group(int cpu, const cpumask_t *cpu_map, struct sched_group **sg,
		  cpumask_t *mask)
{
	int group;

	*mask = per_cpu(cpu_sibling_map, cpu);
	cpus_and(*mask, *mask, *cpu_map);
	group = first_cpu(*mask);
	if (sg)
		*sg = &per_cpu(sched_group_core, group);
	return group;
}
#elif defined(CONFIG_SCHED_MC)
static int
cpu_to_core_group(int cpu, const cpumask_t *cpu_map, struct sched_group **sg,
		  cpumask_t *unused)
{
	if (sg)
		*sg = &per_cpu(sched_group_core, cpu);
	return cpu;
}
#endif

static DEFINE_PER_CPU(struct sched_domain, phys_domains);
static DEFINE_PER_CPU(struct sched_group, sched_group_phys);

static int
cpu_to_phys_group(int cpu, const cpumask_t *cpu_map, struct sched_group **sg,
		  cpumask_t *mask)
{
	int group;
#ifdef CONFIG_SCHED_MC
	*mask = cpu_coregroup_map(cpu);
	cpus_and(*mask, *mask, *cpu_map);
	group = first_cpu(*mask);
#elif defined(CONFIG_SCHED_SMT)
	*mask = per_cpu(cpu_sibling_map, cpu);
	cpus_and(*mask, *mask, *cpu_map);
	group = first_cpu(*mask);
#else
	group = cpu;
#endif
	if (sg)
		*sg = &per_cpu(sched_group_phys, group);
	return group;
}

#ifdef CONFIG_NUMA
/*
 * The init_sched_build_groups can't handle what we want to do with node
 * groups, so roll our own. Now each node has its own list of groups which
 * gets dynamically allocated.
 */
static DEFINE_PER_CPU(struct sched_domain, node_domains);
static struct sched_group ***sched_group_nodes_bycpu;

static DEFINE_PER_CPU(struct sched_domain, allnodes_domains);
static DEFINE_PER_CPU(struct sched_group, sched_group_allnodes);

static int cpu_to_allnodes_group(int cpu, const cpumask_t *cpu_map,
				 struct sched_group **sg, cpumask_t *nodemask)
{
	int group;

	*nodemask = node_to_cpumask(cpu_to_node(cpu));
	cpus_and(*nodemask, *nodemask, *cpu_map);
	group = first_cpu(*nodemask);

	if (sg)
		*sg = &per_cpu(sched_group_allnodes, group);
	return group;
}

static void init_numa_sched_groups_power(struct sched_group *group_head)
{
	struct sched_group *sg = group_head;
	int j;

	if (!sg)
		return;
	do {
		for_each_cpu_mask_nr(j, sg->cpumask) {
			struct sched_domain *sd;

			sd = &per_cpu(phys_domains, j);
			if (j != first_cpu(sd->groups->cpumask)) {
				/*
				 * Only add "power" once for each
				 * physical package.
				 */
				continue;
			}

			sg_inc_cpu_power(sg, sd->groups->__cpu_power);
		}
		sg = sg->next;
	} while (sg != group_head);
}
#endif /* CONFIG_NUMA */

#ifdef CONFIG_NUMA
/* Free memory allocated for various sched_group structures */
static void free_sched_groups(const cpumask_t *cpu_map, cpumask_t *nodemask)
{
	int cpu, i;

	for_each_cpu_mask_nr(cpu, *cpu_map) {
		struct sched_group **sched_group_nodes
			= sched_group_nodes_bycpu[cpu];

		if (!sched_group_nodes)
			continue;

		for (i = 0; i < nr_node_ids; i++) {
			struct sched_group *oldsg, *sg = sched_group_nodes[i];

			*nodemask = node_to_cpumask(i);
			cpus_and(*nodemask, *nodemask, *cpu_map);
			if (cpus_empty(*nodemask))
				continue;

			if (sg == NULL)
				continue;
			sg = sg->next;
next_sg:
			oldsg = sg;
			sg = sg->next;
			kfree(oldsg);
			if (oldsg != sched_group_nodes[i])
				goto next_sg;
		}
		kfree(sched_group_nodes);
		sched_group_nodes_bycpu[cpu] = NULL;
	}
}
#else /* !CONFIG_NUMA */
static void free_sched_groups(const cpumask_t *cpu_map, cpumask_t *nodemask)
{
}
#endif /* CONFIG_NUMA */

/*
 * Initialize sched groups cpu_power.
 *
 * cpu_power indicates the capacity of sched group, which is used while
 * distributing the load between different sched groups in a sched domain.
 * Typically cpu_power for all the groups in a sched domain will be same unless
 * there are asymmetries in the topology. If there are asymmetries, group
 * having more cpu_power will pickup more load compared to the group having
 * less cpu_power.
 *
 * cpu_power will be a multiple of SCHED_LOAD_SCALE. This multiple represents
 * the maximum number of tasks a group can handle in the presence of other idle
 * or lightly loaded groups in the same sched domain.
 */
static void init_sched_groups_power(int cpu, struct sched_domain *sd)
{
	struct sched_domain *child;
	struct sched_group *group;

	WARN_ON(!sd || !sd->groups);

	if (cpu != first_cpu(sd->groups->cpumask))
		return;

	child = sd->child;

	sd->groups->__cpu_power = 0;

	/*
	 * For perf policy, if the groups in child domain share resources
	 * (for example cores sharing some portions of the cache hierarchy
	 * or SMT), then set this domain groups cpu_power such that each group
	 * can handle only one task, when there are other idle groups in the
	 * same sched domain.
	 */
	if (!child || (!(sd->flags & SD_POWERSAVINGS_BALANCE) &&
		       (child->flags &
			(SD_SHARE_CPUPOWER | SD_SHARE_PKG_RESOURCES)))) {
		sg_inc_cpu_power(sd->groups, SCHED_LOAD_SCALE);
		return;
	}

	/*
	 * add cpu_power of each child group to this groups cpu_power
	 */
	group = child->groups;
	do {
		sg_inc_cpu_power(sd->groups, group->__cpu_power);
		group = group->next;
	} while (group != child->groups);
}

/*
 * Initializers for schedule domains
 * Non-inlined to reduce accumulated stack pressure in build_sched_domains()
 */

#ifdef CONFIG_SCHED_DEBUG
# define SD_INIT_NAME(sd, type)		sd->name = #type
#else
# define SD_INIT_NAME(sd, type)		do { } while (0)
#endif

#define	SD_INIT(sd, type)	sd_init_##type(sd)

#define SD_INIT_FUNC(type)	\
static noinline void sd_init_##type(struct sched_domain *sd)	\
{								\
	memset(sd, 0, sizeof(*sd));				\
	*sd = SD_##type##_INIT;					\
	sd->level = SD_LV_##type;				\
	SD_INIT_NAME(sd, type);					\
}

SD_INIT_FUNC(CPU)
#ifdef CONFIG_NUMA
 SD_INIT_FUNC(ALLNODES)
 SD_INIT_FUNC(NODE)
#endif
#ifdef CONFIG_SCHED_SMT
 SD_INIT_FUNC(SIBLING)
#endif
#ifdef CONFIG_SCHED_MC
 SD_INIT_FUNC(MC)
#endif

/*
 * To minimize stack usage kmalloc room for cpumasks and share the
 * space as the usage in build_sched_domains() dictates.  Used only
 * if the amount of space is significant.
 */
struct allmasks {
	cpumask_t tmpmask;			/* make this one first */
	union {
		cpumask_t nodemask;
		cpumask_t this_sibling_map;
		cpumask_t this_core_map;
	};
	cpumask_t send_covered;

#ifdef CONFIG_NUMA
	cpumask_t domainspan;
	cpumask_t covered;
	cpumask_t notcovered;
#endif
};

#if	NR_CPUS > 128
#define	SCHED_CPUMASK_ALLOC		1
#define	SCHED_CPUMASK_FREE(v)		kfree(v)
#define	SCHED_CPUMASK_DECLARE(v)	struct allmasks *v
#else
#define	SCHED_CPUMASK_ALLOC		0
#define	SCHED_CPUMASK_FREE(v)
#define	SCHED_CPUMASK_DECLARE(v)	struct allmasks _v, *v = &_v
#endif

#define	SCHED_CPUMASK_VAR(v, a) 	cpumask_t *v = (cpumask_t *) \
			((unsigned long)(a) + offsetof(struct allmasks, v))

static int default_relax_domain_level = -1;

static int __init setup_relax_domain_level(char *str)
{
	unsigned long val;

	val = simple_strtoul(str, NULL, 0);
	if (val < SD_LV_MAX)
		default_relax_domain_level = val;

	return 1;
}
__setup("relax_domain_level=", setup_relax_domain_level);

static void set_domain_attribute(struct sched_domain *sd,
				 struct sched_domain_attr *attr)
{
	int request;

	if (!attr || attr->relax_domain_level < 0) {
		if (default_relax_domain_level < 0)
			return;
		else
			request = default_relax_domain_level;
	} else
		request = attr->relax_domain_level;
	if (request < sd->level) {
		/* turn off idle balance on this domain */
		sd->flags &= ~(SD_WAKE_IDLE|SD_BALANCE_NEWIDLE);
	} else {
		/* turn on idle balance on this domain */
		sd->flags |= (SD_WAKE_IDLE_FAR|SD_BALANCE_NEWIDLE);
	}
}

/*
 * Build sched domains for a given set of cpus and attach the sched domains
 * to the individual cpus
 */
static int __build_sched_domains(const cpumask_t *cpu_map,
				 struct sched_domain_attr *attr)
{
	int i;
	struct root_domain *rd;
	SCHED_CPUMASK_DECLARE(allmasks);
	cpumask_t *tmpmask;
#ifdef CONFIG_NUMA
	struct sched_group **sched_group_nodes = NULL;
	int sd_allnodes = 0;

	/*
	 * Allocate the per-node list of sched groups
	 */
	sched_group_nodes = kcalloc(nr_node_ids, sizeof(struct sched_group *),
				    GFP_KERNEL);
	if (!sched_group_nodes) {
		printk(KERN_WARNING "Can not alloc sched group node list\n");
		return -ENOMEM;
	}
#endif

	rd = alloc_rootdomain();
	if (!rd) {
		printk(KERN_WARNING "Cannot alloc root domain\n");
#ifdef CONFIG_NUMA
		kfree(sched_group_nodes);
#endif
		return -ENOMEM;
	}

#if SCHED_CPUMASK_ALLOC
	/* get space for all scratch cpumask variables */
	allmasks = kmalloc(sizeof(*allmasks), GFP_KERNEL);
	if (!allmasks) {
		printk(KERN_WARNING "Cannot alloc cpumask array\n");
		kfree(rd);
#ifdef CONFIG_NUMA
		kfree(sched_group_nodes);
#endif
		return -ENOMEM;
	}
#endif
	tmpmask = (cpumask_t *)allmasks;


#ifdef CONFIG_NUMA
	sched_group_nodes_bycpu[first_cpu(*cpu_map)] = sched_group_nodes;
#endif

	/*
	 * Set up domains for cpus specified by the cpu_map.
	 */
	for_each_cpu_mask_nr(i, *cpu_map) {
		struct sched_domain *sd = NULL, *p;
		SCHED_CPUMASK_VAR(nodemask, allmasks);

		*nodemask = node_to_cpumask(cpu_to_node(i));
		cpus_and(*nodemask, *nodemask, *cpu_map);

#ifdef CONFIG_NUMA
		if (cpus_weight(*cpu_map) >
				SD_NODES_PER_DOMAIN*cpus_weight(*nodemask)) {
			sd = &per_cpu(allnodes_domains, i);
			SD_INIT(sd, ALLNODES);
			set_domain_attribute(sd, attr);
			sd->span = *cpu_map;
			cpu_to_allnodes_group(i, cpu_map, &sd->groups, tmpmask);
			p = sd;
			sd_allnodes = 1;
		} else
			p = NULL;

		sd = &per_cpu(node_domains, i);
		SD_INIT(sd, NODE);
		set_domain_attribute(sd, attr);
		sched_domain_node_span(cpu_to_node(i), &sd->span);
		sd->parent = p;
		if (p)
			p->child = sd;
		cpus_and(sd->span, sd->span, *cpu_map);
#endif

		p = sd;
		sd = &per_cpu(phys_domains, i);
		SD_INIT(sd, CPU);
		set_domain_attribute(sd, attr);
		sd->span = *nodemask;
		sd->parent = p;
		if (p)
			p->child = sd;
		cpu_to_phys_group(i, cpu_map, &sd->groups, tmpmask);

#ifdef CONFIG_SCHED_MC
		p = sd;
		sd = &per_cpu(core_domains, i);
		SD_INIT(sd, MC);
		set_domain_attribute(sd, attr);
		sd->span = cpu_coregroup_map(i);
		cpus_and(sd->span, sd->span, *cpu_map);
		sd->parent = p;
		p->child = sd;
		cpu_to_core_group(i, cpu_map, &sd->groups, tmpmask);
#endif

#ifdef CONFIG_SCHED_SMT
		p = sd;
		sd = &per_cpu(cpu_domains, i);
		SD_INIT(sd, SIBLING);
		set_domain_attribute(sd, attr);
		sd->span = per_cpu(cpu_sibling_map, i);
		cpus_and(sd->span, sd->span, *cpu_map);
		sd->parent = p;
		p->child = sd;
		cpu_to_cpu_group(i, cpu_map, &sd->groups, tmpmask);
#endif
	}

#ifdef CONFIG_SCHED_SMT
	/* Set up CPU (sibling) groups */
	for_each_cpu_mask_nr(i, *cpu_map) {
		SCHED_CPUMASK_VAR(this_sibling_map, allmasks);
		SCHED_CPUMASK_VAR(send_covered, allmasks);

		*this_sibling_map = per_cpu(cpu_sibling_map, i);
		cpus_and(*this_sibling_map, *this_sibling_map, *cpu_map);
		if (i != first_cpu(*this_sibling_map))
			continue;

		init_sched_build_groups(this_sibling_map, cpu_map,
					&cpu_to_cpu_group,
					send_covered, tmpmask);
	}
#endif

#ifdef CONFIG_SCHED_MC
	/* Set up multi-core groups */
	for_each_cpu_mask_nr(i, *cpu_map) {
		SCHED_CPUMASK_VAR(this_core_map, allmasks);
		SCHED_CPUMASK_VAR(send_covered, allmasks);

		*this_core_map = cpu_coregroup_map(i);
		cpus_and(*this_core_map, *this_core_map, *cpu_map);
		if (i != first_cpu(*this_core_map))
			continue;

		init_sched_build_groups(this_core_map, cpu_map,
					&cpu_to_core_group,
					send_covered, tmpmask);
	}
#endif

	/* Set up physical groups */
	for (i = 0; i < nr_node_ids; i++) {
		SCHED_CPUMASK_VAR(nodemask, allmasks);
		SCHED_CPUMASK_VAR(send_covered, allmasks);

		*nodemask = node_to_cpumask(i);
		cpus_and(*nodemask, *nodemask, *cpu_map);
		if (cpus_empty(*nodemask))
			continue;

		init_sched_build_groups(nodemask, cpu_map,
					&cpu_to_phys_group,
					send_covered, tmpmask);
	}

#ifdef CONFIG_NUMA
	/* Set up node groups */
	if (sd_allnodes) {
		SCHED_CPUMASK_VAR(send_covered, allmasks);

		init_sched_build_groups(cpu_map, cpu_map,
					&cpu_to_allnodes_group,
					send_covered, tmpmask);
	}

	for (i = 0; i < nr_node_ids; i++) {
		/* Set up node groups */
		struct sched_group *sg, *prev;
		SCHED_CPUMASK_VAR(nodemask, allmasks);
		SCHED_CPUMASK_VAR(domainspan, allmasks);
		SCHED_CPUMASK_VAR(covered, allmasks);
		int j;

		*nodemask = node_to_cpumask(i);
		cpus_clear(*covered);

		cpus_and(*nodemask, *nodemask, *cpu_map);
		if (cpus_empty(*nodemask)) {
			sched_group_nodes[i] = NULL;
			continue;
		}

		sched_domain_node_span(i, domainspan);
		cpus_and(*domainspan, *domainspan, *cpu_map);

		sg = kmalloc_node(sizeof(struct sched_group), GFP_KERNEL, i);
		if (!sg) {
			printk(KERN_WARNING "Can not alloc domain group for "
				"node %d\n", i);
			goto error;
		}
		sched_group_nodes[i] = sg;
		for_each_cpu_mask_nr(j, *nodemask) {
			struct sched_domain *sd;

			sd = &per_cpu(node_domains, j);
			sd->groups = sg;
		}
		sg->__cpu_power = 0;
		sg->cpumask = *nodemask;
		sg->next = sg;
		cpus_or(*covered, *covered, *nodemask);
		prev = sg;

		for (j = 0; j < nr_node_ids; j++) {
			SCHED_CPUMASK_VAR(notcovered, allmasks);
			int n = (i + j) % nr_node_ids;
			node_to_cpumask_ptr(pnodemask, n);

			cpus_complement(*notcovered, *covered);
			cpus_and(*tmpmask, *notcovered, *cpu_map);
			cpus_and(*tmpmask, *tmpmask, *domainspan);
			if (cpus_empty(*tmpmask))
				break;

			cpus_and(*tmpmask, *tmpmask, *pnodemask);
			if (cpus_empty(*tmpmask))
				continue;

			sg = kmalloc_node(sizeof(struct sched_group),
					  GFP_KERNEL, i);
			if (!sg) {
				printk(KERN_WARNING
				"Can not alloc domain group for node %d\n", j);
				goto error;
			}
			sg->__cpu_power = 0;
			sg->cpumask = *tmpmask;
			sg->next = prev->next;
			cpus_or(*covered, *covered, *tmpmask);
			prev->next = sg;
			prev = sg;
		}
	}
#endif

	/* Calculate CPU power for physical packages and nodes */
#ifdef CONFIG_SCHED_SMT
	for_each_cpu_mask_nr(i, *cpu_map) {
		struct sched_domain *sd = &per_cpu(cpu_domains, i);

		init_sched_groups_power(i, sd);
	}
#endif
#ifdef CONFIG_SCHED_MC
	for_each_cpu_mask_nr(i, *cpu_map) {
		struct sched_domain *sd = &per_cpu(core_domains, i);

		init_sched_groups_power(i, sd);
	}
#endif

	for_each_cpu_mask_nr(i, *cpu_map) {
		struct sched_domain *sd = &per_cpu(phys_domains, i);

		init_sched_groups_power(i, sd);
	}

#ifdef CONFIG_NUMA
	for (i = 0; i < nr_node_ids; i++)
		init_numa_sched_groups_power(sched_group_nodes[i]);

	if (sd_allnodes) {
		struct sched_group *sg;

		cpu_to_allnodes_group(first_cpu(*cpu_map), cpu_map, &sg,
								tmpmask);
		init_numa_sched_groups_power(sg);
	}
#endif

	/* Attach the domains */
	for_each_cpu_mask_nr(i, *cpu_map) {
		struct sched_domain *sd;
#ifdef CONFIG_SCHED_SMT
		sd = &per_cpu(cpu_domains, i);
#elif defined(CONFIG_SCHED_MC)
		sd = &per_cpu(core_domains, i);
#else
		sd = &per_cpu(phys_domains, i);
#endif
		cpu_attach_domain(sd, rd, i);
	}

	SCHED_CPUMASK_FREE((void *)allmasks);
	return 0;

#ifdef CONFIG_NUMA
error:
	free_sched_groups(cpu_map, tmpmask);
	SCHED_CPUMASK_FREE((void *)allmasks);
	kfree(rd);
	return -ENOMEM;
#endif
}

static int build_sched_domains(const cpumask_t *cpu_map)
{
	return __build_sched_domains(cpu_map, NULL);
}

static cpumask_t *doms_cur;	/* current sched domains */
static int ndoms_cur;		/* number of sched domains in 'doms_cur' */
static struct sched_domain_attr *dattr_cur;
				/* attribues of custom domains in 'doms_cur' */

/*
 * Special case: If a kmalloc of a doms_cur partition (array of
 * cpumask_t) fails, then fallback to a single sched domain,
 * as determined by the single cpumask_t fallback_doms.
 */
static cpumask_t fallback_doms;

void __attribute__((weak)) arch_update_cpu_topology(void)
{
}

/*
 * Set up scheduler domains and groups. Callers must hold the hotplug lock.
 * For now this just excludes isolated cpus, but could be used to
 * exclude other special cases in the future.
 */
static int arch_init_sched_domains(const cpumask_t *cpu_map)
{
	int err;

	arch_update_cpu_topology();
	ndoms_cur = 1;
	doms_cur = kmalloc(sizeof(cpumask_t), GFP_KERNEL);
	if (!doms_cur)
		doms_cur = &fallback_doms;
	cpus_andnot(*doms_cur, *cpu_map, cpu_isolated_map);
	dattr_cur = NULL;
	err = build_sched_domains(doms_cur);
	register_sched_domain_sysctl();

	return err;
}

static void arch_destroy_sched_domains(const cpumask_t *cpu_map,
				       cpumask_t *tmpmask)
{
	free_sched_groups(cpu_map, tmpmask);
}

/*
 * Detach sched domains from a group of cpus specified in cpu_map
 * These cpus will now be attached to the NULL domain
 */
static void detach_destroy_domains(const cpumask_t *cpu_map)
{
	cpumask_t tmpmask;
	int i;

	unregister_sched_domain_sysctl();

	for_each_cpu_mask_nr(i, *cpu_map)
		cpu_attach_domain(NULL, &def_root_domain, i);
	synchronize_sched();
	arch_destroy_sched_domains(cpu_map, &tmpmask);
}

/* handle null as "default" */
static int dattrs_equal(struct sched_domain_attr *cur, int idx_cur,
			struct sched_domain_attr *new, int idx_new)
{
	struct sched_domain_attr tmp;

	/* fast path */
	if (!new && !cur)
		return 1;

	tmp = SD_ATTR_INIT;
	return !memcmp(cur ? (cur + idx_cur) : &tmp,
			new ? (new + idx_new) : &tmp,
			sizeof(struct sched_domain_attr));
}

/*
 * Partition sched domains as specified by the 'ndoms_new'
 * cpumasks in the array doms_new[] of cpumasks. This compares
 * doms_new[] to the current sched domain partitioning, doms_cur[].
 * It destroys each deleted domain and builds each new domain.
 *
 * 'doms_new' is an array of cpumask_t's of length 'ndoms_new'.
 * The masks don't intersect (don't overlap.) We should setup one
 * sched domain for each mask. CPUs not in any of the cpumasks will
 * not be load balanced. If the same cpumask appears both in the
 * current 'doms_cur' domains and in the new 'doms_new', we can leave
 * it as it is.
 *
 * The passed in 'doms_new' should be kmalloc'd. This routine takes
 * ownership of it and will kfree it when done with it. If the caller
 * failed the kmalloc call, then it can pass in doms_new == NULL &&
 * ndoms_new == 1, and partition_sched_domains() will fallback to
 * the single partition 'fallback_doms', it also forces the domains
 * to be rebuilt.
 *
 * If doms_new == NULL it will be replaced with cpu_online_map.
 * ndoms_new == 0 is a special case for destroying existing domains,
 * and it will not create the default domain.
 *
 * Call with hotplug lock held
 */
void partition_sched_domains(int ndoms_new, cpumask_t *doms_new,
			     struct sched_domain_attr *dattr_new)
{
	int i, j, n;

	mutex_lock(&sched_domains_mutex);

	/* always unregister in case we don't destroy any domains */
	unregister_sched_domain_sysctl();

	n = doms_new ? ndoms_new : 0;

	/* Destroy deleted domains */
	for (i = 0; i < ndoms_cur; i++) {
		for (j = 0; j < n; j++) {
			if (cpus_equal(doms_cur[i], doms_new[j])
			    && dattrs_equal(dattr_cur, i, dattr_new, j))
				goto match1;
		}
		/* no match - a current sched domain not in new doms_new[] */
		detach_destroy_domains(doms_cur + i);
match1:
		;
	}

	if (doms_new == NULL) {
		ndoms_cur = 0;
		doms_new = &fallback_doms;
		cpus_andnot(doms_new[0], cpu_online_map, cpu_isolated_map);
		dattr_new = NULL;
	}

	/* Build new domains */
	for (i = 0; i < ndoms_new; i++) {
		for (j = 0; j < ndoms_cur; j++) {
			if (cpus_equal(doms_new[i], doms_cur[j])
			    && dattrs_equal(dattr_new, i, dattr_cur, j))
				goto match2;
		}
		/* no match - add a new doms_new */
		__build_sched_domains(doms_new + i,
					dattr_new ? dattr_new + i : NULL);
match2:
		;
	}

	/* Remember the new sched domains */
	if (doms_cur != &fallback_doms)
		kfree(doms_cur);
	kfree(dattr_cur);	/* kfree(NULL) is safe */
	doms_cur = doms_new;
	dattr_cur = dattr_new;
	ndoms_cur = ndoms_new;

	register_sched_domain_sysctl();

	mutex_unlock(&sched_domains_mutex);
}

#if defined(CONFIG_SCHED_MC) || defined(CONFIG_SCHED_SMT)
int arch_reinit_sched_domains(void)
{
	get_online_cpus();

	/* Destroy domains first to force the rebuild */
	partition_sched_domains(0, NULL, NULL);

	rebuild_sched_domains();
	put_online_cpus();

	return 0;
}

static ssize_t sched_power_savings_store(const char *buf, size_t count, int smt)
{
	int ret;

	if (buf[0] != '0' && buf[0] != '1')
		return -EINVAL;

	if (smt)
		sched_smt_power_savings = (buf[0] == '1');
	else
		sched_mc_power_savings = (buf[0] == '1');

	ret = arch_reinit_sched_domains();

	return ret ? ret : count;
}

#ifdef CONFIG_SCHED_MC
static ssize_t sched_mc_power_savings_show(struct sysdev_class *class,
					   char *page)
{
	return sprintf(page, "%u\n", sched_mc_power_savings);
}
static ssize_t sched_mc_power_savings_store(struct sysdev_class *class,
					    const char *buf, size_t count)
{
	return sched_power_savings_store(buf, count, 0);
}
static SYSDEV_CLASS_ATTR(sched_mc_power_savings, 0644,
			 sched_mc_power_savings_show,
			 sched_mc_power_savings_store);
#endif

#ifdef CONFIG_SCHED_SMT
static ssize_t sched_smt_power_savings_show(struct sysdev_class *dev,
					    char *page)
{
	return sprintf(page, "%u\n", sched_smt_power_savings);
}
static ssize_t sched_smt_power_savings_store(struct sysdev_class *dev,
					     const char *buf, size_t count)
{
	return sched_power_savings_store(buf, count, 1);
}
static SYSDEV_CLASS_ATTR(sched_smt_power_savings, 0644,
		   sched_smt_power_savings_show,
		   sched_smt_power_savings_store);
#endif

int sched_create_sysfs_power_savings_entries(struct sysdev_class *cls)
{
	int err = 0;

#ifdef CONFIG_SCHED_SMT
	if (smt_capable())
		err = sysfs_create_file(&cls->kset.kobj,
					&attr_sched_smt_power_savings.attr);
#endif
#ifdef CONFIG_SCHED_MC
	if (!err && mc_capable())
		err = sysfs_create_file(&cls->kset.kobj,
					&attr_sched_mc_power_savings.attr);
#endif
	return err;
}
#endif /* CONFIG_SCHED_MC || CONFIG_SCHED_SMT */

#ifndef CONFIG_CPUSETS
/*
 * Add online and remove offline CPUs from the scheduler domains.
 * When cpusets are enabled they take over this function.
 */
static int update_sched_domains(struct notifier_block *nfb,
				unsigned long action, void *hcpu)
{
	switch (action) {
	case CPU_ONLINE:
	case CPU_ONLINE_FROZEN:
	case CPU_DEAD:
	case CPU_DEAD_FROZEN:
		partition_sched_domains(1, NULL, NULL);
		return NOTIFY_OK;

	default:
		return NOTIFY_DONE;
	}
}
#endif

static int update_runtime(struct notifier_block *nfb,
				unsigned long action, void *hcpu)
{
	int cpu = (int)(long)hcpu;

	switch (action) {
	case CPU_DOWN_PREPARE:
	case CPU_DOWN_PREPARE_FROZEN:
		disable_runtime(cpu_rq(cpu));
		return NOTIFY_OK;

	case CPU_DOWN_FAILED:
	case CPU_DOWN_FAILED_FROZEN:
	case CPU_ONLINE:
	case CPU_ONLINE_FROZEN:
		enable_runtime(cpu_rq(cpu));
		return NOTIFY_OK;

	default:
		return NOTIFY_DONE;
	}
}

void __init sched_init_smp(void)
{
	cpumask_t non_isolated_cpus;

#if defined(CONFIG_NUMA)
	sched_group_nodes_bycpu = kzalloc(nr_cpu_ids * sizeof(void **),
								GFP_KERNEL);
	BUG_ON(sched_group_nodes_bycpu == NULL);
#endif
	get_online_cpus();
	mutex_lock(&sched_domains_mutex);
	arch_init_sched_domains(&cpu_online_map);
	cpus_andnot(non_isolated_cpus, cpu_possible_map, cpu_isolated_map);
	if (cpus_empty(non_isolated_cpus))
		cpu_set(smp_processor_id(), non_isolated_cpus);
	mutex_unlock(&sched_domains_mutex);
	put_online_cpus();

#ifndef CONFIG_CPUSETS
	/* XXX: Theoretical race here - CPU may be hotplugged now */
	hotcpu_notifier(update_sched_domains, 0);
#endif

	/* RT runtime code needs to handle some hotplug events */
	hotcpu_notifier(update_runtime, 0);

	init_hrtick();

	/* Move init over to a non-isolated CPU */
	if (set_cpus_allowed_ptr(current, &non_isolated_cpus) < 0)
		BUG();
	sched_init_granularity();
}
#else
void __init sched_init_smp(void)
{
	sched_init_granularity();
}
#endif /* CONFIG_SMP */

int in_sched_functions(unsigned long addr)
{
	return in_lock_functions(addr) ||
		(addr >= (unsigned long)__sched_text_start
		&& addr < (unsigned long)__sched_text_end);
}

static void init_cfs_rq(struct cfs_rq *cfs_rq, struct rq *rq)
{
	cfs_rq->tasks_timeline = RB_ROOT;
	INIT_LIST_HEAD(&cfs_rq->tasks);
#ifdef CONFIG_FAIR_GROUP_SCHED
	cfs_rq->rq = rq;
#endif
	cfs_rq->min_vruntime = (u64)(-(1LL << 20));
}

static void init_rt_rq(struct rt_rq *rt_rq, struct rq *rq)
{
	struct rt_prio_array *array;
	int i;

	array = &rt_rq->active;
	for (i = 0; i < MAX_RT_PRIO; i++) {
		INIT_LIST_HEAD(array->queue + i);
		__clear_bit(i, array->bitmap);
	}
	/* delimiter for bitsearch: */
	__set_bit(MAX_RT_PRIO, array->bitmap);

#if defined CONFIG_SMP || defined CONFIG_RT_GROUP_SCHED
	rt_rq->highest_prio = MAX_RT_PRIO;
#endif
#ifdef CONFIG_SMP
	rt_rq->rt_nr_migratory = 0;
	rt_rq->overloaded = 0;
#endif

	rt_rq->rt_time = 0;
	rt_rq->rt_throttled = 0;
	rt_rq->rt_runtime = 0;
	spin_lock_init(&rt_rq->rt_runtime_lock);

#ifdef CONFIG_RT_GROUP_SCHED
	rt_rq->rt_nr_boosted = 0;
	rt_rq->rq = rq;
#endif
}

#ifdef CONFIG_FAIR_GROUP_SCHED
static void init_tg_cfs_entry(struct task_group *tg, struct cfs_rq *cfs_rq,
				struct sched_entity *se, int cpu, int add,
				struct sched_entity *parent)
{
	struct rq *rq = cpu_rq(cpu);
	tg->cfs_rq[cpu] = cfs_rq;
	init_cfs_rq(cfs_rq, rq);
	cfs_rq->tg = tg;
	if (add)
		list_add(&cfs_rq->leaf_cfs_rq_list, &rq->leaf_cfs_rq_list);

	tg->se[cpu] = se;
	/* se could be NULL for init_task_group */
	if (!se)
		return;

	if (!parent)
		se->cfs_rq = &rq->cfs;
	else
		se->cfs_rq = parent->my_q;

	se->my_q = cfs_rq;
	se->load.weight = tg->shares;
	se->load.inv_weight = 0;
	se->parent = parent;
}
#endif

#ifdef CONFIG_RT_GROUP_SCHED
static void init_tg_rt_entry(struct task_group *tg, struct rt_rq *rt_rq,
		struct sched_rt_entity *rt_se, int cpu, int add,
		struct sched_rt_entity *parent)
{
	struct rq *rq = cpu_rq(cpu);

	tg->rt_rq[cpu] = rt_rq;
	init_rt_rq(rt_rq, rq);
	rt_rq->tg = tg;
	rt_rq->rt_se = rt_se;
	rt_rq->rt_runtime = tg->rt_bandwidth.rt_runtime;
	if (add)
		list_add(&rt_rq->leaf_rt_rq_list, &rq->leaf_rt_rq_list);

	tg->rt_se[cpu] = rt_se;
	if (!rt_se)
		return;

	if (!parent)
		rt_se->rt_rq = &rq->rt;
	else
		rt_se->rt_rq = parent->my_q;

	rt_se->my_q = rt_rq;
	rt_se->parent = parent;
	INIT_LIST_HEAD(&rt_se->run_list);
}
#endif

void __init sched_init(void)
{
	int i, j;
	unsigned long alloc_size = 0, ptr;

#ifdef CONFIG_FAIR_GROUP_SCHED
	alloc_size += 2 * nr_cpu_ids * sizeof(void **);
#endif
#ifdef CONFIG_RT_GROUP_SCHED
	alloc_size += 2 * nr_cpu_ids * sizeof(void **);
#endif
#ifdef CONFIG_USER_SCHED
	alloc_size *= 2;
#endif
	/*
	 * As sched_init() is called before page_alloc is setup,
	 * we use alloc_bootmem().
	 */
	if (alloc_size) {
		ptr = (unsigned long)alloc_bootmem(alloc_size);

#ifdef CONFIG_FAIR_GROUP_SCHED
		init_task_group.se = (struct sched_entity **)ptr;
		ptr += nr_cpu_ids * sizeof(void **);

		init_task_group.cfs_rq = (struct cfs_rq **)ptr;
		ptr += nr_cpu_ids * sizeof(void **);

#ifdef CONFIG_USER_SCHED
		root_task_group.se = (struct sched_entity **)ptr;
		ptr += nr_cpu_ids * sizeof(void **);

		root_task_group.cfs_rq = (struct cfs_rq **)ptr;
		ptr += nr_cpu_ids * sizeof(void **);
#endif /* CONFIG_USER_SCHED */
#endif /* CONFIG_FAIR_GROUP_SCHED */
#ifdef CONFIG_RT_GROUP_SCHED
		init_task_group.rt_se = (struct sched_rt_entity **)ptr;
		ptr += nr_cpu_ids * sizeof(void **);

		init_task_group.rt_rq = (struct rt_rq **)ptr;
		ptr += nr_cpu_ids * sizeof(void **);

#ifdef CONFIG_USER_SCHED
		root_task_group.rt_se = (struct sched_rt_entity **)ptr;
		ptr += nr_cpu_ids * sizeof(void **);

		root_task_group.rt_rq = (struct rt_rq **)ptr;
		ptr += nr_cpu_ids * sizeof(void **);
#endif /* CONFIG_USER_SCHED */
#endif /* CONFIG_RT_GROUP_SCHED */
	}

#ifdef CONFIG_SMP
	init_defrootdomain();
#endif

	init_rt_bandwidth(&def_rt_bandwidth,
			global_rt_period(), global_rt_runtime());

#ifdef CONFIG_RT_GROUP_SCHED
	init_rt_bandwidth(&init_task_group.rt_bandwidth,
			global_rt_period(), global_rt_runtime());
#ifdef CONFIG_USER_SCHED
	init_rt_bandwidth(&root_task_group.rt_bandwidth,
			global_rt_period(), RUNTIME_INF);
#endif /* CONFIG_USER_SCHED */
#endif /* CONFIG_RT_GROUP_SCHED */

#ifdef CONFIG_GROUP_SCHED
	list_add(&init_task_group.list, &task_groups);
	INIT_LIST_HEAD(&init_task_group.children);

#ifdef CONFIG_USER_SCHED
	INIT_LIST_HEAD(&root_task_group.children);
	init_task_group.parent = &root_task_group;
	list_add(&init_task_group.siblings, &root_task_group.children);
#endif /* CONFIG_USER_SCHED */
#endif /* CONFIG_GROUP_SCHED */

	for_each_possible_cpu(i) {
		struct rq *rq;

		rq = cpu_rq(i);
		spin_lock_init(&rq->lock);
		rq->nr_running = 0;
		init_cfs_rq(&rq->cfs, rq);
		init_rt_rq(&rq->rt, rq);
#ifdef CONFIG_FAIR_GROUP_SCHED
		init_task_group.shares = init_task_group_load;
		INIT_LIST_HEAD(&rq->leaf_cfs_rq_list);
#ifdef CONFIG_CGROUP_SCHED
		/*
		 * How much cpu bandwidth does init_task_group get?
		 *
		 * In case of task-groups formed thr' the cgroup filesystem, it
		 * gets 100% of the cpu resources in the system. This overall
		 * system cpu resource is divided among the tasks of
		 * init_task_group and its child task-groups in a fair manner,
		 * based on each entity's (task or task-group's) weight
		 * (se->load.weight).
		 *
		 * In other words, if init_task_group has 10 tasks of weight
		 * 1024) and two child groups A0 and A1 (of weight 1024 each),
		 * then A0's share of the cpu resource is:
		 *
		 * 	A0's bandwidth = 1024 / (10*1024 + 1024 + 1024) = 8.33%
		 *
		 * We achieve this by letting init_task_group's tasks sit
		 * directly in rq->cfs (i.e init_task_group->se[] = NULL).
		 */
		init_tg_cfs_entry(&init_task_group, &rq->cfs, NULL, i, 1, NULL);
#elif defined CONFIG_USER_SCHED
		root_task_group.shares = NICE_0_LOAD;
		init_tg_cfs_entry(&root_task_group, &rq->cfs, NULL, i, 0, NULL);
		/*
		 * In case of task-groups formed thr' the user id of tasks,
		 * init_task_group represents tasks belonging to root user.
		 * Hence it forms a sibling of all subsequent groups formed.
		 * In this case, init_task_group gets only a fraction of overall
		 * system cpu resource, based on the weight assigned to root
		 * user's cpu share (INIT_TASK_GROUP_LOAD). This is accomplished
		 * by letting tasks of init_task_group sit in a separate cfs_rq
		 * (init_cfs_rq) and having one entity represent this group of
		 * tasks in rq->cfs (i.e init_task_group->se[] != NULL).
		 */
		init_tg_cfs_entry(&init_task_group,
				&per_cpu(init_cfs_rq, i),
				&per_cpu(init_sched_entity, i), i, 1,
				root_task_group.se[i]);

#endif
#endif /* CONFIG_FAIR_GROUP_SCHED */

		rq->rt.rt_runtime = def_rt_bandwidth.rt_runtime;
#ifdef CONFIG_RT_GROUP_SCHED
		INIT_LIST_HEAD(&rq->leaf_rt_rq_list);
#ifdef CONFIG_CGROUP_SCHED
		init_tg_rt_entry(&init_task_group, &rq->rt, NULL, i, 1, NULL);
#elif defined CONFIG_USER_SCHED
		init_tg_rt_entry(&root_task_group, &rq->rt, NULL, i, 0, NULL);
		init_tg_rt_entry(&init_task_group,
				&per_cpu(init_rt_rq, i),
				&per_cpu(init_sched_rt_entity, i), i, 1,
				root_task_group.rt_se[i]);
#endif
#endif

		for (j = 0; j < CPU_LOAD_IDX_MAX; j++)
			rq->cpu_load[j] = 0;
#ifdef CONFIG_SMP
		rq->sd = NULL;
		rq->rd = NULL;
		rq->active_balance = 0;
		rq->next_balance = jiffies;
		rq->push_cpu = 0;
		rq->cpu = i;
		rq->online = 0;
		rq->migration_thread = NULL;
		INIT_LIST_HEAD(&rq->migration_queue);
		rq_attach_root(rq, &def_root_domain);
#endif
		init_rq_hrtick(rq);
		atomic_set(&rq->nr_iowait, 0);
	}

	set_load_weight(&init_task);

#ifdef CONFIG_PREEMPT_NOTIFIERS
	INIT_HLIST_HEAD(&init_task.preempt_notifiers);
#endif

#ifdef CONFIG_SMP
	open_softirq(SCHED_SOFTIRQ, run_rebalance_domains);
#endif

#ifdef CONFIG_RT_MUTEXES
	plist_head_init(&init_task.pi_waiters, &init_task.pi_lock);
#endif

	/*
	 * The boot idle thread does lazy MMU switching as well:
	 */
	atomic_inc(&init_mm.mm_count);
	enter_lazy_tlb(&init_mm, current);

	/*
	 * Make us the idle thread. Technically, schedule() should not be
	 * called from this thread, however somewhere below it might be,
	 * but because we are the idle thread, we just pick up running again
	 * when this runqueue becomes "idle".
	 */
	init_idle(current, smp_processor_id());
	/*
	 * During early bootup we pretend to be a normal task:
	 */
	current->sched_class = &fair_sched_class;

	scheduler_running = 1;
}

#ifdef CONFIG_DEBUG_SPINLOCK_SLEEP
void __might_sleep(char *file, int line)
{
#ifdef in_atomic
	static unsigned long prev_jiffy;	/* ratelimiting */

	if ((!in_atomic() && !irqs_disabled()) ||
		    system_state != SYSTEM_RUNNING || oops_in_progress)
		return;
	if (time_before(jiffies, prev_jiffy + HZ) && prev_jiffy)
		return;
	prev_jiffy = jiffies;

	printk(KERN_ERR
		"BUG: sleeping function called from invalid context at %s:%d\n",
			file, line);
	printk(KERN_ERR
		"in_atomic(): %d, irqs_disabled(): %d, pid: %d, name: %s\n",
			in_atomic(), irqs_disabled(),
			current->pid, current->comm);

	debug_show_held_locks(current);
	if (irqs_disabled())
		print_irqtrace_events(current);
	dump_stack();
#endif
}
EXPORT_SYMBOL(__might_sleep);
#endif

#ifdef CONFIG_MAGIC_SYSRQ
static void normalize_task(struct rq *rq, struct task_struct *p)
{
	int on_rq;

	update_rq_clock(rq);
	on_rq = p->se.on_rq;
	if (on_rq)
		deactivate_task(rq, p, 0);
	__setscheduler(rq, p, SCHED_NORMAL, 0);
	if (on_rq) {
		activate_task(rq, p, 0);
		resched_task(rq->curr);
	}
}

void normalize_rt_tasks(void)
{
	struct task_struct *g, *p;
	unsigned long flags;
	struct rq *rq;

	read_lock_irqsave(&tasklist_lock, flags);
	do_each_thread(g, p) {
		/*
		 * Only normalize user tasks:
		 */
		if (!p->mm)
			continue;

		p->se.exec_start		= 0;
#ifdef CONFIG_SCHEDSTATS
		p->se.wait_start		= 0;
		p->se.sleep_start		= 0;
		p->se.block_start		= 0;
#endif

		if (!rt_task(p)) {
			/*
			 * Renice negative nice level userspace
			 * tasks back to 0:
			 */
			if (TASK_NICE(p) < 0 && p->mm)
				set_user_nice(p, 0);
			continue;
		}

		spin_lock(&p->pi_lock);
		rq = __task_rq_lock(p);

		normalize_task(rq, p);

		__task_rq_unlock(rq);
		spin_unlock(&p->pi_lock);
	} while_each_thread(g, p);

	read_unlock_irqrestore(&tasklist_lock, flags);
}

#endif /* CONFIG_MAGIC_SYSRQ */

#ifdef CONFIG_IA64
/*
 * These functions are only useful for the IA64 MCA handling.
 *
 * They can only be called when the whole system has been
 * stopped - every CPU needs to be quiescent, and no scheduling
 * activity can take place. Using them for anything else would
 * be a serious bug, and as a result, they aren't even visible
 * under any other configuration.
 */

/**
 * curr_task - return the current task for a given cpu.
 * @cpu: the processor in question.
 *
 * ONLY VALID WHEN THE WHOLE SYSTEM IS STOPPED!
 */
struct task_struct *curr_task(int cpu)
{
	return cpu_curr(cpu);
}

/**
 * set_curr_task - set the current task for a given cpu.
 * @cpu: the processor in question.
 * @p: the task pointer to set.
 *
 * Description: This function must only be used when non-maskable interrupts
 * are serviced on a separate stack. It allows the architecture to switch the
 * notion of the current task on a cpu in a non-blocking manner. This function
 * must be called with all CPU's synchronized, and interrupts disabled, the
 * and caller must save the original value of the current task (see
 * curr_task() above) and restore that value before reenabling interrupts and
 * re-starting the system.
 *
 * ONLY VALID WHEN THE WHOLE SYSTEM IS STOPPED!
 */
void set_curr_task(int cpu, struct task_struct *p)
{
	cpu_curr(cpu) = p;
}

#endif

#ifdef CONFIG_FAIR_GROUP_SCHED
static void free_fair_sched_group(struct task_group *tg)
{
	int i;

	for_each_possible_cpu(i) {
		if (tg->cfs_rq)
			kfree(tg->cfs_rq[i]);
		if (tg->se)
			kfree(tg->se[i]);
	}

	kfree(tg->cfs_rq);
	kfree(tg->se);
}

static
int alloc_fair_sched_group(struct task_group *tg, struct task_group *parent)
{
	struct cfs_rq *cfs_rq;
	struct sched_entity *se, *parent_se;
	struct rq *rq;
	int i;

	tg->cfs_rq = kzalloc(sizeof(cfs_rq) * nr_cpu_ids, GFP_KERNEL);
	if (!tg->cfs_rq)
		goto err;
	tg->se = kzalloc(sizeof(se) * nr_cpu_ids, GFP_KERNEL);
	if (!tg->se)
		goto err;

	tg->shares = NICE_0_LOAD;

	for_each_possible_cpu(i) {
		rq = cpu_rq(i);

		cfs_rq = kmalloc_node(sizeof(struct cfs_rq),
				GFP_KERNEL|__GFP_ZERO, cpu_to_node(i));
		if (!cfs_rq)
			goto err;

		se = kmalloc_node(sizeof(struct sched_entity),
				GFP_KERNEL|__GFP_ZERO, cpu_to_node(i));
		if (!se)
			goto err;

		parent_se = parent ? parent->se[i] : NULL;
		init_tg_cfs_entry(tg, cfs_rq, se, i, 0, parent_se);
	}

	return 1;

 err:
	return 0;
}

static inline void register_fair_sched_group(struct task_group *tg, int cpu)
{
	list_add_rcu(&tg->cfs_rq[cpu]->leaf_cfs_rq_list,
			&cpu_rq(cpu)->leaf_cfs_rq_list);
}

static inline void unregister_fair_sched_group(struct task_group *tg, int cpu)
{
	list_del_rcu(&tg->cfs_rq[cpu]->leaf_cfs_rq_list);
}
#else /* !CONFG_FAIR_GROUP_SCHED */
static inline void free_fair_sched_group(struct task_group *tg)
{
}

static inline
int alloc_fair_sched_group(struct task_group *tg, struct task_group *parent)
{
	return 1;
}

static inline void register_fair_sched_group(struct task_group *tg, int cpu)
{
}

static inline void unregister_fair_sched_group(struct task_group *tg, int cpu)
{
}
#endif /* CONFIG_FAIR_GROUP_SCHED */

#ifdef CONFIG_RT_GROUP_SCHED
static void free_rt_sched_group(struct task_group *tg)
{
	int i;

	destroy_rt_bandwidth(&tg->rt_bandwidth);

	for_each_possible_cpu(i) {
		if (tg->rt_rq)
			kfree(tg->rt_rq[i]);
		if (tg->rt_se)
			kfree(tg->rt_se[i]);
	}

	kfree(tg->rt_rq);
	kfree(tg->rt_se);
}

static
int alloc_rt_sched_group(struct task_group *tg, struct task_group *parent)
{
	struct rt_rq *rt_rq;
	struct sched_rt_entity *rt_se, *parent_se;
	struct rq *rq;
	int i;

	tg->rt_rq = kzalloc(sizeof(rt_rq) * nr_cpu_ids, GFP_KERNEL);
	if (!tg->rt_rq)
		goto err;
	tg->rt_se = kzalloc(sizeof(rt_se) * nr_cpu_ids, GFP_KERNEL);
	if (!tg->rt_se)
		goto err;

	init_rt_bandwidth(&tg->rt_bandwidth,
			ktime_to_ns(def_rt_bandwidth.rt_period), 0);

	for_each_possible_cpu(i) {
		rq = cpu_rq(i);

		rt_rq = kmalloc_node(sizeof(struct rt_rq),
				GFP_KERNEL|__GFP_ZERO, cpu_to_node(i));
		if (!rt_rq)
			goto err;

		rt_se = kmalloc_node(sizeof(struct sched_rt_entity),
				GFP_KERNEL|__GFP_ZERO, cpu_to_node(i));
		if (!rt_se)
			goto err;

		parent_se = parent ? parent->rt_se[i] : NULL;
		init_tg_rt_entry(tg, rt_rq, rt_se, i, 0, parent_se);
	}

	return 1;

 err:
	return 0;
}

static inline void register_rt_sched_group(struct task_group *tg, int cpu)
{
	list_add_rcu(&tg->rt_rq[cpu]->leaf_rt_rq_list,
			&cpu_rq(cpu)->leaf_rt_rq_list);
}

static inline void unregister_rt_sched_group(struct task_group *tg, int cpu)
{
	list_del_rcu(&tg->rt_rq[cpu]->leaf_rt_rq_list);
}
#else /* !CONFIG_RT_GROUP_SCHED */
static inline void free_rt_sched_group(struct task_group *tg)
{
}

static inline
int alloc_rt_sched_group(struct task_group *tg, struct task_group *parent)
{
	return 1;
}

static inline void register_rt_sched_group(struct task_group *tg, int cpu)
{
}

static inline void unregister_rt_sched_group(struct task_group *tg, int cpu)
{
}
#endif /* CONFIG_RT_GROUP_SCHED */

#ifdef CONFIG_GROUP_SCHED
static void free_sched_group(struct task_group *tg)
{
	free_fair_sched_group(tg);
	free_rt_sched_group(tg);
	kfree(tg);
}

/* allocate runqueue etc for a new task group */
struct task_group *sched_create_group(struct task_group *parent)
{
	struct task_group *tg;
	unsigned long flags;
	int i;

	tg = kzalloc(sizeof(*tg), GFP_KERNEL);
	if (!tg)
		return ERR_PTR(-ENOMEM);

	if (!alloc_fair_sched_group(tg, parent))
		goto err;

	if (!alloc_rt_sched_group(tg, parent))
		goto err;

	spin_lock_irqsave(&task_group_lock, flags);
	for_each_possible_cpu(i) {
		register_fair_sched_group(tg, i);
		register_rt_sched_group(tg, i);
	}
	list_add_rcu(&tg->list, &task_groups);

	WARN_ON(!parent); /* root should already exist */

	tg->parent = parent;
	INIT_LIST_HEAD(&tg->children);
	list_add_rcu(&tg->siblings, &parent->children);
	spin_unlock_irqrestore(&task_group_lock, flags);

	return tg;

err:
	free_sched_group(tg);
	return ERR_PTR(-ENOMEM);
}

/* rcu callback to free various structures associated with a task group */
static void free_sched_group_rcu(struct rcu_head *rhp)
{
	/* now it should be safe to free those cfs_rqs */
	free_sched_group(container_of(rhp, struct task_group, rcu));
}

/* Destroy runqueue etc associated with a task group */
void sched_destroy_group(struct task_group *tg)
{
	unsigned long flags;
	int i;

	spin_lock_irqsave(&task_group_lock, flags);
	for_each_possible_cpu(i) {
		unregister_fair_sched_group(tg, i);
		unregister_rt_sched_group(tg, i);
	}
	list_del_rcu(&tg->list);
	list_del_rcu(&tg->siblings);
	spin_unlock_irqrestore(&task_group_lock, flags);

	/* wait for possible concurrent references to cfs_rqs complete */
	call_rcu(&tg->rcu, free_sched_group_rcu);
}

/* change task's runqueue when it moves between groups.
 *	The caller of this function should have put the task in its new group
 *	by now. This function just updates tsk->se.cfs_rq and tsk->se.parent to
 *	reflect its new group.
 */
void sched_move_task(struct task_struct *tsk)
{
	int on_rq, running;
	unsigned long flags;
	struct rq *rq;

	rq = task_rq_lock(tsk, &flags);

	update_rq_clock(rq);

	running = task_current(rq, tsk);
	on_rq = tsk->se.on_rq;

	if (on_rq)
		dequeue_task(rq, tsk, 0);
	if (unlikely(running))
		tsk->sched_class->put_prev_task(rq, tsk);

	set_task_rq(tsk, task_cpu(tsk));

#ifdef CONFIG_FAIR_GROUP_SCHED
	if (tsk->sched_class->moved_group)
		tsk->sched_class->moved_group(tsk);
#endif

	if (unlikely(running))
		tsk->sched_class->set_curr_task(rq);
	if (on_rq)
		enqueue_task(rq, tsk, 0);

	task_rq_unlock(rq, &flags);
}
#endif /* CONFIG_GROUP_SCHED */

#ifdef CONFIG_FAIR_GROUP_SCHED
static void __set_se_shares(struct sched_entity *se, unsigned long shares)
{
	struct cfs_rq *cfs_rq = se->cfs_rq;
	int on_rq;

	on_rq = se->on_rq;
	if (on_rq)
		dequeue_entity(cfs_rq, se, 0);

	se->load.weight = shares;
	se->load.inv_weight = 0;

	if (on_rq)
		enqueue_entity(cfs_rq, se, 0);
}

static void set_se_shares(struct sched_entity *se, unsigned long shares)
{
	struct cfs_rq *cfs_rq = se->cfs_rq;
	struct rq *rq = cfs_rq->rq;
	unsigned long flags;

	spin_lock_irqsave(&rq->lock, flags);
	__set_se_shares(se, shares);
	spin_unlock_irqrestore(&rq->lock, flags);
}

static DEFINE_MUTEX(shares_mutex);

int sched_group_set_shares(struct task_group *tg, unsigned long shares)
{
	int i;
	unsigned long flags;

	/*
	 * We can't change the weight of the root cgroup.
	 */
	if (!tg->se[0])
		return -EINVAL;

	if (shares < MIN_SHARES)
		shares = MIN_SHARES;
	else if (shares > MAX_SHARES)
		shares = MAX_SHARES;

	mutex_lock(&shares_mutex);
	if (tg->shares == shares)
		goto done;

	spin_lock_irqsave(&task_group_lock, flags);
	for_each_possible_cpu(i)
		unregister_fair_sched_group(tg, i);
	list_del_rcu(&tg->siblings);
	spin_unlock_irqrestore(&task_group_lock, flags);

	/* wait for any ongoing reference to this group to finish */
	synchronize_sched();

	/*
	 * Now we are free to modify the group's share on each cpu
	 * w/o tripping rebalance_share or load_balance_fair.
	 */
	tg->shares = shares;
	for_each_possible_cpu(i) {
		/*
		 * force a rebalance
		 */
		cfs_rq_set_shares(tg->cfs_rq[i], 0);
		set_se_shares(tg->se[i], shares);
	}

	/*
	 * Enable load balance activity on this group, by inserting it back on
	 * each cpu's rq->leaf_cfs_rq_list.
	 */
	spin_lock_irqsave(&task_group_lock, flags);
	for_each_possible_cpu(i)
		register_fair_sched_group(tg, i);
	list_add_rcu(&tg->siblings, &tg->parent->children);
	spin_unlock_irqrestore(&task_group_lock, flags);
done:
	mutex_unlock(&shares_mutex);
	return 0;
}

unsigned long sched_group_shares(struct task_group *tg)
{
	return tg->shares;
}
#endif

#ifdef CONFIG_RT_GROUP_SCHED
/*
 * Ensure that the real time constraints are schedulable.
 */
static DEFINE_MUTEX(rt_constraints_mutex);

static unsigned long to_ratio(u64 period, u64 runtime)
{
	if (runtime == RUNTIME_INF)
		return 1ULL << 20;

	return div64_u64(runtime << 20, period);
}

/* Must be called with tasklist_lock held */
static inline int tg_has_rt_tasks(struct task_group *tg)
{
	struct task_struct *g, *p;

	do_each_thread(g, p) {
		if (rt_task(p) && rt_rq_of_se(&p->rt)->tg == tg)
			return 1;
	} while_each_thread(g, p);

	return 0;
}

struct rt_schedulable_data {
	struct task_group *tg;
	u64 rt_period;
	u64 rt_runtime;
};

static int tg_schedulable(struct task_group *tg, void *data)
{
	struct rt_schedulable_data *d = data;
	struct task_group *child;
	unsigned long total, sum = 0;
	u64 period, runtime;

	period = ktime_to_ns(tg->rt_bandwidth.rt_period);
	runtime = tg->rt_bandwidth.rt_runtime;

	if (tg == d->tg) {
		period = d->rt_period;
		runtime = d->rt_runtime;
	}

	/*
	 * Cannot have more runtime than the period.
	 */
	if (runtime > period && runtime != RUNTIME_INF)
		return -EINVAL;

	/*
	 * Ensure we don't starve existing RT tasks.
	 */
	if (rt_bandwidth_enabled() && !runtime && tg_has_rt_tasks(tg))
		return -EBUSY;

	total = to_ratio(period, runtime);
<<<<<<< HEAD

	/*
	 * Nobody can have more than the global setting allows.
	 */
	if (total > to_ratio(global_rt_period(), global_rt_runtime()))
		return -EINVAL;

	/*
=======

	/*
	 * Nobody can have more than the global setting allows.
	 */
	if (total > to_ratio(global_rt_period(), global_rt_runtime()))
		return -EINVAL;

	/*
>>>>>>> c07f62e5
	 * The sum of our children's runtime should not exceed our own.
	 */
	list_for_each_entry_rcu(child, &tg->children, siblings) {
		period = ktime_to_ns(child->rt_bandwidth.rt_period);
		runtime = child->rt_bandwidth.rt_runtime;

		if (child == d->tg) {
			period = d->rt_period;
			runtime = d->rt_runtime;
		}

		sum += to_ratio(period, runtime);
	}

	if (sum > total)
		return -EINVAL;

	return 0;
}

static int __rt_schedulable(struct task_group *tg, u64 period, u64 runtime)
{
	struct rt_schedulable_data data = {
		.tg = tg,
		.rt_period = period,
		.rt_runtime = runtime,
	};

	return walk_tg_tree(tg_schedulable, tg_nop, &data);
}

static int tg_set_bandwidth(struct task_group *tg,
		u64 rt_period, u64 rt_runtime)
{
	int i, err = 0;

	mutex_lock(&rt_constraints_mutex);
	read_lock(&tasklist_lock);
	err = __rt_schedulable(tg, rt_period, rt_runtime);
	if (err)
		goto unlock;

	spin_lock_irq(&tg->rt_bandwidth.rt_runtime_lock);
	tg->rt_bandwidth.rt_period = ns_to_ktime(rt_period);
	tg->rt_bandwidth.rt_runtime = rt_runtime;

	for_each_possible_cpu(i) {
		struct rt_rq *rt_rq = tg->rt_rq[i];

		spin_lock(&rt_rq->rt_runtime_lock);
		rt_rq->rt_runtime = rt_runtime;
		spin_unlock(&rt_rq->rt_runtime_lock);
	}
	spin_unlock_irq(&tg->rt_bandwidth.rt_runtime_lock);
 unlock:
	read_unlock(&tasklist_lock);
	mutex_unlock(&rt_constraints_mutex);

	return err;
}

int sched_group_set_rt_runtime(struct task_group *tg, long rt_runtime_us)
{
	u64 rt_runtime, rt_period;

	rt_period = ktime_to_ns(tg->rt_bandwidth.rt_period);
	rt_runtime = (u64)rt_runtime_us * NSEC_PER_USEC;
	if (rt_runtime_us < 0)
		rt_runtime = RUNTIME_INF;

	return tg_set_bandwidth(tg, rt_period, rt_runtime);
}

long sched_group_rt_runtime(struct task_group *tg)
{
	u64 rt_runtime_us;

	if (tg->rt_bandwidth.rt_runtime == RUNTIME_INF)
		return -1;

	rt_runtime_us = tg->rt_bandwidth.rt_runtime;
	do_div(rt_runtime_us, NSEC_PER_USEC);
	return rt_runtime_us;
}

int sched_group_set_rt_period(struct task_group *tg, long rt_period_us)
{
	u64 rt_runtime, rt_period;

	rt_period = (u64)rt_period_us * NSEC_PER_USEC;
	rt_runtime = tg->rt_bandwidth.rt_runtime;

	if (rt_period == 0)
		return -EINVAL;

	return tg_set_bandwidth(tg, rt_period, rt_runtime);
}

long sched_group_rt_period(struct task_group *tg)
{
	u64 rt_period_us;

	rt_period_us = ktime_to_ns(tg->rt_bandwidth.rt_period);
	do_div(rt_period_us, NSEC_PER_USEC);
	return rt_period_us;
}

static int sched_rt_global_constraints(void)
{
	u64 runtime, period;
	int ret = 0;

	if (sysctl_sched_rt_period <= 0)
		return -EINVAL;

	runtime = global_rt_runtime();
	period = global_rt_period();

	/*
	 * Sanity check on the sysctl variables.
	 */
	if (runtime > period && runtime != RUNTIME_INF)
		return -EINVAL;

	mutex_lock(&rt_constraints_mutex);
	read_lock(&tasklist_lock);
	ret = __rt_schedulable(NULL, 0, 0);
	read_unlock(&tasklist_lock);
	mutex_unlock(&rt_constraints_mutex);

	return ret;
}
#else /* !CONFIG_RT_GROUP_SCHED */
static int sched_rt_global_constraints(void)
{
	unsigned long flags;
	int i;

	if (sysctl_sched_rt_period <= 0)
		return -EINVAL;

	spin_lock_irqsave(&def_rt_bandwidth.rt_runtime_lock, flags);
	for_each_possible_cpu(i) {
		struct rt_rq *rt_rq = &cpu_rq(i)->rt;

		spin_lock(&rt_rq->rt_runtime_lock);
		rt_rq->rt_runtime = global_rt_runtime();
		spin_unlock(&rt_rq->rt_runtime_lock);
	}
	spin_unlock_irqrestore(&def_rt_bandwidth.rt_runtime_lock, flags);

	return 0;
}
#endif /* CONFIG_RT_GROUP_SCHED */

int sched_rt_handler(struct ctl_table *table, int write,
		struct file *filp, void __user *buffer, size_t *lenp,
		loff_t *ppos)
{
	int ret;
	int old_period, old_runtime;
	static DEFINE_MUTEX(mutex);

	mutex_lock(&mutex);
	old_period = sysctl_sched_rt_period;
	old_runtime = sysctl_sched_rt_runtime;

	ret = proc_dointvec(table, write, filp, buffer, lenp, ppos);

	if (!ret && write) {
		ret = sched_rt_global_constraints();
		if (ret) {
			sysctl_sched_rt_period = old_period;
			sysctl_sched_rt_runtime = old_runtime;
		} else {
			def_rt_bandwidth.rt_runtime = global_rt_runtime();
			def_rt_bandwidth.rt_period =
				ns_to_ktime(global_rt_period());
		}
	}
	mutex_unlock(&mutex);

	return ret;
}

#ifdef CONFIG_CGROUP_SCHED

/* return corresponding task_group object of a cgroup */
static inline struct task_group *cgroup_tg(struct cgroup *cgrp)
{
	return container_of(cgroup_subsys_state(cgrp, cpu_cgroup_subsys_id),
			    struct task_group, css);
}

static struct cgroup_subsys_state *
cpu_cgroup_create(struct cgroup_subsys *ss, struct cgroup *cgrp)
{
	struct task_group *tg, *parent;

	if (!cgrp->parent) {
		/* This is early initialization for the top cgroup */
		return &init_task_group.css;
	}

	parent = cgroup_tg(cgrp->parent);
	tg = sched_create_group(parent);
	if (IS_ERR(tg))
		return ERR_PTR(-ENOMEM);

	return &tg->css;
}

static void
cpu_cgroup_destroy(struct cgroup_subsys *ss, struct cgroup *cgrp)
{
	struct task_group *tg = cgroup_tg(cgrp);

	sched_destroy_group(tg);
}

static int
cpu_cgroup_can_attach(struct cgroup_subsys *ss, struct cgroup *cgrp,
		      struct task_struct *tsk)
{
#ifdef CONFIG_RT_GROUP_SCHED
	/* Don't accept realtime tasks when there is no way for them to run */
	if (rt_task(tsk) && cgroup_tg(cgrp)->rt_bandwidth.rt_runtime == 0)
		return -EINVAL;
#else
	/* We don't support RT-tasks being in separate groups */
	if (tsk->sched_class != &fair_sched_class)
		return -EINVAL;
#endif

	return 0;
}

static void
cpu_cgroup_attach(struct cgroup_subsys *ss, struct cgroup *cgrp,
			struct cgroup *old_cont, struct task_struct *tsk)
{
	sched_move_task(tsk);
}

#ifdef CONFIG_FAIR_GROUP_SCHED
static int cpu_shares_write_u64(struct cgroup *cgrp, struct cftype *cftype,
				u64 shareval)
{
	return sched_group_set_shares(cgroup_tg(cgrp), shareval);
}

static u64 cpu_shares_read_u64(struct cgroup *cgrp, struct cftype *cft)
{
	struct task_group *tg = cgroup_tg(cgrp);

	return (u64) tg->shares;
}
#endif /* CONFIG_FAIR_GROUP_SCHED */

#ifdef CONFIG_RT_GROUP_SCHED
static int cpu_rt_runtime_write(struct cgroup *cgrp, struct cftype *cft,
				s64 val)
{
	return sched_group_set_rt_runtime(cgroup_tg(cgrp), val);
}

static s64 cpu_rt_runtime_read(struct cgroup *cgrp, struct cftype *cft)
{
	return sched_group_rt_runtime(cgroup_tg(cgrp));
}

static int cpu_rt_period_write_uint(struct cgroup *cgrp, struct cftype *cftype,
		u64 rt_period_us)
{
	return sched_group_set_rt_period(cgroup_tg(cgrp), rt_period_us);
}

static u64 cpu_rt_period_read_uint(struct cgroup *cgrp, struct cftype *cft)
{
	return sched_group_rt_period(cgroup_tg(cgrp));
}
#endif /* CONFIG_RT_GROUP_SCHED */

static struct cftype cpu_files[] = {
#ifdef CONFIG_FAIR_GROUP_SCHED
	{
		.name = "shares",
		.read_u64 = cpu_shares_read_u64,
		.write_u64 = cpu_shares_write_u64,
	},
#endif
#ifdef CONFIG_RT_GROUP_SCHED
	{
		.name = "rt_runtime_us",
		.read_s64 = cpu_rt_runtime_read,
		.write_s64 = cpu_rt_runtime_write,
	},
	{
		.name = "rt_period_us",
		.read_u64 = cpu_rt_period_read_uint,
		.write_u64 = cpu_rt_period_write_uint,
	},
#endif
};

static int cpu_cgroup_populate(struct cgroup_subsys *ss, struct cgroup *cont)
{
	return cgroup_add_files(cont, ss, cpu_files, ARRAY_SIZE(cpu_files));
}

struct cgroup_subsys cpu_cgroup_subsys = {
	.name		= "cpu",
	.create		= cpu_cgroup_create,
	.destroy	= cpu_cgroup_destroy,
	.can_attach	= cpu_cgroup_can_attach,
	.attach		= cpu_cgroup_attach,
	.populate	= cpu_cgroup_populate,
	.subsys_id	= cpu_cgroup_subsys_id,
	.early_init	= 1,
};

#endif	/* CONFIG_CGROUP_SCHED */

#ifdef CONFIG_CGROUP_CPUACCT

/*
 * CPU accounting code for task groups.
 *
 * Based on the work by Paul Menage (menage@google.com) and Balbir Singh
 * (balbir@in.ibm.com).
 */

/* track cpu usage of a group of tasks */
struct cpuacct {
	struct cgroup_subsys_state css;
	/* cpuusage holds pointer to a u64-type object on every cpu */
	u64 *cpuusage;
};

struct cgroup_subsys cpuacct_subsys;

/* return cpu accounting group corresponding to this container */
static inline struct cpuacct *cgroup_ca(struct cgroup *cgrp)
{
	return container_of(cgroup_subsys_state(cgrp, cpuacct_subsys_id),
			    struct cpuacct, css);
}

/* return cpu accounting group to which this task belongs */
static inline struct cpuacct *task_ca(struct task_struct *tsk)
{
	return container_of(task_subsys_state(tsk, cpuacct_subsys_id),
			    struct cpuacct, css);
}

/* create a new cpu accounting group */
static struct cgroup_subsys_state *cpuacct_create(
	struct cgroup_subsys *ss, struct cgroup *cgrp)
{
	struct cpuacct *ca = kzalloc(sizeof(*ca), GFP_KERNEL);

	if (!ca)
		return ERR_PTR(-ENOMEM);

	ca->cpuusage = alloc_percpu(u64);
	if (!ca->cpuusage) {
		kfree(ca);
		return ERR_PTR(-ENOMEM);
	}

	return &ca->css;
}

/* destroy an existing cpu accounting group */
static void
cpuacct_destroy(struct cgroup_subsys *ss, struct cgroup *cgrp)
{
	struct cpuacct *ca = cgroup_ca(cgrp);

	free_percpu(ca->cpuusage);
	kfree(ca);
}

/* return total cpu usage (in nanoseconds) of a group */
static u64 cpuusage_read(struct cgroup *cgrp, struct cftype *cft)
{
	struct cpuacct *ca = cgroup_ca(cgrp);
	u64 totalcpuusage = 0;
	int i;

	for_each_possible_cpu(i) {
		u64 *cpuusage = percpu_ptr(ca->cpuusage, i);

		/*
		 * Take rq->lock to make 64-bit addition safe on 32-bit
		 * platforms.
		 */
		spin_lock_irq(&cpu_rq(i)->lock);
		totalcpuusage += *cpuusage;
		spin_unlock_irq(&cpu_rq(i)->lock);
	}

	return totalcpuusage;
}

static int cpuusage_write(struct cgroup *cgrp, struct cftype *cftype,
								u64 reset)
{
	struct cpuacct *ca = cgroup_ca(cgrp);
	int err = 0;
	int i;

	if (reset) {
		err = -EINVAL;
		goto out;
	}

	for_each_possible_cpu(i) {
		u64 *cpuusage = percpu_ptr(ca->cpuusage, i);

		spin_lock_irq(&cpu_rq(i)->lock);
		*cpuusage = 0;
		spin_unlock_irq(&cpu_rq(i)->lock);
	}
out:
	return err;
}

static struct cftype files[] = {
	{
		.name = "usage",
		.read_u64 = cpuusage_read,
		.write_u64 = cpuusage_write,
	},
};

static int cpuacct_populate(struct cgroup_subsys *ss, struct cgroup *cgrp)
{
	return cgroup_add_files(cgrp, ss, files, ARRAY_SIZE(files));
}

/*
 * charge this task's execution time to its accounting group.
 *
 * called with rq->lock held.
 */
static void cpuacct_charge(struct task_struct *tsk, u64 cputime)
{
	struct cpuacct *ca;

	if (!cpuacct_subsys.active)
		return;

	ca = task_ca(tsk);
	if (ca) {
		u64 *cpuusage = percpu_ptr(ca->cpuusage, task_cpu(tsk));

		*cpuusage += cputime;
	}
}

struct cgroup_subsys cpuacct_subsys = {
	.name = "cpuacct",
	.create = cpuacct_create,
	.destroy = cpuacct_destroy,
	.populate = cpuacct_populate,
	.subsys_id = cpuacct_subsys_id,
};
#endif	/* CONFIG_CGROUP_CPUACCT */<|MERGE_RESOLUTION|>--- conflicted
+++ resolved
@@ -1437,14 +1437,11 @@
 	rcu_read_unlock();
 
 	return ret;
-<<<<<<< HEAD
-=======
 }
 
 static int tg_nop(struct task_group *tg, void *data)
 {
 	return 0;
->>>>>>> c07f62e5
 }
 #endif
 
@@ -1462,29 +1459,6 @@
 		rq->avg_load_per_task = rq->load.weight / nr_running;
 	else
 		rq->avg_load_per_task = 0;
-
-	return rq->avg_load_per_task;
-}
-
-#ifdef CONFIG_FAIR_GROUP_SCHED
-
-static int tg_nop(struct task_group *tg, void *data)
-{
-	return 0;
-}
-#endif
-
-#ifdef CONFIG_SMP
-static unsigned long source_load(int cpu, int type);
-static unsigned long target_load(int cpu, int type);
-static int task_hot(struct task_struct *p, u64 now, struct sched_domain *sd);
-
-static unsigned long cpu_avg_load_per_task(int cpu)
-{
-	struct rq *rq = cpu_rq(cpu);
-
-	if (rq->nr_running)
-		rq->avg_load_per_task = rq->load.weight / rq->nr_running;
 
 	return rq->avg_load_per_task;
 }
@@ -8935,7 +8909,6 @@
 		return -EBUSY;
 
 	total = to_ratio(period, runtime);
-<<<<<<< HEAD
 
 	/*
 	 * Nobody can have more than the global setting allows.
@@ -8944,16 +8917,6 @@
 		return -EINVAL;
 
 	/*
-=======
-
-	/*
-	 * Nobody can have more than the global setting allows.
-	 */
-	if (total > to_ratio(global_rt_period(), global_rt_runtime()))
-		return -EINVAL;
-
-	/*
->>>>>>> c07f62e5
 	 * The sum of our children's runtime should not exceed our own.
 	 */
 	list_for_each_entry_rcu(child, &tg->children, siblings) {
