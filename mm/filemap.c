// SPDX-License-Identifier: GPL-2.0-only
/*
 *	linux/mm/filemap.c
 *
 * Copyright (C) 1994-1999  Linus Torvalds
 */

/*
 * This file handles the generic file mmap semantics used by
 * most "normal" filesystems (but you don't /have/ to use this:
 * the NFS filesystem used to do this differently, for example)
 */
#include <linux/export.h>
#include <linux/compiler.h>
#include <linux/dax.h>
#include <linux/fs.h>
#include <linux/sched/signal.h>
#include <linux/uaccess.h>
#include <linux/capability.h>
#include <linux/kernel_stat.h>
#include <linux/gfp.h>
#include <linux/mm.h>
#include <linux/swap.h>
#include <linux/mman.h>
#include <linux/pagemap.h>
#include <linux/file.h>
#include <linux/uio.h>
#include <linux/error-injection.h>
#include <linux/hash.h>
#include <linux/writeback.h>
#include <linux/backing-dev.h>
#include <linux/pagevec.h>
#include <linux/security.h>
#include <linux/cpuset.h>
#include <linux/hugetlb.h>
#include <linux/memcontrol.h>
#include <linux/cleancache.h>
#include <linux/shmem_fs.h>
#include <linux/rmap.h>
#include <linux/delayacct.h>
#include <linux/psi.h>
#include <linux/ramfs.h>
#include <linux/page_idle.h>
#include <asm/pgalloc.h>
#include <asm/tlbflush.h>
#include "internal.h"

#define CREATE_TRACE_POINTS
#include <trace/events/filemap.h>

/*
 * FIXME: remove all knowledge of the buffer layer from the core VM
 */
#include <linux/buffer_head.h> /* for try_to_free_buffers */

#include <asm/mman.h>

/*
 * Shared mappings implemented 30.11.1994. It's not fully working yet,
 * though.
 *
 * Shared mappings now work. 15.8.1995  Bruno.
 *
 * finished 'unifying' the page and buffer cache and SMP-threaded the
 * page-cache, 21.05.1999, Ingo Molnar <mingo@redhat.com>
 *
 * SMP-threaded pagemap-LRU 1999, Andrea Arcangeli <andrea@suse.de>
 */

/*
 * Lock ordering:
 *
 *  ->i_mmap_rwsem		(truncate_pagecache)
 *    ->private_lock		(__free_pte->__set_page_dirty_buffers)
 *      ->swap_lock		(exclusive_swap_page, others)
 *        ->i_pages lock
 *
 *  ->i_rwsem
 *    ->invalidate_lock		(acquired by fs in truncate path)
 *      ->i_mmap_rwsem		(truncate->unmap_mapping_range)
 *
 *  ->mmap_lock
 *    ->i_mmap_rwsem
 *      ->page_table_lock or pte_lock	(various, mainly in memory.c)
 *        ->i_pages lock	(arch-dependent flush_dcache_mmap_lock)
 *
 *  ->mmap_lock
 *    ->invalidate_lock		(filemap_fault)
 *      ->lock_page		(filemap_fault, access_process_vm)
 *
 *  ->i_rwsem			(generic_perform_write)
 *    ->mmap_lock		(fault_in_readable->do_page_fault)
 *
 *  bdi->wb.list_lock
 *    sb_lock			(fs/fs-writeback.c)
 *    ->i_pages lock		(__sync_single_inode)
 *
 *  ->i_mmap_rwsem
 *    ->anon_vma.lock		(vma_adjust)
 *
 *  ->anon_vma.lock
 *    ->page_table_lock or pte_lock	(anon_vma_prepare and various)
 *
 *  ->page_table_lock or pte_lock
 *    ->swap_lock		(try_to_unmap_one)
 *    ->private_lock		(try_to_unmap_one)
 *    ->i_pages lock		(try_to_unmap_one)
 *    ->lruvec->lru_lock	(follow_page->mark_page_accessed)
 *    ->lruvec->lru_lock	(check_pte_range->isolate_lru_page)
 *    ->private_lock		(page_remove_rmap->set_page_dirty)
 *    ->i_pages lock		(page_remove_rmap->set_page_dirty)
 *    bdi.wb->list_lock		(page_remove_rmap->set_page_dirty)
 *    ->inode->i_lock		(page_remove_rmap->set_page_dirty)
 *    ->memcg->move_lock	(page_remove_rmap->lock_page_memcg)
 *    bdi.wb->list_lock		(zap_pte_range->set_page_dirty)
 *    ->inode->i_lock		(zap_pte_range->set_page_dirty)
 *    ->private_lock		(zap_pte_range->__set_page_dirty_buffers)
 *
 * ->i_mmap_rwsem
 *   ->tasklist_lock            (memory_failure, collect_procs_ao)
 */

static void page_cache_delete(struct address_space *mapping,
				   struct folio *folio, void *shadow)
{
	XA_STATE(xas, &mapping->i_pages, folio->index);
	long nr = 1;

	mapping_set_update(&xas, mapping);

	/* hugetlb pages are represented by a single entry in the xarray */
	if (!folio_test_hugetlb(folio)) {
		xas_set_order(&xas, folio->index, folio_order(folio));
		nr = folio_nr_pages(folio);
	}

	VM_BUG_ON_FOLIO(!folio_test_locked(folio), folio);

	xas_store(&xas, shadow);
	xas_init_marks(&xas);

	folio->mapping = NULL;
	/* Leave page->index set: truncation lookup relies upon it */
	mapping->nrpages -= nr;
}

static void filemap_unaccount_folio(struct address_space *mapping,
		struct folio *folio)
{
	long nr;

	/*
	 * if we're uptodate, flush out into the cleancache, otherwise
	 * invalidate any existing cleancache entries.  We can't leave
	 * stale data around in the cleancache once our page is gone
	 */
	if (folio_test_uptodate(folio) && folio_test_mappedtodisk(folio))
		cleancache_put_page(&folio->page);
	else
		cleancache_invalidate_page(mapping, &folio->page);

	VM_BUG_ON_FOLIO(folio_mapped(folio), folio);
	if (!IS_ENABLED(CONFIG_DEBUG_VM) && unlikely(folio_mapped(folio))) {
		int mapcount;

		pr_alert("BUG: Bad page cache in process %s  pfn:%05lx\n",
			 current->comm, folio_pfn(folio));
		dump_page(&folio->page, "still mapped when deleted");
		dump_stack();
		add_taint(TAINT_BAD_PAGE, LOCKDEP_NOW_UNRELIABLE);

		mapcount = page_mapcount(&folio->page);
		if (mapping_exiting(mapping) &&
		    folio_ref_count(folio) >= mapcount + 2) {
			/*
			 * All vmas have already been torn down, so it's
			 * a good bet that actually the folio is unmapped,
			 * and we'd prefer not to leak it: if we're wrong,
			 * some other bad page check should catch it later.
			 */
			page_mapcount_reset(&folio->page);
			folio_ref_sub(folio, mapcount);
		}
	}

	/* hugetlb folios do not participate in page cache accounting. */
	if (folio_test_hugetlb(folio))
		return;

	nr = folio_nr_pages(folio);

	__lruvec_stat_mod_folio(folio, NR_FILE_PAGES, -nr);
	if (folio_test_swapbacked(folio)) {
		__lruvec_stat_mod_folio(folio, NR_SHMEM, -nr);
		if (folio_test_pmd_mappable(folio))
			__lruvec_stat_mod_folio(folio, NR_SHMEM_THPS, -nr);
	} else if (folio_test_pmd_mappable(folio)) {
		__lruvec_stat_mod_folio(folio, NR_FILE_THPS, -nr);
		filemap_nr_thps_dec(mapping);
	}

	/*
	 * At this point folio must be either written or cleaned by
	 * truncate.  Dirty folio here signals a bug and loss of
	 * unwritten data.
	 *
	 * This fixes dirty accounting after removing the folio entirely
	 * but leaves the dirty flag set: it has no effect for truncated
	 * folio and anyway will be cleared before returning folio to
	 * buddy allocator.
	 */
	if (WARN_ON_ONCE(folio_test_dirty(folio)))
		folio_account_cleaned(folio, mapping,
					inode_to_wb(mapping->host));
}

/*
 * Delete a page from the page cache and free it. Caller has to make
 * sure the page is locked and that nobody else uses it - or that usage
 * is safe.  The caller must hold the i_pages lock.
 */
void __filemap_remove_folio(struct folio *folio, void *shadow)
{
	struct address_space *mapping = folio->mapping;

	trace_mm_filemap_delete_from_page_cache(folio);
	filemap_unaccount_folio(mapping, folio);
	page_cache_delete(mapping, folio, shadow);
}

void filemap_free_folio(struct address_space *mapping, struct folio *folio)
{
	void (*freepage)(struct page *);

	freepage = mapping->a_ops->freepage;
	if (freepage)
		freepage(&folio->page);

	if (folio_test_large(folio) && !folio_test_hugetlb(folio)) {
		folio_ref_sub(folio, folio_nr_pages(folio));
		VM_BUG_ON_FOLIO(folio_ref_count(folio) <= 0, folio);
	} else {
		folio_put(folio);
	}
}

/**
 * filemap_remove_folio - Remove folio from page cache.
 * @folio: The folio.
 *
 * This must be called only on folios that are locked and have been
 * verified to be in the page cache.  It will never put the folio into
 * the free list because the caller has a reference on the page.
 */
void filemap_remove_folio(struct folio *folio)
{
	struct address_space *mapping = folio->mapping;

	BUG_ON(!folio_test_locked(folio));
	spin_lock(&mapping->host->i_lock);
	xa_lock_irq(&mapping->i_pages);
	__filemap_remove_folio(folio, NULL);
	xa_unlock_irq(&mapping->i_pages);
	if (mapping_shrinkable(mapping))
		inode_add_lru(mapping->host);
	spin_unlock(&mapping->host->i_lock);

	filemap_free_folio(mapping, folio);
}

/*
 * page_cache_delete_batch - delete several folios from page cache
 * @mapping: the mapping to which folios belong
 * @fbatch: batch of folios to delete
 *
 * The function walks over mapping->i_pages and removes folios passed in
 * @fbatch from the mapping. The function expects @fbatch to be sorted
 * by page index and is optimised for it to be dense.
 * It tolerates holes in @fbatch (mapping entries at those indices are not
 * modified).
 *
 * The function expects the i_pages lock to be held.
 */
static void page_cache_delete_batch(struct address_space *mapping,
			     struct folio_batch *fbatch)
{
	XA_STATE(xas, &mapping->i_pages, fbatch->folios[0]->index);
	long total_pages = 0;
	int i = 0;
	struct folio *folio;

	mapping_set_update(&xas, mapping);
	xas_for_each(&xas, folio, ULONG_MAX) {
		if (i >= folio_batch_count(fbatch))
			break;

		/* A swap/dax/shadow entry got inserted? Skip it. */
		if (xa_is_value(folio))
			continue;
		/*
		 * A page got inserted in our range? Skip it. We have our
		 * pages locked so they are protected from being removed.
		 * If we see a page whose index is higher than ours, it
		 * means our page has been removed, which shouldn't be
		 * possible because we're holding the PageLock.
		 */
		if (folio != fbatch->folios[i]) {
			VM_BUG_ON_FOLIO(folio->index >
					fbatch->folios[i]->index, folio);
			continue;
		}

		WARN_ON_ONCE(!folio_test_locked(folio));

		folio->mapping = NULL;
		/* Leave folio->index set: truncation lookup relies on it */

		i++;
		xas_store(&xas, NULL);
		total_pages += folio_nr_pages(folio);
	}
	mapping->nrpages -= total_pages;
}

void delete_from_page_cache_batch(struct address_space *mapping,
				  struct folio_batch *fbatch)
{
	int i;

	if (!folio_batch_count(fbatch))
		return;

	spin_lock(&mapping->host->i_lock);
	xa_lock_irq(&mapping->i_pages);
	for (i = 0; i < folio_batch_count(fbatch); i++) {
		struct folio *folio = fbatch->folios[i];

		trace_mm_filemap_delete_from_page_cache(folio);
		filemap_unaccount_folio(mapping, folio);
	}
	page_cache_delete_batch(mapping, fbatch);
	xa_unlock_irq(&mapping->i_pages);
	if (mapping_shrinkable(mapping))
		inode_add_lru(mapping->host);
	spin_unlock(&mapping->host->i_lock);

	for (i = 0; i < folio_batch_count(fbatch); i++)
		filemap_free_folio(mapping, fbatch->folios[i]);
}

int filemap_check_errors(struct address_space *mapping)
{
	int ret = 0;
	/* Check for outstanding write errors */
	if (test_bit(AS_ENOSPC, &mapping->flags) &&
	    test_and_clear_bit(AS_ENOSPC, &mapping->flags))
		ret = -ENOSPC;
	if (test_bit(AS_EIO, &mapping->flags) &&
	    test_and_clear_bit(AS_EIO, &mapping->flags))
		ret = -EIO;
	return ret;
}
EXPORT_SYMBOL(filemap_check_errors);

static int filemap_check_and_keep_errors(struct address_space *mapping)
{
	/* Check for outstanding write errors */
	if (test_bit(AS_EIO, &mapping->flags))
		return -EIO;
	if (test_bit(AS_ENOSPC, &mapping->flags))
		return -ENOSPC;
	return 0;
}

/**
 * filemap_fdatawrite_wbc - start writeback on mapping dirty pages in range
 * @mapping:	address space structure to write
 * @wbc:	the writeback_control controlling the writeout
 *
 * Call writepages on the mapping using the provided wbc to control the
 * writeout.
 *
 * Return: %0 on success, negative error code otherwise.
 */
int filemap_fdatawrite_wbc(struct address_space *mapping,
			   struct writeback_control *wbc)
{
	int ret;

	if (!mapping_can_writeback(mapping) ||
	    !mapping_tagged(mapping, PAGECACHE_TAG_DIRTY))
		return 0;

	wbc_attach_fdatawrite_inode(wbc, mapping->host);
	ret = do_writepages(mapping, wbc);
	wbc_detach_inode(wbc);
	return ret;
}
EXPORT_SYMBOL(filemap_fdatawrite_wbc);

/**
 * __filemap_fdatawrite_range - start writeback on mapping dirty pages in range
 * @mapping:	address space structure to write
 * @start:	offset in bytes where the range starts
 * @end:	offset in bytes where the range ends (inclusive)
 * @sync_mode:	enable synchronous operation
 *
 * Start writeback against all of a mapping's dirty pages that lie
 * within the byte offsets <start, end> inclusive.
 *
 * If sync_mode is WB_SYNC_ALL then this is a "data integrity" operation, as
 * opposed to a regular memory cleansing writeback.  The difference between
 * these two operations is that if a dirty page/buffer is encountered, it must
 * be waited upon, and not just skipped over.
 *
 * Return: %0 on success, negative error code otherwise.
 */
int __filemap_fdatawrite_range(struct address_space *mapping, loff_t start,
				loff_t end, int sync_mode)
{
	struct writeback_control wbc = {
		.sync_mode = sync_mode,
		.nr_to_write = LONG_MAX,
		.range_start = start,
		.range_end = end,
	};

	return filemap_fdatawrite_wbc(mapping, &wbc);
}

static inline int __filemap_fdatawrite(struct address_space *mapping,
	int sync_mode)
{
	return __filemap_fdatawrite_range(mapping, 0, LLONG_MAX, sync_mode);
}

int filemap_fdatawrite(struct address_space *mapping)
{
	return __filemap_fdatawrite(mapping, WB_SYNC_ALL);
}
EXPORT_SYMBOL(filemap_fdatawrite);

int filemap_fdatawrite_range(struct address_space *mapping, loff_t start,
				loff_t end)
{
	return __filemap_fdatawrite_range(mapping, start, end, WB_SYNC_ALL);
}
EXPORT_SYMBOL(filemap_fdatawrite_range);

/**
 * filemap_flush - mostly a non-blocking flush
 * @mapping:	target address_space
 *
 * This is a mostly non-blocking flush.  Not suitable for data-integrity
 * purposes - I/O may not be started against all dirty pages.
 *
 * Return: %0 on success, negative error code otherwise.
 */
int filemap_flush(struct address_space *mapping)
{
	return __filemap_fdatawrite(mapping, WB_SYNC_NONE);
}
EXPORT_SYMBOL(filemap_flush);

/**
 * filemap_range_has_page - check if a page exists in range.
 * @mapping:           address space within which to check
 * @start_byte:        offset in bytes where the range starts
 * @end_byte:          offset in bytes where the range ends (inclusive)
 *
 * Find at least one page in the range supplied, usually used to check if
 * direct writing in this range will trigger a writeback.
 *
 * Return: %true if at least one page exists in the specified range,
 * %false otherwise.
 */
bool filemap_range_has_page(struct address_space *mapping,
			   loff_t start_byte, loff_t end_byte)
{
	struct page *page;
	XA_STATE(xas, &mapping->i_pages, start_byte >> PAGE_SHIFT);
	pgoff_t max = end_byte >> PAGE_SHIFT;

	if (end_byte < start_byte)
		return false;

	rcu_read_lock();
	for (;;) {
		page = xas_find(&xas, max);
		if (xas_retry(&xas, page))
			continue;
		/* Shadow entries don't count */
		if (xa_is_value(page))
			continue;
		/*
		 * We don't need to try to pin this page; we're about to
		 * release the RCU lock anyway.  It is enough to know that
		 * there was a page here recently.
		 */
		break;
	}
	rcu_read_unlock();

	return page != NULL;
}
EXPORT_SYMBOL(filemap_range_has_page);

static void __filemap_fdatawait_range(struct address_space *mapping,
				     loff_t start_byte, loff_t end_byte)
{
	pgoff_t index = start_byte >> PAGE_SHIFT;
	pgoff_t end = end_byte >> PAGE_SHIFT;
	struct pagevec pvec;
	int nr_pages;

	if (end_byte < start_byte)
		return;

	pagevec_init(&pvec);
	while (index <= end) {
		unsigned i;

		nr_pages = pagevec_lookup_range_tag(&pvec, mapping, &index,
				end, PAGECACHE_TAG_WRITEBACK);
		if (!nr_pages)
			break;

		for (i = 0; i < nr_pages; i++) {
			struct page *page = pvec.pages[i];

			wait_on_page_writeback(page);
			ClearPageError(page);
		}
		pagevec_release(&pvec);
		cond_resched();
	}
}

/**
 * filemap_fdatawait_range - wait for writeback to complete
 * @mapping:		address space structure to wait for
 * @start_byte:		offset in bytes where the range starts
 * @end_byte:		offset in bytes where the range ends (inclusive)
 *
 * Walk the list of under-writeback pages of the given address space
 * in the given range and wait for all of them.  Check error status of
 * the address space and return it.
 *
 * Since the error status of the address space is cleared by this function,
 * callers are responsible for checking the return value and handling and/or
 * reporting the error.
 *
 * Return: error status of the address space.
 */
int filemap_fdatawait_range(struct address_space *mapping, loff_t start_byte,
			    loff_t end_byte)
{
	__filemap_fdatawait_range(mapping, start_byte, end_byte);
	return filemap_check_errors(mapping);
}
EXPORT_SYMBOL(filemap_fdatawait_range);

/**
 * filemap_fdatawait_range_keep_errors - wait for writeback to complete
 * @mapping:		address space structure to wait for
 * @start_byte:		offset in bytes where the range starts
 * @end_byte:		offset in bytes where the range ends (inclusive)
 *
 * Walk the list of under-writeback pages of the given address space in the
 * given range and wait for all of them.  Unlike filemap_fdatawait_range(),
 * this function does not clear error status of the address space.
 *
 * Use this function if callers don't handle errors themselves.  Expected
 * call sites are system-wide / filesystem-wide data flushers: e.g. sync(2),
 * fsfreeze(8)
 */
int filemap_fdatawait_range_keep_errors(struct address_space *mapping,
		loff_t start_byte, loff_t end_byte)
{
	__filemap_fdatawait_range(mapping, start_byte, end_byte);
	return filemap_check_and_keep_errors(mapping);
}
EXPORT_SYMBOL(filemap_fdatawait_range_keep_errors);

/**
 * file_fdatawait_range - wait for writeback to complete
 * @file:		file pointing to address space structure to wait for
 * @start_byte:		offset in bytes where the range starts
 * @end_byte:		offset in bytes where the range ends (inclusive)
 *
 * Walk the list of under-writeback pages of the address space that file
 * refers to, in the given range and wait for all of them.  Check error
 * status of the address space vs. the file->f_wb_err cursor and return it.
 *
 * Since the error status of the file is advanced by this function,
 * callers are responsible for checking the return value and handling and/or
 * reporting the error.
 *
 * Return: error status of the address space vs. the file->f_wb_err cursor.
 */
int file_fdatawait_range(struct file *file, loff_t start_byte, loff_t end_byte)
{
	struct address_space *mapping = file->f_mapping;

	__filemap_fdatawait_range(mapping, start_byte, end_byte);
	return file_check_and_advance_wb_err(file);
}
EXPORT_SYMBOL(file_fdatawait_range);

/**
 * filemap_fdatawait_keep_errors - wait for writeback without clearing errors
 * @mapping: address space structure to wait for
 *
 * Walk the list of under-writeback pages of the given address space
 * and wait for all of them.  Unlike filemap_fdatawait(), this function
 * does not clear error status of the address space.
 *
 * Use this function if callers don't handle errors themselves.  Expected
 * call sites are system-wide / filesystem-wide data flushers: e.g. sync(2),
 * fsfreeze(8)
 *
 * Return: error status of the address space.
 */
int filemap_fdatawait_keep_errors(struct address_space *mapping)
{
	__filemap_fdatawait_range(mapping, 0, LLONG_MAX);
	return filemap_check_and_keep_errors(mapping);
}
EXPORT_SYMBOL(filemap_fdatawait_keep_errors);

/* Returns true if writeback might be needed or already in progress. */
static bool mapping_needs_writeback(struct address_space *mapping)
{
	return mapping->nrpages;
}

bool filemap_range_has_writeback(struct address_space *mapping,
				 loff_t start_byte, loff_t end_byte)
{
	XA_STATE(xas, &mapping->i_pages, start_byte >> PAGE_SHIFT);
	pgoff_t max = end_byte >> PAGE_SHIFT;
	struct page *page;

	if (end_byte < start_byte)
		return false;

	rcu_read_lock();
	xas_for_each(&xas, page, max) {
		if (xas_retry(&xas, page))
			continue;
		if (xa_is_value(page))
			continue;
		if (PageDirty(page) || PageLocked(page) || PageWriteback(page))
			break;
	}
	rcu_read_unlock();
	return page != NULL;
}
EXPORT_SYMBOL_GPL(filemap_range_has_writeback);

/**
 * filemap_write_and_wait_range - write out & wait on a file range
 * @mapping:	the address_space for the pages
 * @lstart:	offset in bytes where the range starts
 * @lend:	offset in bytes where the range ends (inclusive)
 *
 * Write out and wait upon file offsets lstart->lend, inclusive.
 *
 * Note that @lend is inclusive (describes the last byte to be written) so
 * that this function can be used to write to the very end-of-file (end = -1).
 *
 * Return: error status of the address space.
 */
int filemap_write_and_wait_range(struct address_space *mapping,
				 loff_t lstart, loff_t lend)
{
	int err = 0;

	if (mapping_needs_writeback(mapping)) {
		err = __filemap_fdatawrite_range(mapping, lstart, lend,
						 WB_SYNC_ALL);
		/*
		 * Even if the above returned error, the pages may be
		 * written partially (e.g. -ENOSPC), so we wait for it.
		 * But the -EIO is special case, it may indicate the worst
		 * thing (e.g. bug) happened, so we avoid waiting for it.
		 */
		if (err != -EIO) {
			int err2 = filemap_fdatawait_range(mapping,
						lstart, lend);
			if (!err)
				err = err2;
		} else {
			/* Clear any previously stored errors */
			filemap_check_errors(mapping);
		}
	} else {
		err = filemap_check_errors(mapping);
	}
	return err;
}
EXPORT_SYMBOL(filemap_write_and_wait_range);

void __filemap_set_wb_err(struct address_space *mapping, int err)
{
	errseq_t eseq = errseq_set(&mapping->wb_err, err);

	trace_filemap_set_wb_err(mapping, eseq);
}
EXPORT_SYMBOL(__filemap_set_wb_err);

/**
 * file_check_and_advance_wb_err - report wb error (if any) that was previously
 * 				   and advance wb_err to current one
 * @file: struct file on which the error is being reported
 *
 * When userland calls fsync (or something like nfsd does the equivalent), we
 * want to report any writeback errors that occurred since the last fsync (or
 * since the file was opened if there haven't been any).
 *
 * Grab the wb_err from the mapping. If it matches what we have in the file,
 * then just quickly return 0. The file is all caught up.
 *
 * If it doesn't match, then take the mapping value, set the "seen" flag in
 * it and try to swap it into place. If it works, or another task beat us
 * to it with the new value, then update the f_wb_err and return the error
 * portion. The error at this point must be reported via proper channels
 * (a'la fsync, or NFS COMMIT operation, etc.).
 *
 * While we handle mapping->wb_err with atomic operations, the f_wb_err
 * value is protected by the f_lock since we must ensure that it reflects
 * the latest value swapped in for this file descriptor.
 *
 * Return: %0 on success, negative error code otherwise.
 */
int file_check_and_advance_wb_err(struct file *file)
{
	int err = 0;
	errseq_t old = READ_ONCE(file->f_wb_err);
	struct address_space *mapping = file->f_mapping;

	/* Locklessly handle the common case where nothing has changed */
	if (errseq_check(&mapping->wb_err, old)) {
		/* Something changed, must use slow path */
		spin_lock(&file->f_lock);
		old = file->f_wb_err;
		err = errseq_check_and_advance(&mapping->wb_err,
						&file->f_wb_err);
		trace_file_check_and_advance_wb_err(file, old);
		spin_unlock(&file->f_lock);
	}

	/*
	 * We're mostly using this function as a drop in replacement for
	 * filemap_check_errors. Clear AS_EIO/AS_ENOSPC to emulate the effect
	 * that the legacy code would have had on these flags.
	 */
	clear_bit(AS_EIO, &mapping->flags);
	clear_bit(AS_ENOSPC, &mapping->flags);
	return err;
}
EXPORT_SYMBOL(file_check_and_advance_wb_err);

/**
 * file_write_and_wait_range - write out & wait on a file range
 * @file:	file pointing to address_space with pages
 * @lstart:	offset in bytes where the range starts
 * @lend:	offset in bytes where the range ends (inclusive)
 *
 * Write out and wait upon file offsets lstart->lend, inclusive.
 *
 * Note that @lend is inclusive (describes the last byte to be written) so
 * that this function can be used to write to the very end-of-file (end = -1).
 *
 * After writing out and waiting on the data, we check and advance the
 * f_wb_err cursor to the latest value, and return any errors detected there.
 *
 * Return: %0 on success, negative error code otherwise.
 */
int file_write_and_wait_range(struct file *file, loff_t lstart, loff_t lend)
{
	int err = 0, err2;
	struct address_space *mapping = file->f_mapping;

	if (mapping_needs_writeback(mapping)) {
		err = __filemap_fdatawrite_range(mapping, lstart, lend,
						 WB_SYNC_ALL);
		/* See comment of filemap_write_and_wait() */
		if (err != -EIO)
			__filemap_fdatawait_range(mapping, lstart, lend);
	}
	err2 = file_check_and_advance_wb_err(file);
	if (!err)
		err = err2;
	return err;
}
EXPORT_SYMBOL(file_write_and_wait_range);

/**
 * replace_page_cache_page - replace a pagecache page with a new one
 * @old:	page to be replaced
 * @new:	page to replace with
 *
 * This function replaces a page in the pagecache with a new one.  On
 * success it acquires the pagecache reference for the new page and
 * drops it for the old page.  Both the old and new pages must be
 * locked.  This function does not add the new page to the LRU, the
 * caller must do that.
 *
 * The remove + add is atomic.  This function cannot fail.
 */
void replace_page_cache_page(struct page *old, struct page *new)
{
	struct folio *fold = page_folio(old);
	struct folio *fnew = page_folio(new);
	struct address_space *mapping = old->mapping;
	void (*freepage)(struct page *) = mapping->a_ops->freepage;
	pgoff_t offset = old->index;
	XA_STATE(xas, &mapping->i_pages, offset);

	VM_BUG_ON_PAGE(!PageLocked(old), old);
	VM_BUG_ON_PAGE(!PageLocked(new), new);
	VM_BUG_ON_PAGE(new->mapping, new);

	get_page(new);
	new->mapping = mapping;
	new->index = offset;

	mem_cgroup_migrate(fold, fnew);

	xas_lock_irq(&xas);
	xas_store(&xas, new);

	old->mapping = NULL;
	/* hugetlb pages do not participate in page cache accounting. */
	if (!PageHuge(old))
		__dec_lruvec_page_state(old, NR_FILE_PAGES);
	if (!PageHuge(new))
		__inc_lruvec_page_state(new, NR_FILE_PAGES);
	if (PageSwapBacked(old))
		__dec_lruvec_page_state(old, NR_SHMEM);
	if (PageSwapBacked(new))
		__inc_lruvec_page_state(new, NR_SHMEM);
	xas_unlock_irq(&xas);
	if (freepage)
		freepage(old);
	put_page(old);
}
EXPORT_SYMBOL_GPL(replace_page_cache_page);

noinline int __filemap_add_folio(struct address_space *mapping,
		struct folio *folio, pgoff_t index, gfp_t gfp, void **shadowp)
{
	XA_STATE(xas, &mapping->i_pages, index);
	int huge = folio_test_hugetlb(folio);
	int error;
	bool charged = false;

	VM_BUG_ON_FOLIO(!folio_test_locked(folio), folio);
	VM_BUG_ON_FOLIO(folio_test_swapbacked(folio), folio);
	mapping_set_update(&xas, mapping);

	folio_get(folio);
	folio->mapping = mapping;
	folio->index = index;

	if (!huge) {
		error = mem_cgroup_charge(folio, NULL, gfp);
		VM_BUG_ON_FOLIO(index & (folio_nr_pages(folio) - 1), folio);
		if (error)
			goto error;
		charged = true;
	}

	gfp &= GFP_RECLAIM_MASK;

	do {
		unsigned int order = xa_get_order(xas.xa, xas.xa_index);
		void *entry, *old = NULL;

		if (order > folio_order(folio))
			xas_split_alloc(&xas, xa_load(xas.xa, xas.xa_index),
					order, gfp);
		xas_lock_irq(&xas);
		xas_for_each_conflict(&xas, entry) {
			old = entry;
			if (!xa_is_value(entry)) {
				xas_set_err(&xas, -EEXIST);
				goto unlock;
			}
		}

		if (old) {
			if (shadowp)
				*shadowp = old;
			/* entry may have been split before we acquired lock */
			order = xa_get_order(xas.xa, xas.xa_index);
			if (order > folio_order(folio)) {
				xas_split(&xas, old, order);
				xas_reset(&xas);
			}
		}

		xas_store(&xas, folio);
		if (xas_error(&xas))
			goto unlock;

		mapping->nrpages++;

		/* hugetlb pages do not participate in page cache accounting */
		if (!huge)
			__lruvec_stat_add_folio(folio, NR_FILE_PAGES);
unlock:
		xas_unlock_irq(&xas);
	} while (xas_nomem(&xas, gfp));

	if (xas_error(&xas)) {
		error = xas_error(&xas);
		if (charged)
			mem_cgroup_uncharge(folio);
		goto error;
	}

	trace_mm_filemap_add_to_page_cache(folio);
	return 0;
error:
	folio->mapping = NULL;
	/* Leave page->index set: truncation relies upon it */
	folio_put(folio);
	return error;
}
ALLOW_ERROR_INJECTION(__filemap_add_folio, ERRNO);

/**
 * add_to_page_cache_locked - add a locked page to the pagecache
 * @page:	page to add
 * @mapping:	the page's address_space
 * @offset:	page index
 * @gfp_mask:	page allocation mode
 *
 * This function is used to add a page to the pagecache. It must be locked.
 * This function does not add the page to the LRU.  The caller must do that.
 *
 * Return: %0 on success, negative error code otherwise.
 */
int add_to_page_cache_locked(struct page *page, struct address_space *mapping,
		pgoff_t offset, gfp_t gfp_mask)
{
	return __filemap_add_folio(mapping, page_folio(page), offset,
					  gfp_mask, NULL);
}
EXPORT_SYMBOL(add_to_page_cache_locked);

int filemap_add_folio(struct address_space *mapping, struct folio *folio,
				pgoff_t index, gfp_t gfp)
{
	void *shadow = NULL;
	int ret;

	__folio_set_locked(folio);
	ret = __filemap_add_folio(mapping, folio, index, gfp, &shadow);
	if (unlikely(ret))
		__folio_clear_locked(folio);
	else {
		/*
		 * The folio might have been evicted from cache only
		 * recently, in which case it should be activated like
		 * any other repeatedly accessed folio.
		 * The exception is folios getting rewritten; evicting other
		 * data from the working set, only to cache data that will
		 * get overwritten with something else, is a waste of memory.
		 */
		WARN_ON_ONCE(folio_test_active(folio));
		if (!(gfp & __GFP_WRITE) && shadow)
			workingset_refault(folio, shadow);
		folio_add_lru(folio);
	}
	return ret;
}
EXPORT_SYMBOL_GPL(filemap_add_folio);

#ifdef CONFIG_NUMA
struct folio *filemap_alloc_folio(gfp_t gfp, unsigned int order)
{
	int n;
	struct folio *folio;

	if (cpuset_do_page_mem_spread()) {
		unsigned int cpuset_mems_cookie;
		do {
			cpuset_mems_cookie = read_mems_allowed_begin();
			n = cpuset_mem_spread_node();
			folio = __folio_alloc_node(gfp, order, n);
		} while (!folio && read_mems_allowed_retry(cpuset_mems_cookie));

		return folio;
	}
	return folio_alloc(gfp, order);
}
EXPORT_SYMBOL(filemap_alloc_folio);
#endif

/*
 * filemap_invalidate_lock_two - lock invalidate_lock for two mappings
 *
 * Lock exclusively invalidate_lock of any passed mapping that is not NULL.
 *
 * @mapping1: the first mapping to lock
 * @mapping2: the second mapping to lock
 */
void filemap_invalidate_lock_two(struct address_space *mapping1,
				 struct address_space *mapping2)
{
	if (mapping1 > mapping2)
		swap(mapping1, mapping2);
	if (mapping1)
		down_write(&mapping1->invalidate_lock);
	if (mapping2 && mapping1 != mapping2)
		down_write_nested(&mapping2->invalidate_lock, 1);
}
EXPORT_SYMBOL(filemap_invalidate_lock_two);

/*
 * filemap_invalidate_unlock_two - unlock invalidate_lock for two mappings
 *
 * Unlock exclusive invalidate_lock of any passed mapping that is not NULL.
 *
 * @mapping1: the first mapping to unlock
 * @mapping2: the second mapping to unlock
 */
void filemap_invalidate_unlock_two(struct address_space *mapping1,
				   struct address_space *mapping2)
{
	if (mapping1)
		up_write(&mapping1->invalidate_lock);
	if (mapping2 && mapping1 != mapping2)
		up_write(&mapping2->invalidate_lock);
}
EXPORT_SYMBOL(filemap_invalidate_unlock_two);

/*
 * In order to wait for pages to become available there must be
 * waitqueues associated with pages. By using a hash table of
 * waitqueues where the bucket discipline is to maintain all
 * waiters on the same queue and wake all when any of the pages
 * become available, and for the woken contexts to check to be
 * sure the appropriate page became available, this saves space
 * at a cost of "thundering herd" phenomena during rare hash
 * collisions.
 */
#define PAGE_WAIT_TABLE_BITS 8
#define PAGE_WAIT_TABLE_SIZE (1 << PAGE_WAIT_TABLE_BITS)
static wait_queue_head_t folio_wait_table[PAGE_WAIT_TABLE_SIZE] __cacheline_aligned;

static wait_queue_head_t *folio_waitqueue(struct folio *folio)
{
	return &folio_wait_table[hash_ptr(folio, PAGE_WAIT_TABLE_BITS)];
}

void __init pagecache_init(void)
{
	int i;

	for (i = 0; i < PAGE_WAIT_TABLE_SIZE; i++)
		init_waitqueue_head(&folio_wait_table[i]);

	page_writeback_init();
}

/*
 * The page wait code treats the "wait->flags" somewhat unusually, because
 * we have multiple different kinds of waits, not just the usual "exclusive"
 * one.
 *
 * We have:
 *
 *  (a) no special bits set:
 *
 *	We're just waiting for the bit to be released, and when a waker
 *	calls the wakeup function, we set WQ_FLAG_WOKEN and wake it up,
 *	and remove it from the wait queue.
 *
 *	Simple and straightforward.
 *
 *  (b) WQ_FLAG_EXCLUSIVE:
 *
 *	The waiter is waiting to get the lock, and only one waiter should
 *	be woken up to avoid any thundering herd behavior. We'll set the
 *	WQ_FLAG_WOKEN bit, wake it up, and remove it from the wait queue.
 *
 *	This is the traditional exclusive wait.
 *
 *  (c) WQ_FLAG_EXCLUSIVE | WQ_FLAG_CUSTOM:
 *
 *	The waiter is waiting to get the bit, and additionally wants the
 *	lock to be transferred to it for fair lock behavior. If the lock
 *	cannot be taken, we stop walking the wait queue without waking
 *	the waiter.
 *
 *	This is the "fair lock handoff" case, and in addition to setting
 *	WQ_FLAG_WOKEN, we set WQ_FLAG_DONE to let the waiter easily see
 *	that it now has the lock.
 */
static int wake_page_function(wait_queue_entry_t *wait, unsigned mode, int sync, void *arg)
{
	unsigned int flags;
	struct wait_page_key *key = arg;
	struct wait_page_queue *wait_page
		= container_of(wait, struct wait_page_queue, wait);

	if (!wake_page_match(wait_page, key))
		return 0;

	/*
	 * If it's a lock handoff wait, we get the bit for it, and
	 * stop walking (and do not wake it up) if we can't.
	 */
	flags = wait->flags;
	if (flags & WQ_FLAG_EXCLUSIVE) {
		if (test_bit(key->bit_nr, &key->folio->flags))
			return -1;
		if (flags & WQ_FLAG_CUSTOM) {
			if (test_and_set_bit(key->bit_nr, &key->folio->flags))
				return -1;
			flags |= WQ_FLAG_DONE;
		}
	}

	/*
	 * We are holding the wait-queue lock, but the waiter that
	 * is waiting for this will be checking the flags without
	 * any locking.
	 *
	 * So update the flags atomically, and wake up the waiter
	 * afterwards to avoid any races. This store-release pairs
	 * with the load-acquire in folio_wait_bit_common().
	 */
	smp_store_release(&wait->flags, flags | WQ_FLAG_WOKEN);
	wake_up_state(wait->private, mode);

	/*
	 * Ok, we have successfully done what we're waiting for,
	 * and we can unconditionally remove the wait entry.
	 *
	 * Note that this pairs with the "finish_wait()" in the
	 * waiter, and has to be the absolute last thing we do.
	 * After this list_del_init(&wait->entry) the wait entry
	 * might be de-allocated and the process might even have
	 * exited.
	 */
	list_del_init_careful(&wait->entry);
	return (flags & WQ_FLAG_EXCLUSIVE) != 0;
}

static void folio_wake_bit(struct folio *folio, int bit_nr)
{
	wait_queue_head_t *q = folio_waitqueue(folio);
	struct wait_page_key key;
	unsigned long flags;
	wait_queue_entry_t bookmark;

	key.folio = folio;
	key.bit_nr = bit_nr;
	key.page_match = 0;

	bookmark.flags = 0;
	bookmark.private = NULL;
	bookmark.func = NULL;
	INIT_LIST_HEAD(&bookmark.entry);

	spin_lock_irqsave(&q->lock, flags);
	__wake_up_locked_key_bookmark(q, TASK_NORMAL, &key, &bookmark);

	while (bookmark.flags & WQ_FLAG_BOOKMARK) {
		/*
		 * Take a breather from holding the lock,
		 * allow pages that finish wake up asynchronously
		 * to acquire the lock and remove themselves
		 * from wait queue
		 */
		spin_unlock_irqrestore(&q->lock, flags);
		cpu_relax();
		spin_lock_irqsave(&q->lock, flags);
		__wake_up_locked_key_bookmark(q, TASK_NORMAL, &key, &bookmark);
	}

	/*
	 * It is possible for other pages to have collided on the waitqueue
	 * hash, so in that case check for a page match. That prevents a long-
	 * term waiter
	 *
	 * It is still possible to miss a case here, when we woke page waiters
	 * and removed them from the waitqueue, but there are still other
	 * page waiters.
	 */
	if (!waitqueue_active(q) || !key.page_match) {
		folio_clear_waiters(folio);
		/*
		 * It's possible to miss clearing Waiters here, when we woke
		 * our page waiters, but the hashed waitqueue has waiters for
		 * other pages on it.
		 *
		 * That's okay, it's a rare case. The next waker will clear it.
		 */
	}
	spin_unlock_irqrestore(&q->lock, flags);
}

static void folio_wake(struct folio *folio, int bit)
{
	if (!folio_test_waiters(folio))
		return;
	folio_wake_bit(folio, bit);
}

/*
 * A choice of three behaviors for folio_wait_bit_common():
 */
enum behavior {
	EXCLUSIVE,	/* Hold ref to page and take the bit when woken, like
			 * __folio_lock() waiting on then setting PG_locked.
			 */
	SHARED,		/* Hold ref to page and check the bit when woken, like
			 * folio_wait_writeback() waiting on PG_writeback.
			 */
	DROP,		/* Drop ref to page before wait, no check when woken,
			 * like folio_put_wait_locked() on PG_locked.
			 */
};

/*
 * Attempt to check (or get) the folio flag, and mark us done
 * if successful.
 */
static inline bool folio_trylock_flag(struct folio *folio, int bit_nr,
					struct wait_queue_entry *wait)
{
	if (wait->flags & WQ_FLAG_EXCLUSIVE) {
		if (test_and_set_bit(bit_nr, &folio->flags))
			return false;
	} else if (test_bit(bit_nr, &folio->flags))
		return false;

	wait->flags |= WQ_FLAG_WOKEN | WQ_FLAG_DONE;
	return true;
}

/* How many times do we accept lock stealing from under a waiter? */
int sysctl_page_lock_unfairness = 5;

static inline int folio_wait_bit_common(struct folio *folio, int bit_nr,
		int state, enum behavior behavior)
{
	wait_queue_head_t *q = folio_waitqueue(folio);
	int unfairness = sysctl_page_lock_unfairness;
	struct wait_page_queue wait_page;
	wait_queue_entry_t *wait = &wait_page.wait;
	bool thrashing = false;
	bool delayacct = false;
	unsigned long pflags;

	if (bit_nr == PG_locked &&
	    !folio_test_uptodate(folio) && folio_test_workingset(folio)) {
		if (!folio_test_swapbacked(folio)) {
			delayacct_thrashing_start();
			delayacct = true;
		}
		psi_memstall_enter(&pflags);
		thrashing = true;
	}

	init_wait(wait);
	wait->func = wake_page_function;
	wait_page.folio = folio;
	wait_page.bit_nr = bit_nr;

repeat:
	wait->flags = 0;
	if (behavior == EXCLUSIVE) {
		wait->flags = WQ_FLAG_EXCLUSIVE;
		if (--unfairness < 0)
			wait->flags |= WQ_FLAG_CUSTOM;
	}

	/*
	 * Do one last check whether we can get the
	 * page bit synchronously.
	 *
	 * Do the folio_set_waiters() marking before that
	 * to let any waker we _just_ missed know they
	 * need to wake us up (otherwise they'll never
	 * even go to the slow case that looks at the
	 * page queue), and add ourselves to the wait
	 * queue if we need to sleep.
	 *
	 * This part needs to be done under the queue
	 * lock to avoid races.
	 */
	spin_lock_irq(&q->lock);
	folio_set_waiters(folio);
	if (!folio_trylock_flag(folio, bit_nr, wait))
		__add_wait_queue_entry_tail(q, wait);
	spin_unlock_irq(&q->lock);

	/*
	 * From now on, all the logic will be based on
	 * the WQ_FLAG_WOKEN and WQ_FLAG_DONE flag, to
	 * see whether the page bit testing has already
	 * been done by the wake function.
	 *
	 * We can drop our reference to the folio.
	 */
	if (behavior == DROP)
		folio_put(folio);

	/*
	 * Note that until the "finish_wait()", or until
	 * we see the WQ_FLAG_WOKEN flag, we need to
	 * be very careful with the 'wait->flags', because
	 * we may race with a waker that sets them.
	 */
	for (;;) {
		unsigned int flags;

		set_current_state(state);

		/* Loop until we've been woken or interrupted */
		flags = smp_load_acquire(&wait->flags);
		if (!(flags & WQ_FLAG_WOKEN)) {
			if (signal_pending_state(state, current))
				break;

			io_schedule();
			continue;
		}

		/* If we were non-exclusive, we're done */
		if (behavior != EXCLUSIVE)
			break;

		/* If the waker got the lock for us, we're done */
		if (flags & WQ_FLAG_DONE)
			break;

		/*
		 * Otherwise, if we're getting the lock, we need to
		 * try to get it ourselves.
		 *
		 * And if that fails, we'll have to retry this all.
		 */
		if (unlikely(test_and_set_bit(bit_nr, folio_flags(folio, 0))))
			goto repeat;

		wait->flags |= WQ_FLAG_DONE;
		break;
	}

	/*
	 * If a signal happened, this 'finish_wait()' may remove the last
	 * waiter from the wait-queues, but the folio waiters bit will remain
	 * set. That's ok. The next wakeup will take care of it, and trying
	 * to do it here would be difficult and prone to races.
	 */
	finish_wait(q, wait);

	if (thrashing) {
		if (delayacct)
			delayacct_thrashing_end();
		psi_memstall_leave(&pflags);
	}

	/*
	 * NOTE! The wait->flags weren't stable until we've done the
	 * 'finish_wait()', and we could have exited the loop above due
	 * to a signal, and had a wakeup event happen after the signal
	 * test but before the 'finish_wait()'.
	 *
	 * So only after the finish_wait() can we reliably determine
	 * if we got woken up or not, so we can now figure out the final
	 * return value based on that state without races.
	 *
	 * Also note that WQ_FLAG_WOKEN is sufficient for a non-exclusive
	 * waiter, but an exclusive one requires WQ_FLAG_DONE.
	 */
	if (behavior == EXCLUSIVE)
		return wait->flags & WQ_FLAG_DONE ? 0 : -EINTR;

	return wait->flags & WQ_FLAG_WOKEN ? 0 : -EINTR;
}

void folio_wait_bit(struct folio *folio, int bit_nr)
{
	folio_wait_bit_common(folio, bit_nr, TASK_UNINTERRUPTIBLE, SHARED);
}
EXPORT_SYMBOL(folio_wait_bit);

int folio_wait_bit_killable(struct folio *folio, int bit_nr)
{
	return folio_wait_bit_common(folio, bit_nr, TASK_KILLABLE, SHARED);
}
EXPORT_SYMBOL(folio_wait_bit_killable);

/**
 * folio_put_wait_locked - Drop a reference and wait for it to be unlocked
 * @folio: The folio to wait for.
 * @state: The sleep state (TASK_KILLABLE, TASK_UNINTERRUPTIBLE, etc).
 *
 * The caller should hold a reference on @folio.  They expect the page to
 * become unlocked relatively soon, but do not wish to hold up migration
 * (for example) by holding the reference while waiting for the folio to
 * come unlocked.  After this function returns, the caller should not
 * dereference @folio.
 *
 * Return: 0 if the folio was unlocked or -EINTR if interrupted by a signal.
 */
int folio_put_wait_locked(struct folio *folio, int state)
{
	return folio_wait_bit_common(folio, PG_locked, state, DROP);
}

/**
 * folio_add_wait_queue - Add an arbitrary waiter to a folio's wait queue
 * @folio: Folio defining the wait queue of interest
 * @waiter: Waiter to add to the queue
 *
 * Add an arbitrary @waiter to the wait queue for the nominated @folio.
 */
void folio_add_wait_queue(struct folio *folio, wait_queue_entry_t *waiter)
{
	wait_queue_head_t *q = folio_waitqueue(folio);
	unsigned long flags;

	spin_lock_irqsave(&q->lock, flags);
	__add_wait_queue_entry_tail(q, waiter);
	folio_set_waiters(folio);
	spin_unlock_irqrestore(&q->lock, flags);
}
EXPORT_SYMBOL_GPL(folio_add_wait_queue);

#ifndef clear_bit_unlock_is_negative_byte

/*
 * PG_waiters is the high bit in the same byte as PG_lock.
 *
 * On x86 (and on many other architectures), we can clear PG_lock and
 * test the sign bit at the same time. But if the architecture does
 * not support that special operation, we just do this all by hand
 * instead.
 *
 * The read of PG_waiters has to be after (or concurrently with) PG_locked
 * being cleared, but a memory barrier should be unnecessary since it is
 * in the same byte as PG_locked.
 */
static inline bool clear_bit_unlock_is_negative_byte(long nr, volatile void *mem)
{
	clear_bit_unlock(nr, mem);
	/* smp_mb__after_atomic(); */
	return test_bit(PG_waiters, mem);
}

#endif

/**
 * folio_unlock - Unlock a locked folio.
 * @folio: The folio.
 *
 * Unlocks the folio and wakes up any thread sleeping on the page lock.
 *
 * Context: May be called from interrupt or process context.  May not be
 * called from NMI context.
 */
void folio_unlock(struct folio *folio)
{
	/* Bit 7 allows x86 to check the byte's sign bit */
	BUILD_BUG_ON(PG_waiters != 7);
	BUILD_BUG_ON(PG_locked > 7);
	VM_BUG_ON_FOLIO(!folio_test_locked(folio), folio);
	if (clear_bit_unlock_is_negative_byte(PG_locked, folio_flags(folio, 0)))
		folio_wake_bit(folio, PG_locked);
}
EXPORT_SYMBOL(folio_unlock);

/**
 * folio_end_private_2 - Clear PG_private_2 and wake any waiters.
 * @folio: The folio.
 *
 * Clear the PG_private_2 bit on a folio and wake up any sleepers waiting for
 * it.  The folio reference held for PG_private_2 being set is released.
 *
 * This is, for example, used when a netfs folio is being written to a local
 * disk cache, thereby allowing writes to the cache for the same folio to be
 * serialised.
 */
void folio_end_private_2(struct folio *folio)
{
	VM_BUG_ON_FOLIO(!folio_test_private_2(folio), folio);
	clear_bit_unlock(PG_private_2, folio_flags(folio, 0));
	folio_wake_bit(folio, PG_private_2);
	folio_put(folio);
}
EXPORT_SYMBOL(folio_end_private_2);

/**
 * folio_wait_private_2 - Wait for PG_private_2 to be cleared on a folio.
 * @folio: The folio to wait on.
 *
 * Wait for PG_private_2 (aka PG_fscache) to be cleared on a folio.
 */
void folio_wait_private_2(struct folio *folio)
{
	while (folio_test_private_2(folio))
		folio_wait_bit(folio, PG_private_2);
}
EXPORT_SYMBOL(folio_wait_private_2);

/**
 * folio_wait_private_2_killable - Wait for PG_private_2 to be cleared on a folio.
 * @folio: The folio to wait on.
 *
 * Wait for PG_private_2 (aka PG_fscache) to be cleared on a folio or until a
 * fatal signal is received by the calling task.
 *
 * Return:
 * - 0 if successful.
 * - -EINTR if a fatal signal was encountered.
 */
int folio_wait_private_2_killable(struct folio *folio)
{
	int ret = 0;

	while (folio_test_private_2(folio)) {
		ret = folio_wait_bit_killable(folio, PG_private_2);
		if (ret < 0)
			break;
	}

	return ret;
}
EXPORT_SYMBOL(folio_wait_private_2_killable);

/**
 * folio_end_writeback - End writeback against a folio.
 * @folio: The folio.
 */
void folio_end_writeback(struct folio *folio)
{
	/*
	 * folio_test_clear_reclaim() could be used here but it is an
	 * atomic operation and overkill in this particular case. Failing
	 * to shuffle a folio marked for immediate reclaim is too mild
	 * a gain to justify taking an atomic operation penalty at the
	 * end of every folio writeback.
	 */
	if (folio_test_reclaim(folio)) {
		folio_clear_reclaim(folio);
		folio_rotate_reclaimable(folio);
	}

	/*
	 * Writeback does not hold a folio reference of its own, relying
	 * on truncation to wait for the clearing of PG_writeback.
	 * But here we must make sure that the folio is not freed and
	 * reused before the folio_wake().
	 */
	folio_get(folio);
	if (!__folio_end_writeback(folio))
		BUG();

	smp_mb__after_atomic();
	folio_wake(folio, PG_writeback);
	acct_reclaim_writeback(folio);
	folio_put(folio);
}
EXPORT_SYMBOL(folio_end_writeback);

/*
 * After completing I/O on a page, call this routine to update the page
 * flags appropriately
 */
void page_endio(struct page *page, bool is_write, int err)
{
	if (!is_write) {
		if (!err) {
			SetPageUptodate(page);
		} else {
			ClearPageUptodate(page);
			SetPageError(page);
		}
		unlock_page(page);
	} else {
		if (err) {
			struct address_space *mapping;

			SetPageError(page);
			mapping = page_mapping(page);
			if (mapping)
				mapping_set_error(mapping, err);
		}
		end_page_writeback(page);
	}
}
EXPORT_SYMBOL_GPL(page_endio);

/**
 * __folio_lock - Get a lock on the folio, assuming we need to sleep to get it.
 * @folio: The folio to lock
 */
void __folio_lock(struct folio *folio)
{
	folio_wait_bit_common(folio, PG_locked, TASK_UNINTERRUPTIBLE,
				EXCLUSIVE);
}
EXPORT_SYMBOL(__folio_lock);

int __folio_lock_killable(struct folio *folio)
{
	return folio_wait_bit_common(folio, PG_locked, TASK_KILLABLE,
					EXCLUSIVE);
}
EXPORT_SYMBOL_GPL(__folio_lock_killable);

static int __folio_lock_async(struct folio *folio, struct wait_page_queue *wait)
{
	struct wait_queue_head *q = folio_waitqueue(folio);
	int ret = 0;

	wait->folio = folio;
	wait->bit_nr = PG_locked;

	spin_lock_irq(&q->lock);
	__add_wait_queue_entry_tail(q, &wait->wait);
	folio_set_waiters(folio);
	ret = !folio_trylock(folio);
	/*
	 * If we were successful now, we know we're still on the
	 * waitqueue as we're still under the lock. This means it's
	 * safe to remove and return success, we know the callback
	 * isn't going to trigger.
	 */
	if (!ret)
		__remove_wait_queue(q, &wait->wait);
	else
		ret = -EIOCBQUEUED;
	spin_unlock_irq(&q->lock);
	return ret;
}

/*
 * Return values:
 * true - folio is locked; mmap_lock is still held.
 * false - folio is not locked.
 *     mmap_lock has been released (mmap_read_unlock(), unless flags had both
 *     FAULT_FLAG_ALLOW_RETRY and FAULT_FLAG_RETRY_NOWAIT set, in
 *     which case mmap_lock is still held.
 *
 * If neither ALLOW_RETRY nor KILLABLE are set, will always return true
 * with the folio locked and the mmap_lock unperturbed.
 */
bool __folio_lock_or_retry(struct folio *folio, struct mm_struct *mm,
			 unsigned int flags)
{
	if (fault_flag_allow_retry_first(flags)) {
		/*
		 * CAUTION! In this case, mmap_lock is not released
		 * even though return 0.
		 */
		if (flags & FAULT_FLAG_RETRY_NOWAIT)
			return false;

		mmap_read_unlock(mm);
		if (flags & FAULT_FLAG_KILLABLE)
			folio_wait_locked_killable(folio);
		else
			folio_wait_locked(folio);
		return false;
	}
	if (flags & FAULT_FLAG_KILLABLE) {
		bool ret;

		ret = __folio_lock_killable(folio);
		if (ret) {
			mmap_read_unlock(mm);
			return false;
		}
	} else {
		__folio_lock(folio);
	}

	return true;
}

/**
 * page_cache_next_miss() - Find the next gap in the page cache.
 * @mapping: Mapping.
 * @index: Index.
 * @max_scan: Maximum range to search.
 *
 * Search the range [index, min(index + max_scan - 1, ULONG_MAX)] for the
 * gap with the lowest index.
 *
 * This function may be called under the rcu_read_lock.  However, this will
 * not atomically search a snapshot of the cache at a single point in time.
 * For example, if a gap is created at index 5, then subsequently a gap is
 * created at index 10, page_cache_next_miss covering both indices may
 * return 10 if called under the rcu_read_lock.
 *
 * Return: The index of the gap if found, otherwise an index outside the
 * range specified (in which case 'return - index >= max_scan' will be true).
 * In the rare case of index wrap-around, 0 will be returned.
 */
pgoff_t page_cache_next_miss(struct address_space *mapping,
			     pgoff_t index, unsigned long max_scan)
{
	XA_STATE(xas, &mapping->i_pages, index);

	while (max_scan--) {
		void *entry = xas_next(&xas);
		if (!entry || xa_is_value(entry))
			break;
		if (xas.xa_index == 0)
			break;
	}

	return xas.xa_index;
}
EXPORT_SYMBOL(page_cache_next_miss);

/**
 * page_cache_prev_miss() - Find the previous gap in the page cache.
 * @mapping: Mapping.
 * @index: Index.
 * @max_scan: Maximum range to search.
 *
 * Search the range [max(index - max_scan + 1, 0), index] for the
 * gap with the highest index.
 *
 * This function may be called under the rcu_read_lock.  However, this will
 * not atomically search a snapshot of the cache at a single point in time.
 * For example, if a gap is created at index 10, then subsequently a gap is
 * created at index 5, page_cache_prev_miss() covering both indices may
 * return 5 if called under the rcu_read_lock.
 *
 * Return: The index of the gap if found, otherwise an index outside the
 * range specified (in which case 'index - return >= max_scan' will be true).
 * In the rare case of wrap-around, ULONG_MAX will be returned.
 */
pgoff_t page_cache_prev_miss(struct address_space *mapping,
			     pgoff_t index, unsigned long max_scan)
{
	XA_STATE(xas, &mapping->i_pages, index);

	while (max_scan--) {
		void *entry = xas_prev(&xas);
		if (!entry || xa_is_value(entry))
			break;
		if (xas.xa_index == ULONG_MAX)
			break;
	}

	return xas.xa_index;
}
EXPORT_SYMBOL(page_cache_prev_miss);

/*
 * Lockless page cache protocol:
 * On the lookup side:
 * 1. Load the folio from i_pages
 * 2. Increment the refcount if it's not zero
 * 3. If the folio is not found by xas_reload(), put the refcount and retry
 *
 * On the removal side:
 * A. Freeze the page (by zeroing the refcount if nobody else has a reference)
 * B. Remove the page from i_pages
 * C. Return the page to the page allocator
 *
 * This means that any page may have its reference count temporarily
 * increased by a speculative page cache (or fast GUP) lookup as it can
 * be allocated by another user before the RCU grace period expires.
 * Because the refcount temporarily acquired here may end up being the
 * last refcount on the page, any page allocation must be freeable by
 * folio_put().
 */

/*
 * mapping_get_entry - Get a page cache entry.
 * @mapping: the address_space to search
 * @index: The page cache index.
 *
 * Looks up the page cache entry at @mapping & @index.  If it is a folio,
 * it is returned with an increased refcount.  If it is a shadow entry
 * of a previously evicted folio, or a swap entry from shmem/tmpfs,
 * it is returned without further action.
 *
 * Return: The folio, swap or shadow entry, %NULL if nothing is found.
 */
static void *mapping_get_entry(struct address_space *mapping, pgoff_t index)
{
	XA_STATE(xas, &mapping->i_pages, index);
	struct folio *folio;

	rcu_read_lock();
repeat:
	xas_reset(&xas);
	folio = xas_load(&xas);
	if (xas_retry(&xas, folio))
		goto repeat;
	/*
	 * A shadow entry of a recently evicted page, or a swap entry from
	 * shmem/tmpfs.  Return it without attempting to raise page count.
	 */
	if (!folio || xa_is_value(folio))
		goto out;

	if (!folio_try_get_rcu(folio))
		goto repeat;

	if (unlikely(folio != xas_reload(&xas))) {
		folio_put(folio);
		goto repeat;
	}
out:
	rcu_read_unlock();

	return folio;
}

/**
 * __filemap_get_folio - Find and get a reference to a folio.
 * @mapping: The address_space to search.
 * @index: The page index.
 * @fgp_flags: %FGP flags modify how the folio is returned.
 * @gfp: Memory allocation flags to use if %FGP_CREAT is specified.
 *
 * Looks up the page cache entry at @mapping & @index.
 *
 * @fgp_flags can be zero or more of these flags:
 *
 * * %FGP_ACCESSED - The folio will be marked accessed.
 * * %FGP_LOCK - The folio is returned locked.
 * * %FGP_ENTRY - If there is a shadow / swap / DAX entry, return it
 *   instead of allocating a new folio to replace it.
 * * %FGP_CREAT - If no page is present then a new page is allocated using
 *   @gfp and added to the page cache and the VM's LRU list.
 *   The page is returned locked and with an increased refcount.
 * * %FGP_FOR_MMAP - The caller wants to do its own locking dance if the
 *   page is already in cache.  If the page was allocated, unlock it before
 *   returning so the caller can do the same dance.
 * * %FGP_WRITE - The page will be written to by the caller.
 * * %FGP_NOFS - __GFP_FS will get cleared in gfp.
 * * %FGP_NOWAIT - Don't get blocked by page lock.
 * * %FGP_STABLE - Wait for the folio to be stable (finished writeback)
 *
 * If %FGP_LOCK or %FGP_CREAT are specified then the function may sleep even
 * if the %GFP flags specified for %FGP_CREAT are atomic.
 *
 * If there is a page cache page, it is returned with an increased refcount.
 *
 * Return: The found folio or %NULL otherwise.
 */
struct folio *__filemap_get_folio(struct address_space *mapping, pgoff_t index,
		int fgp_flags, gfp_t gfp)
{
	struct folio *folio;

repeat:
	folio = mapping_get_entry(mapping, index);
	if (xa_is_value(folio)) {
		if (fgp_flags & FGP_ENTRY)
			return folio;
		folio = NULL;
	}
	if (!folio)
		goto no_page;

	if (fgp_flags & FGP_LOCK) {
		if (fgp_flags & FGP_NOWAIT) {
			if (!folio_trylock(folio)) {
				folio_put(folio);
				return NULL;
			}
		} else {
			folio_lock(folio);
		}

		/* Has the page been truncated? */
		if (unlikely(folio->mapping != mapping)) {
			folio_unlock(folio);
			folio_put(folio);
			goto repeat;
		}
		VM_BUG_ON_FOLIO(!folio_contains(folio, index), folio);
	}

	if (fgp_flags & FGP_ACCESSED)
		folio_mark_accessed(folio);
	else if (fgp_flags & FGP_WRITE) {
		/* Clear idle flag for buffer write */
		if (folio_test_idle(folio))
			folio_clear_idle(folio);
	}

	if (fgp_flags & FGP_STABLE)
		folio_wait_stable(folio);
no_page:
	if (!folio && (fgp_flags & FGP_CREAT)) {
		int err;
		if ((fgp_flags & FGP_WRITE) && mapping_can_writeback(mapping))
			gfp |= __GFP_WRITE;
		if (fgp_flags & FGP_NOFS)
			gfp &= ~__GFP_FS;

		folio = filemap_alloc_folio(gfp, 0);
		if (!folio)
			return NULL;

		if (WARN_ON_ONCE(!(fgp_flags & (FGP_LOCK | FGP_FOR_MMAP))))
			fgp_flags |= FGP_LOCK;

		/* Init accessed so avoid atomic mark_page_accessed later */
		if (fgp_flags & FGP_ACCESSED)
			__folio_set_referenced(folio);

		err = filemap_add_folio(mapping, folio, index, gfp);
		if (unlikely(err)) {
			folio_put(folio);
			folio = NULL;
			if (err == -EEXIST)
				goto repeat;
		}

		/*
		 * filemap_add_folio locks the page, and for mmap
		 * we expect an unlocked page.
		 */
		if (folio && (fgp_flags & FGP_FOR_MMAP))
			folio_unlock(folio);
	}

	return folio;
}
EXPORT_SYMBOL(__filemap_get_folio);

static inline struct folio *find_get_entry(struct xa_state *xas, pgoff_t max,
		xa_mark_t mark)
{
	struct folio *folio;

retry:
	if (mark == XA_PRESENT)
		folio = xas_find(xas, max);
	else
		folio = xas_find_marked(xas, max, mark);

	if (xas_retry(xas, folio))
		goto retry;
	/*
	 * A shadow entry of a recently evicted page, a swap
	 * entry from shmem/tmpfs or a DAX entry.  Return it
	 * without attempting to raise page count.
	 */
	if (!folio || xa_is_value(folio))
		return folio;

	if (!folio_try_get_rcu(folio))
		goto reset;

	if (unlikely(folio != xas_reload(xas))) {
		folio_put(folio);
		goto reset;
	}

	return folio;
reset:
	xas_reset(xas);
	goto retry;
}

/**
 * find_get_entries - gang pagecache lookup
 * @mapping:	The address_space to search
 * @start:	The starting page cache index
 * @end:	The final page index (inclusive).
 * @fbatch:	Where the resulting entries are placed.
 * @indices:	The cache indices corresponding to the entries in @entries
 *
 * find_get_entries() will search for and return a batch of entries in
 * the mapping.  The entries are placed in @fbatch.  find_get_entries()
 * takes a reference on any actual folios it returns.
 *
 * The entries have ascending indexes.  The indices may not be consecutive
 * due to not-present entries or large folios.
 *
 * Any shadow entries of evicted folios, or swap entries from
 * shmem/tmpfs, are included in the returned array.
 *
 * Return: The number of entries which were found.
 */
unsigned find_get_entries(struct address_space *mapping, pgoff_t start,
		pgoff_t end, struct folio_batch *fbatch, pgoff_t *indices)
{
	XA_STATE(xas, &mapping->i_pages, start);
	struct folio *folio;

	rcu_read_lock();
	while ((folio = find_get_entry(&xas, end, XA_PRESENT)) != NULL) {
		indices[fbatch->nr] = xas.xa_index;
		if (!folio_batch_add(fbatch, folio))
			break;
	}
	rcu_read_unlock();

	return folio_batch_count(fbatch);
}

/**
 * find_lock_entries - Find a batch of pagecache entries.
 * @mapping:	The address_space to search.
 * @start:	The starting page cache index.
 * @end:	The final page index (inclusive).
 * @fbatch:	Where the resulting entries are placed.
 * @indices:	The cache indices of the entries in @fbatch.
 *
 * find_lock_entries() will return a batch of entries from @mapping.
 * Swap, shadow and DAX entries are included.  Folios are returned
 * locked and with an incremented refcount.  Folios which are locked
 * by somebody else or under writeback are skipped.  Folios which are
 * partially outside the range are not returned.
 *
 * The entries have ascending indexes.  The indices may not be consecutive
 * due to not-present entries, large folios, folios which could not be
 * locked or folios under writeback.
 *
 * Return: The number of entries which were found.
 */
unsigned find_lock_entries(struct address_space *mapping, pgoff_t start,
		pgoff_t end, struct folio_batch *fbatch, pgoff_t *indices)
{
	XA_STATE(xas, &mapping->i_pages, start);
	struct folio *folio;

	rcu_read_lock();
	while ((folio = find_get_entry(&xas, end, XA_PRESENT))) {
		if (!xa_is_value(folio)) {
			if (folio->index < start)
				goto put;
			if (folio->index + folio_nr_pages(folio) - 1 > end)
				goto put;
			if (!folio_trylock(folio))
				goto put;
			if (folio->mapping != mapping ||
			    folio_test_writeback(folio))
				goto unlock;
			VM_BUG_ON_FOLIO(!folio_contains(folio, xas.xa_index),
					folio);
		}
		indices[fbatch->nr] = xas.xa_index;
		if (!folio_batch_add(fbatch, folio))
			break;
		continue;
unlock:
		folio_unlock(folio);
put:
		folio_put(folio);
	}
	rcu_read_unlock();

	return folio_batch_count(fbatch);
}

static inline
bool folio_more_pages(struct folio *folio, pgoff_t index, pgoff_t max)
{
	if (!folio_test_large(folio) || folio_test_hugetlb(folio))
		return false;
	if (index >= max)
		return false;
	return index < folio->index + folio_nr_pages(folio) - 1;
}

/**
 * find_get_pages_range - gang pagecache lookup
 * @mapping:	The address_space to search
 * @start:	The starting page index
 * @end:	The final page index (inclusive)
 * @nr_pages:	The maximum number of pages
 * @pages:	Where the resulting pages are placed
 *
 * find_get_pages_range() will search for and return a group of up to @nr_pages
 * pages in the mapping starting at index @start and up to index @end
 * (inclusive).  The pages are placed at @pages.  find_get_pages_range() takes
 * a reference against the returned pages.
 *
 * The search returns a group of mapping-contiguous pages with ascending
 * indexes.  There may be holes in the indices due to not-present pages.
 * We also update @start to index the next page for the traversal.
 *
 * Return: the number of pages which were found. If this number is
 * smaller than @nr_pages, the end of specified range has been
 * reached.
 */
unsigned find_get_pages_range(struct address_space *mapping, pgoff_t *start,
			      pgoff_t end, unsigned int nr_pages,
			      struct page **pages)
{
	XA_STATE(xas, &mapping->i_pages, *start);
	struct folio *folio;
	unsigned ret = 0;

	if (unlikely(!nr_pages))
		return 0;

	rcu_read_lock();
	while ((folio = find_get_entry(&xas, end, XA_PRESENT))) {
		/* Skip over shadow, swap and DAX entries */
		if (xa_is_value(folio))
			continue;

again:
		pages[ret] = folio_file_page(folio, xas.xa_index);
		if (++ret == nr_pages) {
			*start = xas.xa_index + 1;
			goto out;
		}
		if (folio_more_pages(folio, xas.xa_index, end)) {
			xas.xa_index++;
			folio_ref_inc(folio);
			goto again;
		}
	}

	/*
	 * We come here when there is no page beyond @end. We take care to not
	 * overflow the index @start as it confuses some of the callers. This
	 * breaks the iteration when there is a page at index -1 but that is
	 * already broken anyway.
	 */
	if (end == (pgoff_t)-1)
		*start = (pgoff_t)-1;
	else
		*start = end + 1;
out:
	rcu_read_unlock();

	return ret;
}

/**
 * find_get_pages_contig - gang contiguous pagecache lookup
 * @mapping:	The address_space to search
 * @index:	The starting page index
 * @nr_pages:	The maximum number of pages
 * @pages:	Where the resulting pages are placed
 *
 * find_get_pages_contig() works exactly like find_get_pages(), except
 * that the returned number of pages are guaranteed to be contiguous.
 *
 * Return: the number of pages which were found.
 */
unsigned find_get_pages_contig(struct address_space *mapping, pgoff_t index,
			       unsigned int nr_pages, struct page **pages)
{
	XA_STATE(xas, &mapping->i_pages, index);
	struct folio *folio;
	unsigned int ret = 0;

	if (unlikely(!nr_pages))
		return 0;

	rcu_read_lock();
	for (folio = xas_load(&xas); folio; folio = xas_next(&xas)) {
		if (xas_retry(&xas, folio))
			continue;
		/*
		 * If the entry has been swapped out, we can stop looking.
		 * No current caller is looking for DAX entries.
		 */
		if (xa_is_value(folio))
			break;

		if (!folio_try_get_rcu(folio))
			goto retry;

		if (unlikely(folio != xas_reload(&xas)))
			goto put_page;

again:
		pages[ret] = folio_file_page(folio, xas.xa_index);
		if (++ret == nr_pages)
			break;
		if (folio_more_pages(folio, xas.xa_index, ULONG_MAX)) {
			xas.xa_index++;
			folio_ref_inc(folio);
			goto again;
		}
		continue;
put_page:
		folio_put(folio);
retry:
		xas_reset(&xas);
	}
	rcu_read_unlock();
	return ret;
}
EXPORT_SYMBOL(find_get_pages_contig);

/**
 * find_get_pages_range_tag - Find and return head pages matching @tag.
 * @mapping:	the address_space to search
 * @index:	the starting page index
 * @end:	The final page index (inclusive)
 * @tag:	the tag index
 * @nr_pages:	the maximum number of pages
 * @pages:	where the resulting pages are placed
 *
 * Like find_get_pages(), except we only return head pages which are tagged
 * with @tag.  @index is updated to the index immediately after the last
 * page we return, ready for the next iteration.
 *
 * Return: the number of pages which were found.
 */
unsigned find_get_pages_range_tag(struct address_space *mapping, pgoff_t *index,
			pgoff_t end, xa_mark_t tag, unsigned int nr_pages,
			struct page **pages)
{
	XA_STATE(xas, &mapping->i_pages, *index);
	struct folio *folio;
	unsigned ret = 0;

	if (unlikely(!nr_pages))
		return 0;

	rcu_read_lock();
	while ((folio = find_get_entry(&xas, end, tag))) {
		/*
		 * Shadow entries should never be tagged, but this iteration
		 * is lockless so there is a window for page reclaim to evict
		 * a page we saw tagged.  Skip over it.
		 */
		if (xa_is_value(folio))
			continue;

		pages[ret] = &folio->page;
		if (++ret == nr_pages) {
			*index = folio->index + folio_nr_pages(folio);
			goto out;
		}
	}

	/*
	 * We come here when we got to @end. We take care to not overflow the
	 * index @index as it confuses some of the callers. This breaks the
	 * iteration when there is a page at index -1 but that is already
	 * broken anyway.
	 */
	if (end == (pgoff_t)-1)
		*index = (pgoff_t)-1;
	else
		*index = end + 1;
out:
	rcu_read_unlock();

	return ret;
}
EXPORT_SYMBOL(find_get_pages_range_tag);

/*
 * CD/DVDs are error prone. When a medium error occurs, the driver may fail
 * a _large_ part of the i/o request. Imagine the worst scenario:
 *
 *      ---R__________________________________________B__________
 *         ^ reading here                             ^ bad block(assume 4k)
 *
 * read(R) => miss => readahead(R...B) => media error => frustrating retries
 * => failing the whole request => read(R) => read(R+1) =>
 * readahead(R+1...B+1) => bang => read(R+2) => read(R+3) =>
 * readahead(R+3...B+2) => bang => read(R+3) => read(R+4) =>
 * readahead(R+4...B+3) => bang => read(R+4) => read(R+5) => ......
 *
 * It is going insane. Fix it by quickly scaling down the readahead size.
 */
static void shrink_readahead_size_eio(struct file_ra_state *ra)
{
	ra->ra_pages /= 4;
}

/*
 * filemap_get_read_batch - Get a batch of folios for read
 *
 * Get a batch of folios which represent a contiguous range of bytes in
 * the file.  No exceptional entries will be returned.  If @index is in
 * the middle of a folio, the entire folio will be returned.  The last
 * folio in the batch may have the readahead flag set or the uptodate flag
 * clear so that the caller can take the appropriate action.
 */
static void filemap_get_read_batch(struct address_space *mapping,
		pgoff_t index, pgoff_t max, struct folio_batch *fbatch)
{
	XA_STATE(xas, &mapping->i_pages, index);
	struct folio *folio;

	rcu_read_lock();
	for (folio = xas_load(&xas); folio; folio = xas_next(&xas)) {
		if (xas_retry(&xas, folio))
			continue;
		if (xas.xa_index > max || xa_is_value(folio))
			break;
		if (!folio_try_get_rcu(folio))
			goto retry;

		if (unlikely(folio != xas_reload(&xas)))
			goto put_folio;

		if (!folio_batch_add(fbatch, folio))
			break;
		if (!folio_test_uptodate(folio))
			break;
		if (folio_test_readahead(folio))
			break;
		xas_advance(&xas, folio->index + folio_nr_pages(folio) - 1);
		continue;
put_folio:
		folio_put(folio);
retry:
		xas_reset(&xas);
	}
	rcu_read_unlock();
}

static int filemap_read_folio(struct file *file, struct address_space *mapping,
		struct folio *folio)
{
	int error;

	/*
	 * A previous I/O error may have been due to temporary failures,
	 * eg. multipath errors.  PG_error will be set again if readpage
	 * fails.
	 */
	folio_clear_error(folio);
	/* Start the actual read. The read will unlock the page. */
	error = mapping->a_ops->readpage(file, &folio->page);
	if (error)
		return error;

	error = folio_wait_locked_killable(folio);
	if (error)
		return error;
	if (folio_test_uptodate(folio))
		return 0;
	shrink_readahead_size_eio(&file->f_ra);
	return -EIO;
}

static bool filemap_range_uptodate(struct address_space *mapping,
		loff_t pos, struct iov_iter *iter, struct folio *folio)
{
	int count;

	if (folio_test_uptodate(folio))
		return true;
	/* pipes can't handle partially uptodate pages */
	if (iov_iter_is_pipe(iter))
		return false;
	if (!mapping->a_ops->is_partially_uptodate)
		return false;
	if (mapping->host->i_blkbits >= folio_shift(folio))
		return false;

	count = iter->count;
	if (folio_pos(folio) > pos) {
		count -= folio_pos(folio) - pos;
		pos = 0;
	} else {
		pos -= folio_pos(folio);
	}

	return mapping->a_ops->is_partially_uptodate(&folio->page, pos, count);
}

static int filemap_update_page(struct kiocb *iocb,
		struct address_space *mapping, struct iov_iter *iter,
		struct folio *folio)
{
	int error;

	if (iocb->ki_flags & IOCB_NOWAIT) {
		if (!filemap_invalidate_trylock_shared(mapping))
			return -EAGAIN;
	} else {
		filemap_invalidate_lock_shared(mapping);
	}

	if (!folio_trylock(folio)) {
		error = -EAGAIN;
		if (iocb->ki_flags & (IOCB_NOWAIT | IOCB_NOIO))
			goto unlock_mapping;
		if (!(iocb->ki_flags & IOCB_WAITQ)) {
			filemap_invalidate_unlock_shared(mapping);
			/*
			 * This is where we usually end up waiting for a
			 * previously submitted readahead to finish.
			 */
			folio_put_wait_locked(folio, TASK_KILLABLE);
			return AOP_TRUNCATED_PAGE;
		}
		error = __folio_lock_async(folio, iocb->ki_waitq);
		if (error)
			goto unlock_mapping;
	}

	error = AOP_TRUNCATED_PAGE;
	if (!folio->mapping)
		goto unlock;

	error = 0;
	if (filemap_range_uptodate(mapping, iocb->ki_pos, iter, folio))
		goto unlock;

	error = -EAGAIN;
	if (iocb->ki_flags & (IOCB_NOIO | IOCB_NOWAIT | IOCB_WAITQ))
		goto unlock;

	error = filemap_read_folio(iocb->ki_filp, mapping, folio);
	goto unlock_mapping;
unlock:
	folio_unlock(folio);
unlock_mapping:
	filemap_invalidate_unlock_shared(mapping);
	if (error == AOP_TRUNCATED_PAGE)
		folio_put(folio);
	return error;
}

static int filemap_create_folio(struct file *file,
		struct address_space *mapping, pgoff_t index,
		struct folio_batch *fbatch)
{
	struct folio *folio;
	int error;

	folio = filemap_alloc_folio(mapping_gfp_mask(mapping), 0);
	if (!folio)
		return -ENOMEM;

	/*
	 * Protect against truncate / hole punch. Grabbing invalidate_lock
	 * here assures we cannot instantiate and bring uptodate new
	 * pagecache folios after evicting page cache during truncate
	 * and before actually freeing blocks.	Note that we could
	 * release invalidate_lock after inserting the folio into
	 * the page cache as the locked folio would then be enough to
	 * synchronize with hole punching. But there are code paths
	 * such as filemap_update_page() filling in partially uptodate
	 * pages or ->readpages() that need to hold invalidate_lock
	 * while mapping blocks for IO so let's hold the lock here as
	 * well to keep locking rules simple.
	 */
	filemap_invalidate_lock_shared(mapping);
	error = filemap_add_folio(mapping, folio, index,
			mapping_gfp_constraint(mapping, GFP_KERNEL));
	if (error == -EEXIST)
		error = AOP_TRUNCATED_PAGE;
	if (error)
		goto error;

	error = filemap_read_folio(file, mapping, folio);
	if (error)
		goto error;

	filemap_invalidate_unlock_shared(mapping);
	folio_batch_add(fbatch, folio);
	return 0;
error:
	filemap_invalidate_unlock_shared(mapping);
	folio_put(folio);
	return error;
}

static int filemap_readahead(struct kiocb *iocb, struct file *file,
		struct address_space *mapping, struct folio *folio,
		pgoff_t last_index)
{
	DEFINE_READAHEAD(ractl, file, &file->f_ra, mapping, folio->index);

	if (iocb->ki_flags & IOCB_NOIO)
		return -EAGAIN;
	page_cache_async_ra(&ractl, folio, last_index - folio->index);
	return 0;
}

static int filemap_get_pages(struct kiocb *iocb, struct iov_iter *iter,
		struct folio_batch *fbatch)
{
	struct file *filp = iocb->ki_filp;
	struct address_space *mapping = filp->f_mapping;
	struct file_ra_state *ra = &filp->f_ra;
	pgoff_t index = iocb->ki_pos >> PAGE_SHIFT;
	pgoff_t last_index;
	struct folio *folio;
	int err = 0;

	last_index = DIV_ROUND_UP(iocb->ki_pos + iter->count, PAGE_SIZE);
retry:
	if (fatal_signal_pending(current))
		return -EINTR;

	filemap_get_read_batch(mapping, index, last_index, fbatch);
	if (!folio_batch_count(fbatch)) {
		if (iocb->ki_flags & IOCB_NOIO)
			return -EAGAIN;
		page_cache_sync_readahead(mapping, ra, filp, index,
				last_index - index);
		filemap_get_read_batch(mapping, index, last_index, fbatch);
	}
	if (!folio_batch_count(fbatch)) {
		if (iocb->ki_flags & (IOCB_NOWAIT | IOCB_WAITQ))
			return -EAGAIN;
		err = filemap_create_folio(filp, mapping,
				iocb->ki_pos >> PAGE_SHIFT, fbatch);
		if (err == AOP_TRUNCATED_PAGE)
			goto retry;
		return err;
	}

	folio = fbatch->folios[folio_batch_count(fbatch) - 1];
	if (folio_test_readahead(folio)) {
		err = filemap_readahead(iocb, filp, mapping, folio, last_index);
		if (err)
			goto err;
	}
	if (!folio_test_uptodate(folio)) {
		if ((iocb->ki_flags & IOCB_WAITQ) &&
		    folio_batch_count(fbatch) > 1)
			iocb->ki_flags |= IOCB_NOWAIT;
		err = filemap_update_page(iocb, mapping, iter, folio);
		if (err)
			goto err;
	}

	return 0;
err:
	if (err < 0)
		folio_put(folio);
	if (likely(--fbatch->nr))
		return 0;
	if (err == AOP_TRUNCATED_PAGE)
		goto retry;
	return err;
}

/**
 * filemap_read - Read data from the page cache.
 * @iocb: The iocb to read.
 * @iter: Destination for the data.
 * @already_read: Number of bytes already read by the caller.
 *
 * Copies data from the page cache.  If the data is not currently present,
 * uses the readahead and readpage address_space operations to fetch it.
 *
 * Return: Total number of bytes copied, including those already read by
 * the caller.  If an error happens before any bytes are copied, returns
 * a negative error number.
 */
ssize_t filemap_read(struct kiocb *iocb, struct iov_iter *iter,
		ssize_t already_read)
{
	struct file *filp = iocb->ki_filp;
	struct file_ra_state *ra = &filp->f_ra;
	struct address_space *mapping = filp->f_mapping;
	struct inode *inode = mapping->host;
	struct folio_batch fbatch;
	int i, error = 0;
	bool writably_mapped;
	loff_t isize, end_offset;

	if (unlikely(iocb->ki_pos >= inode->i_sb->s_maxbytes))
		return 0;
	if (unlikely(!iov_iter_count(iter)))
		return 0;

	iov_iter_truncate(iter, inode->i_sb->s_maxbytes);
	folio_batch_init(&fbatch);

	do {
		cond_resched();

		/*
		 * If we've already successfully copied some data, then we
		 * can no longer safely return -EIOCBQUEUED. Hence mark
		 * an async read NOWAIT at that point.
		 */
		if ((iocb->ki_flags & IOCB_WAITQ) && already_read)
			iocb->ki_flags |= IOCB_NOWAIT;

		if (unlikely(iocb->ki_pos >= i_size_read(inode)))
			break;

		error = filemap_get_pages(iocb, iter, &fbatch);
		if (error < 0)
			break;

		/*
		 * i_size must be checked after we know the pages are Uptodate.
		 *
		 * Checking i_size after the check allows us to calculate
		 * the correct value for "nr", which means the zero-filled
		 * part of the page is not copied back to userspace (unless
		 * another truncate extends the file - this is desired though).
		 */
		isize = i_size_read(inode);
		if (unlikely(iocb->ki_pos >= isize))
			goto put_folios;
		end_offset = min_t(loff_t, isize, iocb->ki_pos + iter->count);

		/*
		 * Once we start copying data, we don't want to be touching any
		 * cachelines that might be contended:
		 */
		writably_mapped = mapping_writably_mapped(mapping);

		/*
		 * When a sequential read accesses a page several times, only
		 * mark it as accessed the first time.
		 */
		if (iocb->ki_pos >> PAGE_SHIFT !=
		    ra->prev_pos >> PAGE_SHIFT)
			folio_mark_accessed(fbatch.folios[0]);

		for (i = 0; i < folio_batch_count(&fbatch); i++) {
			struct folio *folio = fbatch.folios[i];
			size_t fsize = folio_size(folio);
			size_t offset = iocb->ki_pos & (fsize - 1);
			size_t bytes = min_t(loff_t, end_offset - iocb->ki_pos,
					     fsize - offset);
			size_t copied;

			if (end_offset < folio_pos(folio))
				break;
			if (i > 0)
				folio_mark_accessed(folio);
			/*
			 * If users can be writing to this folio using arbitrary
			 * virtual addresses, take care of potential aliasing
			 * before reading the folio on the kernel side.
			 */
			if (writably_mapped)
				flush_dcache_folio(folio);

			copied = copy_folio_to_iter(folio, offset, bytes, iter);

			already_read += copied;
			iocb->ki_pos += copied;
			ra->prev_pos = iocb->ki_pos;

			if (copied < bytes) {
				error = -EFAULT;
				break;
			}
		}
put_folios:
		for (i = 0; i < folio_batch_count(&fbatch); i++)
			folio_put(fbatch.folios[i]);
		folio_batch_init(&fbatch);
	} while (iov_iter_count(iter) && iocb->ki_pos < isize && !error);

	file_accessed(filp);

	return already_read ? already_read : error;
}
EXPORT_SYMBOL_GPL(filemap_read);

/**
 * generic_file_read_iter - generic filesystem read routine
 * @iocb:	kernel I/O control block
 * @iter:	destination for the data read
 *
 * This is the "read_iter()" routine for all filesystems
 * that can use the page cache directly.
 *
 * The IOCB_NOWAIT flag in iocb->ki_flags indicates that -EAGAIN shall
 * be returned when no data can be read without waiting for I/O requests
 * to complete; it doesn't prevent readahead.
 *
 * The IOCB_NOIO flag in iocb->ki_flags indicates that no new I/O
 * requests shall be made for the read or for readahead.  When no data
 * can be read, -EAGAIN shall be returned.  When readahead would be
 * triggered, a partial, possibly empty read shall be returned.
 *
 * Return:
 * * number of bytes copied, even for partial reads
 * * negative error code (or 0 if IOCB_NOIO) if nothing was read
 */
ssize_t
generic_file_read_iter(struct kiocb *iocb, struct iov_iter *iter)
{
	size_t count = iov_iter_count(iter);
	ssize_t retval = 0;

	if (!count)
		return 0; /* skip atime */

	if (iocb->ki_flags & IOCB_DIRECT) {
		struct file *file = iocb->ki_filp;
		struct address_space *mapping = file->f_mapping;
		struct inode *inode = mapping->host;

		if (iocb->ki_flags & IOCB_NOWAIT) {
			if (filemap_range_needs_writeback(mapping, iocb->ki_pos,
						iocb->ki_pos + count - 1))
				return -EAGAIN;
		} else {
			retval = filemap_write_and_wait_range(mapping,
						iocb->ki_pos,
					        iocb->ki_pos + count - 1);
			if (retval < 0)
				return retval;
		}

		file_accessed(file);

		retval = mapping->a_ops->direct_IO(iocb, iter);
		if (retval >= 0) {
			iocb->ki_pos += retval;
			count -= retval;
		}
		if (retval != -EIOCBQUEUED)
			iov_iter_revert(iter, count - iov_iter_count(iter));

		/*
		 * Btrfs can have a short DIO read if we encounter
		 * compressed extents, so if there was an error, or if
		 * we've already read everything we wanted to, or if
		 * there was a short read because we hit EOF, go ahead
		 * and return.  Otherwise fallthrough to buffered io for
		 * the rest of the read.  Buffered reads will not work for
		 * DAX files, so don't bother trying.
		 */
		if (retval < 0 || !count || IS_DAX(inode))
			return retval;
		if (iocb->ki_pos >= i_size_read(inode))
			return retval;
	}

	return filemap_read(iocb, iter, retval);
}
EXPORT_SYMBOL(generic_file_read_iter);

static inline loff_t folio_seek_hole_data(struct xa_state *xas,
		struct address_space *mapping, struct folio *folio,
		loff_t start, loff_t end, bool seek_data)
{
	const struct address_space_operations *ops = mapping->a_ops;
	size_t offset, bsz = i_blocksize(mapping->host);

	if (xa_is_value(folio) || folio_test_uptodate(folio))
		return seek_data ? start : end;
	if (!ops->is_partially_uptodate)
		return seek_data ? end : start;

	xas_pause(xas);
	rcu_read_unlock();
	folio_lock(folio);
	if (unlikely(folio->mapping != mapping))
		goto unlock;

	offset = offset_in_folio(folio, start) & ~(bsz - 1);

	do {
		if (ops->is_partially_uptodate(&folio->page, offset, bsz) ==
							seek_data)
			break;
		start = (start + bsz) & ~(bsz - 1);
		offset += bsz;
	} while (offset < folio_size(folio));
unlock:
	folio_unlock(folio);
	rcu_read_lock();
	return start;
}

static inline size_t seek_folio_size(struct xa_state *xas, struct folio *folio)
{
	if (xa_is_value(folio))
		return PAGE_SIZE << xa_get_order(xas->xa, xas->xa_index);
	return folio_size(folio);
}

/**
 * mapping_seek_hole_data - Seek for SEEK_DATA / SEEK_HOLE in the page cache.
 * @mapping: Address space to search.
 * @start: First byte to consider.
 * @end: Limit of search (exclusive).
 * @whence: Either SEEK_HOLE or SEEK_DATA.
 *
 * If the page cache knows which blocks contain holes and which blocks
 * contain data, your filesystem can use this function to implement
 * SEEK_HOLE and SEEK_DATA.  This is useful for filesystems which are
 * entirely memory-based such as tmpfs, and filesystems which support
 * unwritten extents.
 *
 * Return: The requested offset on success, or -ENXIO if @whence specifies
 * SEEK_DATA and there is no data after @start.  There is an implicit hole
 * after @end - 1, so SEEK_HOLE returns @end if all the bytes between @start
 * and @end contain data.
 */
loff_t mapping_seek_hole_data(struct address_space *mapping, loff_t start,
		loff_t end, int whence)
{
	XA_STATE(xas, &mapping->i_pages, start >> PAGE_SHIFT);
	pgoff_t max = (end - 1) >> PAGE_SHIFT;
	bool seek_data = (whence == SEEK_DATA);
	struct folio *folio;

	if (end <= start)
		return -ENXIO;

	rcu_read_lock();
	while ((folio = find_get_entry(&xas, max, XA_PRESENT))) {
		loff_t pos = (u64)xas.xa_index << PAGE_SHIFT;
		size_t seek_size;

		if (start < pos) {
			if (!seek_data)
				goto unlock;
			start = pos;
		}

		seek_size = seek_folio_size(&xas, folio);
		pos = round_up((u64)pos + 1, seek_size);
		start = folio_seek_hole_data(&xas, mapping, folio, start, pos,
				seek_data);
		if (start < pos)
			goto unlock;
		if (start >= end)
			break;
		if (seek_size > PAGE_SIZE)
			xas_set(&xas, pos >> PAGE_SHIFT);
		if (!xa_is_value(folio))
			folio_put(folio);
	}
	if (seek_data)
		start = -ENXIO;
unlock:
	rcu_read_unlock();
	if (folio && !xa_is_value(folio))
		folio_put(folio);
	if (start > end)
		return end;
	return start;
}

#ifdef CONFIG_MMU
#define MMAP_LOTSAMISS  (100)
/*
 * lock_folio_maybe_drop_mmap - lock the page, possibly dropping the mmap_lock
 * @vmf - the vm_fault for this fault.
 * @folio - the folio to lock.
 * @fpin - the pointer to the file we may pin (or is already pinned).
 *
 * This works similar to lock_folio_or_retry in that it can drop the
 * mmap_lock.  It differs in that it actually returns the folio locked
 * if it returns 1 and 0 if it couldn't lock the folio.  If we did have
 * to drop the mmap_lock then fpin will point to the pinned file and
 * needs to be fput()'ed at a later point.
 */
static int lock_folio_maybe_drop_mmap(struct vm_fault *vmf, struct folio *folio,
				     struct file **fpin)
{
	if (folio_trylock(folio))
		return 1;

	/*
	 * NOTE! This will make us return with VM_FAULT_RETRY, but with
	 * the mmap_lock still held. That's how FAULT_FLAG_RETRY_NOWAIT
	 * is supposed to work. We have way too many special cases..
	 */
	if (vmf->flags & FAULT_FLAG_RETRY_NOWAIT)
		return 0;

	*fpin = maybe_unlock_mmap_for_io(vmf, *fpin);
	if (vmf->flags & FAULT_FLAG_KILLABLE) {
		if (__folio_lock_killable(folio)) {
			/*
			 * We didn't have the right flags to drop the mmap_lock,
			 * but all fault_handlers only check for fatal signals
			 * if we return VM_FAULT_RETRY, so we need to drop the
			 * mmap_lock here and return 0 if we don't have a fpin.
			 */
			if (*fpin == NULL)
				mmap_read_unlock(vmf->vma->vm_mm);
			return 0;
		}
	} else
		__folio_lock(folio);

	return 1;
}

/*
 * Synchronous readahead happens when we don't even find a page in the page
 * cache at all.  We don't want to perform IO under the mmap sem, so if we have
 * to drop the mmap sem we return the file that was pinned in order for us to do
 * that.  If we didn't pin a file then we return NULL.  The file that is
 * returned needs to be fput()'ed when we're done with it.
 */
static struct file *do_sync_mmap_readahead(struct vm_fault *vmf)
{
	struct file *file = vmf->vma->vm_file;
	struct file_ra_state *ra = &file->f_ra;
	struct address_space *mapping = file->f_mapping;
	DEFINE_READAHEAD(ractl, file, ra, mapping, vmf->pgoff);
	struct file *fpin = NULL;
	unsigned int mmap_miss;

	/* If we don't want any read-ahead, don't bother */
	if (vmf->vma->vm_flags & VM_RAND_READ)
		return fpin;
	if (!ra->ra_pages)
		return fpin;

	if (vmf->vma->vm_flags & VM_SEQ_READ) {
		fpin = maybe_unlock_mmap_for_io(vmf, fpin);
		page_cache_sync_ra(&ractl, ra->ra_pages);
		return fpin;
	}

	/* Avoid banging the cache line if not needed */
	mmap_miss = READ_ONCE(ra->mmap_miss);
	if (mmap_miss < MMAP_LOTSAMISS * 10)
		WRITE_ONCE(ra->mmap_miss, ++mmap_miss);

	/*
	 * Do we miss much more than hit in this file? If so,
	 * stop bothering with read-ahead. It will only hurt.
	 */
	if (mmap_miss > MMAP_LOTSAMISS)
		return fpin;

	/*
	 * mmap read-around
	 */
	fpin = maybe_unlock_mmap_for_io(vmf, fpin);
	ra->start = max_t(long, 0, vmf->pgoff - ra->ra_pages / 2);
	ra->size = ra->ra_pages;
	ra->async_size = ra->ra_pages / 4;
	ractl._index = ra->start;
	do_page_cache_ra(&ractl, ra->size, ra->async_size);
	return fpin;
}

/*
 * Asynchronous readahead happens when we find the page and PG_readahead,
 * so we want to possibly extend the readahead further.  We return the file that
 * was pinned if we have to drop the mmap_lock in order to do IO.
 */
static struct file *do_async_mmap_readahead(struct vm_fault *vmf,
					    struct folio *folio)
{
	struct file *file = vmf->vma->vm_file;
	struct file_ra_state *ra = &file->f_ra;
	DEFINE_READAHEAD(ractl, file, ra, file->f_mapping, vmf->pgoff);
	struct file *fpin = NULL;
	unsigned int mmap_miss;

	/* If we don't want any read-ahead, don't bother */
	if (vmf->vma->vm_flags & VM_RAND_READ || !ra->ra_pages)
		return fpin;

	mmap_miss = READ_ONCE(ra->mmap_miss);
	if (mmap_miss)
		WRITE_ONCE(ra->mmap_miss, --mmap_miss);

	if (folio_test_readahead(folio)) {
		fpin = maybe_unlock_mmap_for_io(vmf, fpin);
		page_cache_async_ra(&ractl, folio, ra->ra_pages);
	}
	return fpin;
}

/**
 * filemap_fault - read in file data for page fault handling
 * @vmf:	struct vm_fault containing details of the fault
 *
 * filemap_fault() is invoked via the vma operations vector for a
 * mapped memory region to read in file data during a page fault.
 *
 * The goto's are kind of ugly, but this streamlines the normal case of having
 * it in the page cache, and handles the special cases reasonably without
 * having a lot of duplicated code.
 *
 * vma->vm_mm->mmap_lock must be held on entry.
 *
 * If our return value has VM_FAULT_RETRY set, it's because the mmap_lock
 * may be dropped before doing I/O or by lock_folio_maybe_drop_mmap().
 *
 * If our return value does not have VM_FAULT_RETRY set, the mmap_lock
 * has not been released.
 *
 * We never return with VM_FAULT_RETRY and a bit from VM_FAULT_ERROR set.
 *
 * Return: bitwise-OR of %VM_FAULT_ codes.
 */
vm_fault_t filemap_fault(struct vm_fault *vmf)
{
	int error;
	struct file *file = vmf->vma->vm_file;
	struct file *fpin = NULL;
	struct address_space *mapping = file->f_mapping;
	struct inode *inode = mapping->host;
	pgoff_t max_idx, index = vmf->pgoff;
	struct folio *folio;
	vm_fault_t ret = 0;
	bool mapping_locked = false;

	max_idx = DIV_ROUND_UP(i_size_read(inode), PAGE_SIZE);
	if (unlikely(index >= max_idx))
		return VM_FAULT_SIGBUS;

	/*
	 * Do we have something in the page cache already?
	 */
	folio = filemap_get_folio(mapping, index);
	if (likely(folio)) {
		/*
		 * We found the page, so try async readahead before waiting for
		 * the lock.
		 */
		if (!(vmf->flags & FAULT_FLAG_TRIED))
			fpin = do_async_mmap_readahead(vmf, folio);
		if (unlikely(!folio_test_uptodate(folio))) {
			filemap_invalidate_lock_shared(mapping);
			mapping_locked = true;
		}
	} else {
		/* No page in the page cache at all */
		count_vm_event(PGMAJFAULT);
		count_memcg_event_mm(vmf->vma->vm_mm, PGMAJFAULT);
		ret = VM_FAULT_MAJOR;
		fpin = do_sync_mmap_readahead(vmf);
retry_find:
		/*
		 * See comment in filemap_create_folio() why we need
		 * invalidate_lock
		 */
		if (!mapping_locked) {
			filemap_invalidate_lock_shared(mapping);
			mapping_locked = true;
		}
		folio = __filemap_get_folio(mapping, index,
					  FGP_CREAT|FGP_FOR_MMAP,
					  vmf->gfp_mask);
		if (!folio) {
			if (fpin)
				goto out_retry;
			filemap_invalidate_unlock_shared(mapping);
			return VM_FAULT_OOM;
		}
	}

	if (!lock_folio_maybe_drop_mmap(vmf, folio, &fpin))
		goto out_retry;

	/* Did it get truncated? */
	if (unlikely(folio->mapping != mapping)) {
		folio_unlock(folio);
		folio_put(folio);
		goto retry_find;
	}
	VM_BUG_ON_FOLIO(!folio_contains(folio, index), folio);

	/*
	 * We have a locked page in the page cache, now we need to check
	 * that it's up-to-date. If not, it is going to be due to an error.
	 */
	if (unlikely(!folio_test_uptodate(folio))) {
		/*
		 * The page was in cache and uptodate and now it is not.
		 * Strange but possible since we didn't hold the page lock all
		 * the time. Let's drop everything get the invalidate lock and
		 * try again.
		 */
		if (!mapping_locked) {
			folio_unlock(folio);
			folio_put(folio);
			goto retry_find;
		}
		goto page_not_uptodate;
	}

	/*
	 * We've made it this far and we had to drop our mmap_lock, now is the
	 * time to return to the upper layer and have it re-find the vma and
	 * redo the fault.
	 */
	if (fpin) {
		folio_unlock(folio);
		goto out_retry;
	}
	if (mapping_locked)
		filemap_invalidate_unlock_shared(mapping);

	/*
	 * Found the page and have a reference on it.
	 * We must recheck i_size under page lock.
	 */
	max_idx = DIV_ROUND_UP(i_size_read(inode), PAGE_SIZE);
	if (unlikely(index >= max_idx)) {
		folio_unlock(folio);
		folio_put(folio);
		return VM_FAULT_SIGBUS;
	}

	vmf->page = folio_file_page(folio, index);
	return ret | VM_FAULT_LOCKED;

page_not_uptodate:
	/*
	 * Umm, take care of errors if the page isn't up-to-date.
	 * Try to re-read it _once_. We do this synchronously,
	 * because there really aren't any performance issues here
	 * and we need to check for errors.
	 */
	fpin = maybe_unlock_mmap_for_io(vmf, fpin);
	error = filemap_read_folio(file, mapping, folio);
	if (fpin)
		goto out_retry;
	folio_put(folio);

	if (!error || error == AOP_TRUNCATED_PAGE)
		goto retry_find;
	filemap_invalidate_unlock_shared(mapping);

	return VM_FAULT_SIGBUS;

out_retry:
	/*
	 * We dropped the mmap_lock, we need to return to the fault handler to
	 * re-find the vma and come back and find our hopefully still populated
	 * page.
	 */
	if (folio)
		folio_put(folio);
	if (mapping_locked)
		filemap_invalidate_unlock_shared(mapping);
	if (fpin)
		fput(fpin);
	return ret | VM_FAULT_RETRY;
}
EXPORT_SYMBOL(filemap_fault);

static bool filemap_map_pmd(struct vm_fault *vmf, struct page *page)
{
	struct mm_struct *mm = vmf->vma->vm_mm;

	/* Huge page is mapped? No need to proceed. */
	if (pmd_trans_huge(*vmf->pmd)) {
		unlock_page(page);
		put_page(page);
		return true;
	}

	if (pmd_none(*vmf->pmd) && PageTransHuge(page)) {
		vm_fault_t ret = do_set_pmd(vmf, page);
		if (!ret) {
			/* The page is mapped successfully, reference consumed. */
			unlock_page(page);
			return true;
		}
	}

	if (pmd_none(*vmf->pmd))
		pmd_install(mm, vmf->pmd, &vmf->prealloc_pte);

	/* See comment in handle_pte_fault() */
	if (pmd_devmap_trans_unstable(vmf->pmd)) {
		unlock_page(page);
		put_page(page);
		return true;
	}

	return false;
}

static struct folio *next_uptodate_page(struct folio *folio,
				       struct address_space *mapping,
				       struct xa_state *xas, pgoff_t end_pgoff)
{
	unsigned long max_idx;

	do {
		if (!folio)
			return NULL;
		if (xas_retry(xas, folio))
			continue;
		if (xa_is_value(folio))
			continue;
		if (folio_test_locked(folio))
			continue;
		if (!folio_try_get_rcu(folio))
			continue;
		/* Has the page moved or been split? */
		if (unlikely(folio != xas_reload(xas)))
			goto skip;
		if (!folio_test_uptodate(folio) || folio_test_readahead(folio))
			goto skip;
<<<<<<< HEAD
		if (!trylock_page(page))
=======
		if (!folio_trylock(folio))
>>>>>>> 6b24ca4a
			goto skip;
		if (folio->mapping != mapping)
			goto unlock;
		if (!folio_test_uptodate(folio))
			goto unlock;
		max_idx = DIV_ROUND_UP(i_size_read(mapping->host), PAGE_SIZE);
		if (xas->xa_index >= max_idx)
			goto unlock;
		return folio;
unlock:
		folio_unlock(folio);
skip:
		folio_put(folio);
	} while ((folio = xas_next_entry(xas, end_pgoff)) != NULL);

	return NULL;
}

static inline struct folio *first_map_page(struct address_space *mapping,
					  struct xa_state *xas,
					  pgoff_t end_pgoff)
{
	return next_uptodate_page(xas_find(xas, end_pgoff),
				  mapping, xas, end_pgoff);
}

static inline struct folio *next_map_page(struct address_space *mapping,
					 struct xa_state *xas,
					 pgoff_t end_pgoff)
{
	return next_uptodate_page(xas_next_entry(xas, end_pgoff),
				  mapping, xas, end_pgoff);
}

vm_fault_t filemap_map_pages(struct vm_fault *vmf,
			     pgoff_t start_pgoff, pgoff_t end_pgoff)
{
	struct vm_area_struct *vma = vmf->vma;
	struct file *file = vma->vm_file;
	struct address_space *mapping = file->f_mapping;
	pgoff_t last_pgoff = start_pgoff;
	unsigned long addr;
	XA_STATE(xas, &mapping->i_pages, start_pgoff);
	struct folio *folio;
	struct page *page;
	unsigned int mmap_miss = READ_ONCE(file->f_ra.mmap_miss);
	vm_fault_t ret = 0;

	rcu_read_lock();
	folio = first_map_page(mapping, &xas, end_pgoff);
	if (!folio)
		goto out;

	if (filemap_map_pmd(vmf, &folio->page)) {
		ret = VM_FAULT_NOPAGE;
		goto out;
	}

	addr = vma->vm_start + ((start_pgoff - vma->vm_pgoff) << PAGE_SHIFT);
	vmf->pte = pte_offset_map_lock(vma->vm_mm, vmf->pmd, addr, &vmf->ptl);
	do {
again:
		page = folio_file_page(folio, xas.xa_index);
		if (PageHWPoison(page))
			goto unlock;

		if (mmap_miss > 0)
			mmap_miss--;

		addr += (xas.xa_index - last_pgoff) << PAGE_SHIFT;
		vmf->pte += xas.xa_index - last_pgoff;
		last_pgoff = xas.xa_index;

		if (!pte_none(*vmf->pte))
			goto unlock;

		/* We're about to handle the fault */
		if (vmf->address == addr)
			ret = VM_FAULT_NOPAGE;

		do_set_pte(vmf, page, addr);
		/* no need to invalidate: a not-present page won't be cached */
		update_mmu_cache(vma, addr, vmf->pte);
		if (folio_more_pages(folio, xas.xa_index, end_pgoff)) {
			xas.xa_index++;
			folio_ref_inc(folio);
			goto again;
		}
		folio_unlock(folio);
		continue;
unlock:
		if (folio_more_pages(folio, xas.xa_index, end_pgoff)) {
			xas.xa_index++;
			goto again;
		}
		folio_unlock(folio);
		folio_put(folio);
	} while ((folio = next_map_page(mapping, &xas, end_pgoff)) != NULL);
	pte_unmap_unlock(vmf->pte, vmf->ptl);
out:
	rcu_read_unlock();
	WRITE_ONCE(file->f_ra.mmap_miss, mmap_miss);
	return ret;
}
EXPORT_SYMBOL(filemap_map_pages);

vm_fault_t filemap_page_mkwrite(struct vm_fault *vmf)
{
	struct address_space *mapping = vmf->vma->vm_file->f_mapping;
	struct folio *folio = page_folio(vmf->page);
	vm_fault_t ret = VM_FAULT_LOCKED;

	sb_start_pagefault(mapping->host->i_sb);
	file_update_time(vmf->vma->vm_file);
	folio_lock(folio);
	if (folio->mapping != mapping) {
		folio_unlock(folio);
		ret = VM_FAULT_NOPAGE;
		goto out;
	}
	/*
	 * We mark the folio dirty already here so that when freeze is in
	 * progress, we are guaranteed that writeback during freezing will
	 * see the dirty folio and writeprotect it again.
	 */
	folio_mark_dirty(folio);
	folio_wait_stable(folio);
out:
	sb_end_pagefault(mapping->host->i_sb);
	return ret;
}

const struct vm_operations_struct generic_file_vm_ops = {
	.fault		= filemap_fault,
	.map_pages	= filemap_map_pages,
	.page_mkwrite	= filemap_page_mkwrite,
};

/* This is used for a general mmap of a disk file */

int generic_file_mmap(struct file *file, struct vm_area_struct *vma)
{
	struct address_space *mapping = file->f_mapping;

	if (!mapping->a_ops->readpage)
		return -ENOEXEC;
	file_accessed(file);
	vma->vm_ops = &generic_file_vm_ops;
	return 0;
}

/*
 * This is for filesystems which do not implement ->writepage.
 */
int generic_file_readonly_mmap(struct file *file, struct vm_area_struct *vma)
{
	if ((vma->vm_flags & VM_SHARED) && (vma->vm_flags & VM_MAYWRITE))
		return -EINVAL;
	return generic_file_mmap(file, vma);
}
#else
vm_fault_t filemap_page_mkwrite(struct vm_fault *vmf)
{
	return VM_FAULT_SIGBUS;
}
int generic_file_mmap(struct file *file, struct vm_area_struct *vma)
{
	return -ENOSYS;
}
int generic_file_readonly_mmap(struct file *file, struct vm_area_struct *vma)
{
	return -ENOSYS;
}
#endif /* CONFIG_MMU */

EXPORT_SYMBOL(filemap_page_mkwrite);
EXPORT_SYMBOL(generic_file_mmap);
EXPORT_SYMBOL(generic_file_readonly_mmap);

static struct folio *do_read_cache_folio(struct address_space *mapping,
		pgoff_t index, filler_t filler, void *data, gfp_t gfp)
{
	struct folio *folio;
	int err;
repeat:
	folio = filemap_get_folio(mapping, index);
	if (!folio) {
		folio = filemap_alloc_folio(gfp, 0);
		if (!folio)
			return ERR_PTR(-ENOMEM);
		err = filemap_add_folio(mapping, folio, index, gfp);
		if (unlikely(err)) {
			folio_put(folio);
			if (err == -EEXIST)
				goto repeat;
			/* Presumably ENOMEM for xarray node */
			return ERR_PTR(err);
		}

filler:
		if (filler)
			err = filler(data, &folio->page);
		else
			err = mapping->a_ops->readpage(data, &folio->page);

		if (err < 0) {
			folio_put(folio);
			return ERR_PTR(err);
		}

		folio_wait_locked(folio);
		if (!folio_test_uptodate(folio)) {
			folio_put(folio);
			return ERR_PTR(-EIO);
		}

		goto out;
	}
	if (folio_test_uptodate(folio))
		goto out;

	if (!folio_trylock(folio)) {
		folio_put_wait_locked(folio, TASK_UNINTERRUPTIBLE);
		goto repeat;
	}

	/* Folio was truncated from mapping */
	if (!folio->mapping) {
		folio_unlock(folio);
		folio_put(folio);
		goto repeat;
	}

	/* Someone else locked and filled the page in a very small window */
	if (folio_test_uptodate(folio)) {
		folio_unlock(folio);
		goto out;
	}

	/*
	 * A previous I/O error may have been due to temporary
	 * failures.
	 * Clear page error before actual read, PG_error will be
	 * set again if read page fails.
	 */
	folio_clear_error(folio);
	goto filler;

out:
	folio_mark_accessed(folio);
	return folio;
}

/**
 * read_cache_folio - read into page cache, fill it if needed
 * @mapping:	the page's address_space
 * @index:	the page index
 * @filler:	function to perform the read
 * @data:	first arg to filler(data, page) function, often left as NULL
 *
 * Read into the page cache. If a page already exists, and PageUptodate() is
 * not set, try to fill the page and wait for it to become unlocked.
 *
 * If the page does not get brought uptodate, return -EIO.
 *
 * The function expects mapping->invalidate_lock to be already held.
 *
 * Return: up to date page on success, ERR_PTR() on failure.
 */
struct folio *read_cache_folio(struct address_space *mapping, pgoff_t index,
		filler_t filler, void *data)
{
	return do_read_cache_folio(mapping, index, filler, data,
			mapping_gfp_mask(mapping));
}
EXPORT_SYMBOL(read_cache_folio);

static struct page *do_read_cache_page(struct address_space *mapping,
		pgoff_t index, filler_t *filler, void *data, gfp_t gfp)
{
	struct folio *folio;

	folio = do_read_cache_folio(mapping, index, filler, data, gfp);
	if (IS_ERR(folio))
		return &folio->page;
	return folio_file_page(folio, index);
}

struct page *read_cache_page(struct address_space *mapping,
				pgoff_t index, filler_t *filler, void *data)
{
	return do_read_cache_page(mapping, index, filler, data,
			mapping_gfp_mask(mapping));
}
EXPORT_SYMBOL(read_cache_page);

/**
 * read_cache_page_gfp - read into page cache, using specified page allocation flags.
 * @mapping:	the page's address_space
 * @index:	the page index
 * @gfp:	the page allocator flags to use if allocating
 *
 * This is the same as "read_mapping_page(mapping, index, NULL)", but with
 * any new page allocations done using the specified allocation flags.
 *
 * If the page does not get brought uptodate, return -EIO.
 *
 * The function expects mapping->invalidate_lock to be already held.
 *
 * Return: up to date page on success, ERR_PTR() on failure.
 */
struct page *read_cache_page_gfp(struct address_space *mapping,
				pgoff_t index,
				gfp_t gfp)
{
	return do_read_cache_page(mapping, index, NULL, NULL, gfp);
}
EXPORT_SYMBOL(read_cache_page_gfp);

int pagecache_write_begin(struct file *file, struct address_space *mapping,
				loff_t pos, unsigned len, unsigned flags,
				struct page **pagep, void **fsdata)
{
	const struct address_space_operations *aops = mapping->a_ops;

	return aops->write_begin(file, mapping, pos, len, flags,
							pagep, fsdata);
}
EXPORT_SYMBOL(pagecache_write_begin);

int pagecache_write_end(struct file *file, struct address_space *mapping,
				loff_t pos, unsigned len, unsigned copied,
				struct page *page, void *fsdata)
{
	const struct address_space_operations *aops = mapping->a_ops;

	return aops->write_end(file, mapping, pos, len, copied, page, fsdata);
}
EXPORT_SYMBOL(pagecache_write_end);

/*
 * Warn about a page cache invalidation failure during a direct I/O write.
 */
void dio_warn_stale_pagecache(struct file *filp)
{
	static DEFINE_RATELIMIT_STATE(_rs, 86400 * HZ, DEFAULT_RATELIMIT_BURST);
	char pathname[128];
	char *path;

	errseq_set(&filp->f_mapping->wb_err, -EIO);
	if (__ratelimit(&_rs)) {
		path = file_path(filp, pathname, sizeof(pathname));
		if (IS_ERR(path))
			path = "(unknown)";
		pr_crit("Page cache invalidation failure on direct I/O.  Possible data corruption due to collision with buffered I/O!\n");
		pr_crit("File: %s PID: %d Comm: %.20s\n", path, current->pid,
			current->comm);
	}
}

ssize_t
generic_file_direct_write(struct kiocb *iocb, struct iov_iter *from)
{
	struct file	*file = iocb->ki_filp;
	struct address_space *mapping = file->f_mapping;
	struct inode	*inode = mapping->host;
	loff_t		pos = iocb->ki_pos;
	ssize_t		written;
	size_t		write_len;
	pgoff_t		end;

	write_len = iov_iter_count(from);
	end = (pos + write_len - 1) >> PAGE_SHIFT;

	if (iocb->ki_flags & IOCB_NOWAIT) {
		/* If there are pages to writeback, return */
		if (filemap_range_has_page(file->f_mapping, pos,
					   pos + write_len - 1))
			return -EAGAIN;
	} else {
		written = filemap_write_and_wait_range(mapping, pos,
							pos + write_len - 1);
		if (written)
			goto out;
	}

	/*
	 * After a write we want buffered reads to be sure to go to disk to get
	 * the new data.  We invalidate clean cached page from the region we're
	 * about to write.  We do this *before* the write so that we can return
	 * without clobbering -EIOCBQUEUED from ->direct_IO().
	 */
	written = invalidate_inode_pages2_range(mapping,
					pos >> PAGE_SHIFT, end);
	/*
	 * If a page can not be invalidated, return 0 to fall back
	 * to buffered write.
	 */
	if (written) {
		if (written == -EBUSY)
			return 0;
		goto out;
	}

	written = mapping->a_ops->direct_IO(iocb, from);

	/*
	 * Finally, try again to invalidate clean pages which might have been
	 * cached by non-direct readahead, or faulted in by get_user_pages()
	 * if the source of the write was an mmap'ed region of the file
	 * we're writing.  Either one is a pretty crazy thing to do,
	 * so we don't support it 100%.  If this invalidation
	 * fails, tough, the write still worked...
	 *
	 * Most of the time we do not need this since dio_complete() will do
	 * the invalidation for us. However there are some file systems that
	 * do not end up with dio_complete() being called, so let's not break
	 * them by removing it completely.
	 *
	 * Noticeable example is a blkdev_direct_IO().
	 *
	 * Skip invalidation for async writes or if mapping has no pages.
	 */
	if (written > 0 && mapping->nrpages &&
	    invalidate_inode_pages2_range(mapping, pos >> PAGE_SHIFT, end))
		dio_warn_stale_pagecache(file);

	if (written > 0) {
		pos += written;
		write_len -= written;
		if (pos > i_size_read(inode) && !S_ISBLK(inode->i_mode)) {
			i_size_write(inode, pos);
			mark_inode_dirty(inode);
		}
		iocb->ki_pos = pos;
	}
	if (written != -EIOCBQUEUED)
		iov_iter_revert(from, write_len - iov_iter_count(from));
out:
	return written;
}
EXPORT_SYMBOL(generic_file_direct_write);

ssize_t generic_perform_write(struct file *file,
				struct iov_iter *i, loff_t pos)
{
	struct address_space *mapping = file->f_mapping;
	const struct address_space_operations *a_ops = mapping->a_ops;
	long status = 0;
	ssize_t written = 0;
	unsigned int flags = 0;

	do {
		struct page *page;
		unsigned long offset;	/* Offset into pagecache page */
		unsigned long bytes;	/* Bytes to write to page */
		size_t copied;		/* Bytes copied from user */
		void *fsdata;

		offset = (pos & (PAGE_SIZE - 1));
		bytes = min_t(unsigned long, PAGE_SIZE - offset,
						iov_iter_count(i));

again:
		/*
		 * Bring in the user page that we will copy from _first_.
		 * Otherwise there's a nasty deadlock on copying from the
		 * same page as we're writing to, without it being marked
		 * up-to-date.
		 */
		if (unlikely(fault_in_iov_iter_readable(i, bytes))) {
			status = -EFAULT;
			break;
		}

		if (fatal_signal_pending(current)) {
			status = -EINTR;
			break;
		}

		status = a_ops->write_begin(file, mapping, pos, bytes, flags,
						&page, &fsdata);
		if (unlikely(status < 0))
			break;

		if (mapping_writably_mapped(mapping))
			flush_dcache_page(page);

		copied = copy_page_from_iter_atomic(page, offset, bytes, i);
		flush_dcache_page(page);

		status = a_ops->write_end(file, mapping, pos, bytes, copied,
						page, fsdata);
		if (unlikely(status != copied)) {
			iov_iter_revert(i, copied - max(status, 0L));
			if (unlikely(status < 0))
				break;
		}
		cond_resched();

		if (unlikely(status == 0)) {
			/*
			 * A short copy made ->write_end() reject the
			 * thing entirely.  Might be memory poisoning
			 * halfway through, might be a race with munmap,
			 * might be severe memory pressure.
			 */
			if (copied)
				bytes = copied;
			goto again;
		}
		pos += status;
		written += status;

		balance_dirty_pages_ratelimited(mapping);
	} while (iov_iter_count(i));

	return written ? written : status;
}
EXPORT_SYMBOL(generic_perform_write);

/**
 * __generic_file_write_iter - write data to a file
 * @iocb:	IO state structure (file, offset, etc.)
 * @from:	iov_iter with data to write
 *
 * This function does all the work needed for actually writing data to a
 * file. It does all basic checks, removes SUID from the file, updates
 * modification times and calls proper subroutines depending on whether we
 * do direct IO or a standard buffered write.
 *
 * It expects i_rwsem to be grabbed unless we work on a block device or similar
 * object which does not need locking at all.
 *
 * This function does *not* take care of syncing data in case of O_SYNC write.
 * A caller has to handle it. This is mainly due to the fact that we want to
 * avoid syncing under i_rwsem.
 *
 * Return:
 * * number of bytes written, even for truncated writes
 * * negative error code if no data has been written at all
 */
ssize_t __generic_file_write_iter(struct kiocb *iocb, struct iov_iter *from)
{
	struct file *file = iocb->ki_filp;
	struct address_space *mapping = file->f_mapping;
	struct inode 	*inode = mapping->host;
	ssize_t		written = 0;
	ssize_t		err;
	ssize_t		status;

	/* We can write back this queue in page reclaim */
	current->backing_dev_info = inode_to_bdi(inode);
	err = file_remove_privs(file);
	if (err)
		goto out;

	err = file_update_time(file);
	if (err)
		goto out;

	if (iocb->ki_flags & IOCB_DIRECT) {
		loff_t pos, endbyte;

		written = generic_file_direct_write(iocb, from);
		/*
		 * If the write stopped short of completing, fall back to
		 * buffered writes.  Some filesystems do this for writes to
		 * holes, for example.  For DAX files, a buffered write will
		 * not succeed (even if it did, DAX does not handle dirty
		 * page-cache pages correctly).
		 */
		if (written < 0 || !iov_iter_count(from) || IS_DAX(inode))
			goto out;

		status = generic_perform_write(file, from, pos = iocb->ki_pos);
		/*
		 * If generic_perform_write() returned a synchronous error
		 * then we want to return the number of bytes which were
		 * direct-written, or the error code if that was zero.  Note
		 * that this differs from normal direct-io semantics, which
		 * will return -EFOO even if some bytes were written.
		 */
		if (unlikely(status < 0)) {
			err = status;
			goto out;
		}
		/*
		 * We need to ensure that the page cache pages are written to
		 * disk and invalidated to preserve the expected O_DIRECT
		 * semantics.
		 */
		endbyte = pos + status - 1;
		err = filemap_write_and_wait_range(mapping, pos, endbyte);
		if (err == 0) {
			iocb->ki_pos = endbyte + 1;
			written += status;
			invalidate_mapping_pages(mapping,
						 pos >> PAGE_SHIFT,
						 endbyte >> PAGE_SHIFT);
		} else {
			/*
			 * We don't know how much we wrote, so just return
			 * the number of bytes which were direct-written
			 */
		}
	} else {
		written = generic_perform_write(file, from, iocb->ki_pos);
		if (likely(written > 0))
			iocb->ki_pos += written;
	}
out:
	current->backing_dev_info = NULL;
	return written ? written : err;
}
EXPORT_SYMBOL(__generic_file_write_iter);

/**
 * generic_file_write_iter - write data to a file
 * @iocb:	IO state structure
 * @from:	iov_iter with data to write
 *
 * This is a wrapper around __generic_file_write_iter() to be used by most
 * filesystems. It takes care of syncing the file in case of O_SYNC file
 * and acquires i_rwsem as needed.
 * Return:
 * * negative error code if no data has been written at all of
 *   vfs_fsync_range() failed for a synchronous write
 * * number of bytes written, even for truncated writes
 */
ssize_t generic_file_write_iter(struct kiocb *iocb, struct iov_iter *from)
{
	struct file *file = iocb->ki_filp;
	struct inode *inode = file->f_mapping->host;
	ssize_t ret;

	inode_lock(inode);
	ret = generic_write_checks(iocb, from);
	if (ret > 0)
		ret = __generic_file_write_iter(iocb, from);
	inode_unlock(inode);

	if (ret > 0)
		ret = generic_write_sync(iocb, ret);
	return ret;
}
EXPORT_SYMBOL(generic_file_write_iter);

/**
 * filemap_release_folio() - Release fs-specific metadata on a folio.
 * @folio: The folio which the kernel is trying to free.
 * @gfp: Memory allocation flags (and I/O mode).
 *
 * The address_space is trying to release any data attached to a folio
 * (presumably at folio->private).
 *
 * This will also be called if the private_2 flag is set on a page,
 * indicating that the folio has other metadata associated with it.
 *
 * The @gfp argument specifies whether I/O may be performed to release
 * this page (__GFP_IO), and whether the call may block
 * (__GFP_RECLAIM & __GFP_FS).
 *
 * Return: %true if the release was successful, otherwise %false.
 */
bool filemap_release_folio(struct folio *folio, gfp_t gfp)
{
	struct address_space * const mapping = folio->mapping;

	BUG_ON(!folio_test_locked(folio));
	if (folio_test_writeback(folio))
		return false;

	if (mapping && mapping->a_ops->releasepage)
		return mapping->a_ops->releasepage(&folio->page, gfp);
	return try_to_free_buffers(&folio->page);
}
EXPORT_SYMBOL(filemap_release_folio);<|MERGE_RESOLUTION|>--- conflicted
+++ resolved
@@ -3203,11 +3203,7 @@
 			goto skip;
 		if (!folio_test_uptodate(folio) || folio_test_readahead(folio))
 			goto skip;
-<<<<<<< HEAD
-		if (!trylock_page(page))
-=======
 		if (!folio_trylock(folio))
->>>>>>> 6b24ca4a
 			goto skip;
 		if (folio->mapping != mapping)
 			goto unlock;
