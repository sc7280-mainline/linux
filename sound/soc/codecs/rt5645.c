// SPDX-License-Identifier: GPL-2.0-only
/*
 * rt5645.c  --  RT5645 ALSA SoC audio codec driver
 *
 * Copyright 2013 Realtek Semiconductor Corp.
 * Author: Bard Liao <bardliao@realtek.com>
 */

#include <linux/module.h>
#include <linux/moduleparam.h>
#include <linux/init.h>
#include <linux/delay.h>
#include <linux/pm.h>
#include <linux/i2c.h>
#include <linux/platform_device.h>
#include <linux/spi/spi.h>
#include <linux/gpio/consumer.h>
#include <linux/acpi.h>
#include <linux/dmi.h>
#include <linux/regulator/consumer.h>
#include <sound/core.h>
#include <sound/pcm.h>
#include <sound/pcm_params.h>
#include <sound/jack.h>
#include <sound/soc.h>
#include <sound/soc-dapm.h>
#include <sound/initval.h>
#include <sound/tlv.h>

#include "rl6231.h"
#include "rt5645.h"

#define QUIRK_INV_JD1_1(q)	((q) & 1)
#define QUIRK_LEVEL_IRQ(q)	(((q) >> 1) & 1)
#define QUIRK_IN2_DIFF(q)	(((q) >> 2) & 1)
#define QUIRK_INV_HP_POL(q)	(((q) >> 3) & 1)
#define QUIRK_JD_MODE(q)	(((q) >> 4) & 7)
#define QUIRK_DMIC1_DATA_PIN(q)	(((q) >> 8) & 3)
#define QUIRK_DMIC2_DATA_PIN(q)	(((q) >> 12) & 3)

static unsigned int quirk = -1;
module_param(quirk, uint, 0444);
MODULE_PARM_DESC(quirk, "RT5645 pdata quirk override");

static const struct acpi_gpio_mapping *cht_rt5645_gpios;

#define RT5645_DEVICE_ID 0x6308
#define RT5650_DEVICE_ID 0x6419

#define RT5645_PR_RANGE_BASE (0xff + 1)
#define RT5645_PR_SPACING 0x100

#define RT5645_PR_BASE (RT5645_PR_RANGE_BASE + (0 * RT5645_PR_SPACING))

#define RT5645_HWEQ_NUM 57

#define TIME_TO_POWER_MS 400

static const struct regmap_range_cfg rt5645_ranges[] = {
	{
		.name = "PR",
		.range_min = RT5645_PR_BASE,
		.range_max = RT5645_PR_BASE + 0xf8,
		.selector_reg = RT5645_PRIV_INDEX,
		.selector_mask = 0xff,
		.selector_shift = 0x0,
		.window_start = RT5645_PRIV_DATA,
		.window_len = 0x1,
	},
};

static const struct reg_sequence init_list[] = {
	{RT5645_PR_BASE + 0x3d,	0x3600},
	{RT5645_PR_BASE + 0x1c,	0xfd70},
	{RT5645_PR_BASE + 0x20,	0x611f},
	{RT5645_PR_BASE + 0x21,	0x4040},
	{RT5645_PR_BASE + 0x23,	0x0004},
	{RT5645_ASRC_4, 0x0120},
};

static const struct reg_sequence rt5650_init_list[] = {
	{0xf6,	0x0100},
	{RT5645_PWR_ANLG1, 0x02},
<<<<<<< HEAD
=======
	{RT5645_IL_CMD3, 0x6728},
>>>>>>> 0c383648
};

static const struct reg_default rt5645_reg[] = {
	{ 0x00, 0x0000 },
	{ 0x01, 0xc8c8 },
	{ 0x02, 0xc8c8 },
	{ 0x03, 0xc8c8 },
	{ 0x0a, 0x0002 },
	{ 0x0b, 0x2827 },
	{ 0x0c, 0xe000 },
	{ 0x0d, 0x0000 },
	{ 0x0e, 0x0000 },
	{ 0x0f, 0x0808 },
	{ 0x14, 0x3333 },
	{ 0x16, 0x4b00 },
	{ 0x18, 0x018b },
	{ 0x19, 0xafaf },
	{ 0x1a, 0xafaf },
	{ 0x1b, 0x0001 },
	{ 0x1c, 0x2f2f },
	{ 0x1d, 0x2f2f },
	{ 0x1e, 0x0000 },
	{ 0x20, 0x0000 },
	{ 0x27, 0x7060 },
	{ 0x28, 0x7070 },
	{ 0x29, 0x8080 },
	{ 0x2a, 0x5656 },
	{ 0x2b, 0x5454 },
	{ 0x2c, 0xaaa0 },
	{ 0x2d, 0x0000 },
	{ 0x2f, 0x1002 },
	{ 0x31, 0x5000 },
	{ 0x32, 0x0000 },
	{ 0x33, 0x0000 },
	{ 0x34, 0x0000 },
	{ 0x35, 0x0000 },
	{ 0x3b, 0x0000 },
	{ 0x3c, 0x007f },
	{ 0x3d, 0x0000 },
	{ 0x3e, 0x007f },
	{ 0x3f, 0x0000 },
	{ 0x40, 0x001f },
	{ 0x41, 0x0000 },
	{ 0x42, 0x001f },
	{ 0x45, 0x6000 },
	{ 0x46, 0x003e },
	{ 0x47, 0x003e },
	{ 0x48, 0xf807 },
	{ 0x4a, 0x0004 },
	{ 0x4d, 0x0000 },
	{ 0x4e, 0x0000 },
	{ 0x4f, 0x01ff },
	{ 0x50, 0x0000 },
	{ 0x51, 0x0000 },
	{ 0x52, 0x01ff },
	{ 0x53, 0xf000 },
	{ 0x56, 0x0111 },
	{ 0x57, 0x0064 },
	{ 0x58, 0xef0e },
	{ 0x59, 0xf0f0 },
	{ 0x5a, 0xef0e },
	{ 0x5b, 0xf0f0 },
	{ 0x5c, 0xef0e },
	{ 0x5d, 0xf0f0 },
	{ 0x5e, 0xf000 },
	{ 0x5f, 0x0000 },
	{ 0x61, 0x0300 },
	{ 0x62, 0x0000 },
	{ 0x63, 0x00c2 },
	{ 0x64, 0x0000 },
	{ 0x65, 0x0000 },
	{ 0x66, 0x0000 },
	{ 0x6a, 0x0000 },
	{ 0x6c, 0x0aaa },
	{ 0x70, 0x8000 },
	{ 0x71, 0x8000 },
	{ 0x72, 0x8000 },
	{ 0x73, 0x7770 },
	{ 0x74, 0x3e00 },
	{ 0x75, 0x2409 },
	{ 0x76, 0x000a },
	{ 0x77, 0x0c00 },
	{ 0x78, 0x0000 },
	{ 0x79, 0x0123 },
	{ 0x80, 0x0000 },
	{ 0x81, 0x0000 },
	{ 0x82, 0x0000 },
	{ 0x83, 0x0000 },
	{ 0x84, 0x0000 },
	{ 0x85, 0x0000 },
	{ 0x8a, 0x0120 },
	{ 0x8e, 0x0004 },
	{ 0x8f, 0x1100 },
	{ 0x90, 0x0646 },
	{ 0x91, 0x0c06 },
	{ 0x93, 0x0000 },
	{ 0x94, 0x0200 },
	{ 0x95, 0x0000 },
	{ 0x9a, 0x2184 },
	{ 0x9b, 0x010a },
	{ 0x9c, 0x0aea },
	{ 0x9d, 0x000c },
	{ 0x9e, 0x0400 },
	{ 0xa0, 0xa0a8 },
	{ 0xa1, 0x0059 },
	{ 0xa2, 0x0001 },
	{ 0xae, 0x6000 },
	{ 0xaf, 0x0000 },
	{ 0xb0, 0x6000 },
	{ 0xb1, 0x0000 },
	{ 0xb2, 0x0000 },
	{ 0xb3, 0x001f },
	{ 0xb4, 0x020c },
	{ 0xb5, 0x1f00 },
	{ 0xb6, 0x0000 },
	{ 0xbb, 0x0000 },
	{ 0xbc, 0x0000 },
	{ 0xbd, 0x0000 },
	{ 0xbe, 0x0000 },
	{ 0xbf, 0x3100 },
	{ 0xc0, 0x0000 },
	{ 0xc1, 0x0000 },
	{ 0xc2, 0x0000 },
	{ 0xc3, 0x2000 },
	{ 0xcd, 0x0000 },
	{ 0xce, 0x0000 },
	{ 0xcf, 0x1813 },
	{ 0xd0, 0x0690 },
	{ 0xd1, 0x1c17 },
	{ 0xd3, 0xb320 },
	{ 0xd4, 0x0000 },
	{ 0xd6, 0x0400 },
	{ 0xd9, 0x0809 },
	{ 0xda, 0x0000 },
	{ 0xdb, 0x0003 },
	{ 0xdc, 0x0049 },
	{ 0xdd, 0x001b },
	{ 0xdf, 0x0008 },
	{ 0xe0, 0x4000 },
	{ 0xe6, 0x8000 },
	{ 0xe7, 0x0200 },
	{ 0xec, 0xb300 },
	{ 0xed, 0x0000 },
	{ 0xf0, 0x001f },
	{ 0xf1, 0x020c },
	{ 0xf2, 0x1f00 },
	{ 0xf3, 0x0000 },
	{ 0xf4, 0x4000 },
	{ 0xf8, 0x0000 },
	{ 0xf9, 0x0000 },
	{ 0xfa, 0x2060 },
	{ 0xfb, 0x4040 },
	{ 0xfc, 0x0000 },
	{ 0xfd, 0x0002 },
	{ 0xfe, 0x10ec },
	{ 0xff, 0x6308 },
};

static const struct reg_default rt5650_reg[] = {
	{ 0x00, 0x0000 },
	{ 0x01, 0xc8c8 },
	{ 0x02, 0xc8c8 },
	{ 0x03, 0xc8c8 },
	{ 0x0a, 0x0002 },
	{ 0x0b, 0x2827 },
	{ 0x0c, 0xe000 },
	{ 0x0d, 0x0000 },
	{ 0x0e, 0x0000 },
	{ 0x0f, 0x0808 },
	{ 0x14, 0x3333 },
	{ 0x16, 0x4b00 },
	{ 0x18, 0x018b },
	{ 0x19, 0xafaf },
	{ 0x1a, 0xafaf },
	{ 0x1b, 0x0001 },
	{ 0x1c, 0x2f2f },
	{ 0x1d, 0x2f2f },
	{ 0x1e, 0x0000 },
	{ 0x20, 0x0000 },
	{ 0x27, 0x7060 },
	{ 0x28, 0x7070 },
	{ 0x29, 0x8080 },
	{ 0x2a, 0x5656 },
	{ 0x2b, 0x5454 },
	{ 0x2c, 0xaaa0 },
	{ 0x2d, 0x0000 },
	{ 0x2f, 0x5002 },
	{ 0x31, 0x5000 },
	{ 0x32, 0x0000 },
	{ 0x33, 0x0000 },
	{ 0x34, 0x0000 },
	{ 0x35, 0x0000 },
	{ 0x3b, 0x0000 },
	{ 0x3c, 0x007f },
	{ 0x3d, 0x0000 },
	{ 0x3e, 0x007f },
	{ 0x3f, 0x0000 },
	{ 0x40, 0x001f },
	{ 0x41, 0x0000 },
	{ 0x42, 0x001f },
	{ 0x45, 0x6000 },
	{ 0x46, 0x003e },
	{ 0x47, 0x003e },
	{ 0x48, 0xf807 },
	{ 0x4a, 0x0004 },
	{ 0x4d, 0x0000 },
	{ 0x4e, 0x0000 },
	{ 0x4f, 0x01ff },
	{ 0x50, 0x0000 },
	{ 0x51, 0x0000 },
	{ 0x52, 0x01ff },
	{ 0x53, 0xf000 },
	{ 0x56, 0x0111 },
	{ 0x57, 0x0064 },
	{ 0x58, 0xef0e },
	{ 0x59, 0xf0f0 },
	{ 0x5a, 0xef0e },
	{ 0x5b, 0xf0f0 },
	{ 0x5c, 0xef0e },
	{ 0x5d, 0xf0f0 },
	{ 0x5e, 0xf000 },
	{ 0x5f, 0x0000 },
	{ 0x61, 0x0300 },
	{ 0x62, 0x0000 },
	{ 0x63, 0x00c2 },
	{ 0x64, 0x0000 },
	{ 0x65, 0x0000 },
	{ 0x66, 0x0000 },
	{ 0x6a, 0x0000 },
	{ 0x6c, 0x0aaa },
	{ 0x70, 0x8000 },
	{ 0x71, 0x8000 },
	{ 0x72, 0x8000 },
	{ 0x73, 0x7770 },
	{ 0x74, 0x3e00 },
	{ 0x75, 0x2409 },
	{ 0x76, 0x000a },
	{ 0x77, 0x0c00 },
	{ 0x78, 0x0000 },
	{ 0x79, 0x0123 },
	{ 0x7a, 0x0123 },
	{ 0x80, 0x0000 },
	{ 0x81, 0x0000 },
	{ 0x82, 0x0000 },
	{ 0x83, 0x0000 },
	{ 0x84, 0x0000 },
	{ 0x85, 0x0000 },
	{ 0x8a, 0x0120 },
	{ 0x8e, 0x0004 },
	{ 0x8f, 0x1100 },
	{ 0x90, 0x0646 },
	{ 0x91, 0x0c06 },
	{ 0x93, 0x0000 },
	{ 0x94, 0x0200 },
	{ 0x95, 0x0000 },
	{ 0x9a, 0x2184 },
	{ 0x9b, 0x010a },
	{ 0x9c, 0x0aea },
	{ 0x9d, 0x000c },
	{ 0x9e, 0x0400 },
	{ 0xa0, 0xa0a8 },
	{ 0xa1, 0x0059 },
	{ 0xa2, 0x0001 },
	{ 0xae, 0x6000 },
	{ 0xaf, 0x0000 },
	{ 0xb0, 0x6000 },
	{ 0xb1, 0x0000 },
	{ 0xb2, 0x0000 },
	{ 0xb3, 0x001f },
	{ 0xb4, 0x020c },
	{ 0xb5, 0x1f00 },
	{ 0xb6, 0x0000 },
	{ 0xbb, 0x0000 },
	{ 0xbc, 0x0000 },
	{ 0xbd, 0x0000 },
	{ 0xbe, 0x0000 },
	{ 0xbf, 0x3100 },
	{ 0xc0, 0x0000 },
	{ 0xc1, 0x0000 },
	{ 0xc2, 0x0000 },
	{ 0xc3, 0x2000 },
	{ 0xcd, 0x0000 },
	{ 0xce, 0x0000 },
	{ 0xcf, 0x1813 },
	{ 0xd0, 0x0690 },
	{ 0xd1, 0x1c17 },
	{ 0xd3, 0xb320 },
	{ 0xd4, 0x0000 },
	{ 0xd6, 0x0400 },
	{ 0xd9, 0x0809 },
	{ 0xda, 0x0000 },
	{ 0xdb, 0x0003 },
	{ 0xdc, 0x0049 },
	{ 0xdd, 0x001b },
	{ 0xdf, 0x0008 },
	{ 0xe0, 0x4000 },
	{ 0xe6, 0x8000 },
	{ 0xe7, 0x0200 },
	{ 0xec, 0xb300 },
	{ 0xed, 0x0000 },
	{ 0xf0, 0x001f },
	{ 0xf1, 0x020c },
	{ 0xf2, 0x1f00 },
	{ 0xf3, 0x0000 },
	{ 0xf4, 0x4000 },
	{ 0xf8, 0x0000 },
	{ 0xf9, 0x0000 },
	{ 0xfa, 0x2060 },
	{ 0xfb, 0x4040 },
	{ 0xfc, 0x0000 },
	{ 0xfd, 0x0002 },
	{ 0xfe, 0x10ec },
	{ 0xff, 0x6308 },
};

struct rt5645_eq_param_s {
	unsigned short reg;
	unsigned short val;
};

struct rt5645_eq_param_s_be16 {
	__be16 reg;
	__be16 val;
};

static const char *const rt5645_supply_names[] = {
	"avdd",
	"cpvdd",
};

struct rt5645_platform_data {
	/* IN2 can optionally be differential */
	bool in2_diff;

	unsigned int dmic1_data_pin;
	/* 0 = IN2N; 1 = GPIO5; 2 = GPIO11 */
	unsigned int dmic2_data_pin;
	/* 0 = IN2P; 1 = GPIO6; 2 = GPIO10; 3 = GPIO12 */

	unsigned int jd_mode;
	/* Use level triggered irq */
	bool level_trigger_irq;
	/* Invert JD1_1 status polarity */
	bool inv_jd1_1;
	/* Invert HP detect status polarity */
	bool inv_hp_pol;

	/* Only 1 speaker connected */
	bool mono_speaker;

	/* Value to assign to snd_soc_card.long_name */
	const char *long_name;

	/* Some (package) variants have the headset-mic pin not-connected */
	bool no_headset_mic;
};

struct rt5645_priv {
	struct snd_soc_component *component;
	struct rt5645_platform_data pdata;
	struct regmap *regmap;
	struct i2c_client *i2c;
	struct gpio_desc *gpiod_hp_det;
	struct gpio_desc *gpiod_cbj_sleeve;
	struct snd_soc_jack *hp_jack;
	struct snd_soc_jack *mic_jack;
	struct snd_soc_jack *btn_jack;
	struct delayed_work jack_detect_work, rcclock_work;
	struct regulator_bulk_data supplies[ARRAY_SIZE(rt5645_supply_names)];
	struct rt5645_eq_param_s *eq_param;
	struct timer_list btn_check_timer;
	struct mutex jd_mutex;

	int codec_type;
	int sysclk;
	int sysclk_src;
	int lrck[RT5645_AIFS];
	int bclk[RT5645_AIFS];
	int master[RT5645_AIFS];

	int pll_src;
	int pll_in;
	int pll_out;

	int jack_type;
	bool en_button_func;
	int v_id;
};

static int rt5645_reset(struct snd_soc_component *component)
{
	return snd_soc_component_write(component, RT5645_RESET, 0);
}

static bool rt5645_volatile_register(struct device *dev, unsigned int reg)
{
	int i;

	for (i = 0; i < ARRAY_SIZE(rt5645_ranges); i++) {
		if (reg >= rt5645_ranges[i].range_min &&
			reg <= rt5645_ranges[i].range_max) {
			return true;
		}
	}

	switch (reg) {
	case RT5645_RESET:
	case RT5645_PRIV_INDEX:
	case RT5645_PRIV_DATA:
	case RT5645_IN1_CTRL1:
	case RT5645_IN1_CTRL2:
	case RT5645_IN1_CTRL3:
	case RT5645_A_JD_CTRL1:
	case RT5645_ADC_EQ_CTRL1:
	case RT5645_EQ_CTRL1:
	case RT5645_ALC_CTRL_1:
	case RT5645_IRQ_CTRL2:
	case RT5645_IRQ_CTRL3:
	case RT5645_INT_IRQ_ST:
	case RT5645_IL_CMD:
	case RT5650_4BTN_IL_CMD1:
	case RT5645_VENDOR_ID:
	case RT5645_VENDOR_ID1:
	case RT5645_VENDOR_ID2:
		return true;
	default:
		return false;
	}
}

static bool rt5645_readable_register(struct device *dev, unsigned int reg)
{
	int i;

	for (i = 0; i < ARRAY_SIZE(rt5645_ranges); i++) {
		if (reg >= rt5645_ranges[i].range_min &&
			reg <= rt5645_ranges[i].range_max) {
			return true;
		}
	}

	switch (reg) {
	case RT5645_RESET:
	case RT5645_SPK_VOL:
	case RT5645_HP_VOL:
	case RT5645_LOUT1:
	case RT5645_IN1_CTRL1:
	case RT5645_IN1_CTRL2:
	case RT5645_IN1_CTRL3:
	case RT5645_IN2_CTRL:
	case RT5645_INL1_INR1_VOL:
	case RT5645_SPK_FUNC_LIM:
	case RT5645_ADJ_HPF_CTRL:
	case RT5645_DAC1_DIG_VOL:
	case RT5645_DAC2_DIG_VOL:
	case RT5645_DAC_CTRL:
	case RT5645_STO1_ADC_DIG_VOL:
	case RT5645_MONO_ADC_DIG_VOL:
	case RT5645_ADC_BST_VOL1:
	case RT5645_ADC_BST_VOL2:
	case RT5645_STO1_ADC_MIXER:
	case RT5645_MONO_ADC_MIXER:
	case RT5645_AD_DA_MIXER:
	case RT5645_STO_DAC_MIXER:
	case RT5645_MONO_DAC_MIXER:
	case RT5645_DIG_MIXER:
	case RT5650_A_DAC_SOUR:
	case RT5645_DIG_INF1_DATA:
	case RT5645_PDM_OUT_CTRL:
	case RT5645_REC_L1_MIXER:
	case RT5645_REC_L2_MIXER:
	case RT5645_REC_R1_MIXER:
	case RT5645_REC_R2_MIXER:
	case RT5645_HPMIXL_CTRL:
	case RT5645_HPOMIXL_CTRL:
	case RT5645_HPMIXR_CTRL:
	case RT5645_HPOMIXR_CTRL:
	case RT5645_HPO_MIXER:
	case RT5645_SPK_L_MIXER:
	case RT5645_SPK_R_MIXER:
	case RT5645_SPO_MIXER:
	case RT5645_SPO_CLSD_RATIO:
	case RT5645_OUT_L1_MIXER:
	case RT5645_OUT_R1_MIXER:
	case RT5645_OUT_L_GAIN1:
	case RT5645_OUT_L_GAIN2:
	case RT5645_OUT_R_GAIN1:
	case RT5645_OUT_R_GAIN2:
	case RT5645_LOUT_MIXER:
	case RT5645_HAPTIC_CTRL1:
	case RT5645_HAPTIC_CTRL2:
	case RT5645_HAPTIC_CTRL3:
	case RT5645_HAPTIC_CTRL4:
	case RT5645_HAPTIC_CTRL5:
	case RT5645_HAPTIC_CTRL6:
	case RT5645_HAPTIC_CTRL7:
	case RT5645_HAPTIC_CTRL8:
	case RT5645_HAPTIC_CTRL9:
	case RT5645_HAPTIC_CTRL10:
	case RT5645_PWR_DIG1:
	case RT5645_PWR_DIG2:
	case RT5645_PWR_ANLG1:
	case RT5645_PWR_ANLG2:
	case RT5645_PWR_MIXER:
	case RT5645_PWR_VOL:
	case RT5645_PRIV_INDEX:
	case RT5645_PRIV_DATA:
	case RT5645_I2S1_SDP:
	case RT5645_I2S2_SDP:
	case RT5645_ADDA_CLK1:
	case RT5645_ADDA_CLK2:
	case RT5645_DMIC_CTRL1:
	case RT5645_DMIC_CTRL2:
	case RT5645_TDM_CTRL_1:
	case RT5645_TDM_CTRL_2:
	case RT5645_TDM_CTRL_3:
	case RT5650_TDM_CTRL_4:
	case RT5645_GLB_CLK:
	case RT5645_PLL_CTRL1:
	case RT5645_PLL_CTRL2:
	case RT5645_ASRC_1:
	case RT5645_ASRC_2:
	case RT5645_ASRC_3:
	case RT5645_ASRC_4:
	case RT5645_DEPOP_M1:
	case RT5645_DEPOP_M2:
	case RT5645_DEPOP_M3:
	case RT5645_CHARGE_PUMP:
	case RT5645_MICBIAS:
	case RT5645_A_JD_CTRL1:
	case RT5645_VAD_CTRL4:
	case RT5645_CLSD_OUT_CTRL:
	case RT5645_ADC_EQ_CTRL1:
	case RT5645_ADC_EQ_CTRL2:
	case RT5645_EQ_CTRL1:
	case RT5645_EQ_CTRL2:
	case RT5645_ALC_CTRL_1:
	case RT5645_ALC_CTRL_2:
	case RT5645_ALC_CTRL_3:
	case RT5645_ALC_CTRL_4:
	case RT5645_ALC_CTRL_5:
	case RT5645_JD_CTRL:
	case RT5645_IRQ_CTRL1:
	case RT5645_IRQ_CTRL2:
	case RT5645_IRQ_CTRL3:
	case RT5645_INT_IRQ_ST:
	case RT5645_GPIO_CTRL1:
	case RT5645_GPIO_CTRL2:
	case RT5645_GPIO_CTRL3:
	case RT5645_BASS_BACK:
	case RT5645_MP3_PLUS1:
	case RT5645_MP3_PLUS2:
	case RT5645_ADJ_HPF1:
	case RT5645_ADJ_HPF2:
	case RT5645_HP_CALIB_AMP_DET:
	case RT5645_SV_ZCD1:
	case RT5645_SV_ZCD2:
	case RT5645_IL_CMD:
	case RT5645_IL_CMD2:
	case RT5645_IL_CMD3:
	case RT5650_4BTN_IL_CMD1:
	case RT5650_4BTN_IL_CMD2:
	case RT5645_DRC1_HL_CTRL1:
	case RT5645_DRC2_HL_CTRL1:
	case RT5645_ADC_MONO_HP_CTRL1:
	case RT5645_ADC_MONO_HP_CTRL2:
	case RT5645_DRC2_CTRL1:
	case RT5645_DRC2_CTRL2:
	case RT5645_DRC2_CTRL3:
	case RT5645_DRC2_CTRL4:
	case RT5645_DRC2_CTRL5:
	case RT5645_JD_CTRL3:
	case RT5645_JD_CTRL4:
	case RT5645_GEN_CTRL1:
	case RT5645_GEN_CTRL2:
	case RT5645_GEN_CTRL3:
	case RT5645_VENDOR_ID:
	case RT5645_VENDOR_ID1:
	case RT5645_VENDOR_ID2:
		return true;
	default:
		return false;
	}
}

static const DECLARE_TLV_DB_SCALE(out_vol_tlv, -4650, 150, 0);
static const DECLARE_TLV_DB_SCALE(dac_vol_tlv, -6525, 75, 0);
static const DECLARE_TLV_DB_SCALE(in_vol_tlv, -3450, 150, 0);
static const DECLARE_TLV_DB_SCALE(adc_vol_tlv, -1725, 75, 0);
static const DECLARE_TLV_DB_SCALE(adc_bst_tlv, 0, 1200, 0);

/* {0, +20, +24, +30, +35, +40, +44, +50, +52} dB */
static const DECLARE_TLV_DB_RANGE(bst_tlv,
	0, 0, TLV_DB_SCALE_ITEM(0, 0, 0),
	1, 1, TLV_DB_SCALE_ITEM(2000, 0, 0),
	2, 2, TLV_DB_SCALE_ITEM(2400, 0, 0),
	3, 5, TLV_DB_SCALE_ITEM(3000, 500, 0),
	6, 6, TLV_DB_SCALE_ITEM(4400, 0, 0),
	7, 7, TLV_DB_SCALE_ITEM(5000, 0, 0),
	8, 8, TLV_DB_SCALE_ITEM(5200, 0, 0)
);

/* {-6, -4.5, -3, -1.5, 0, 0.82, 1.58, 2.28} dB */
static const DECLARE_TLV_DB_RANGE(spk_clsd_tlv,
	0, 4, TLV_DB_SCALE_ITEM(-600, 150, 0),
	5, 5, TLV_DB_SCALE_ITEM(82, 0, 0),
	6, 6, TLV_DB_SCALE_ITEM(158, 0, 0),
	7, 7, TLV_DB_SCALE_ITEM(228, 0, 0)
);

static int rt5645_hweq_info(struct snd_kcontrol *kcontrol,
			 struct snd_ctl_elem_info *uinfo)
{
	uinfo->type = SNDRV_CTL_ELEM_TYPE_BYTES;
	uinfo->count = RT5645_HWEQ_NUM * sizeof(struct rt5645_eq_param_s);

	return 0;
}

static int rt5645_hweq_get(struct snd_kcontrol *kcontrol,
			struct snd_ctl_elem_value *ucontrol)
{
	struct snd_soc_component *component = snd_kcontrol_chip(kcontrol);
	struct rt5645_priv *rt5645 = snd_soc_component_get_drvdata(component);
	struct rt5645_eq_param_s_be16 *eq_param =
		(struct rt5645_eq_param_s_be16 *)ucontrol->value.bytes.data;
	int i;

	for (i = 0; i < RT5645_HWEQ_NUM; i++) {
		eq_param[i].reg = cpu_to_be16(rt5645->eq_param[i].reg);
		eq_param[i].val = cpu_to_be16(rt5645->eq_param[i].val);
	}

	return 0;
}

static bool rt5645_validate_hweq(unsigned short reg)
{
	if ((reg >= 0x1a4 && reg <= 0x1cd) || (reg >= 0x1e5 && reg <= 0x1f8) ||
		(reg == RT5645_EQ_CTRL2))
		return true;

	return false;
}

static int rt5645_hweq_put(struct snd_kcontrol *kcontrol,
			struct snd_ctl_elem_value *ucontrol)
{
	struct snd_soc_component *component = snd_kcontrol_chip(kcontrol);
	struct rt5645_priv *rt5645 = snd_soc_component_get_drvdata(component);
	struct rt5645_eq_param_s_be16 *eq_param =
		(struct rt5645_eq_param_s_be16 *)ucontrol->value.bytes.data;
	int i;

	for (i = 0; i < RT5645_HWEQ_NUM; i++) {
		rt5645->eq_param[i].reg = be16_to_cpu(eq_param[i].reg);
		rt5645->eq_param[i].val = be16_to_cpu(eq_param[i].val);
	}

	/* The final setting of the table should be RT5645_EQ_CTRL2 */
	for (i = RT5645_HWEQ_NUM - 1; i >= 0; i--) {
		if (rt5645->eq_param[i].reg == 0)
			continue;
		else if (rt5645->eq_param[i].reg != RT5645_EQ_CTRL2)
			return 0;
		else
			break;
	}

	for (i = 0; i < RT5645_HWEQ_NUM; i++) {
		if (!rt5645_validate_hweq(rt5645->eq_param[i].reg) &&
		    rt5645->eq_param[i].reg != 0)
			return 0;
		else if (rt5645->eq_param[i].reg == 0)
			break;
	}

	return 0;
}

#define RT5645_HWEQ(xname) \
{	.iface = SNDRV_CTL_ELEM_IFACE_MIXER, .name = xname, \
	.info = rt5645_hweq_info, \
	.get = rt5645_hweq_get, \
	.put = rt5645_hweq_put \
}

static int rt5645_spk_put_volsw(struct snd_kcontrol *kcontrol,
		struct snd_ctl_elem_value *ucontrol)
{
	struct snd_soc_component *component = snd_kcontrol_chip(kcontrol);
	struct rt5645_priv *rt5645 = snd_soc_component_get_drvdata(component);
	int ret;

	regmap_update_bits(rt5645->regmap, RT5645_MICBIAS,
		RT5645_PWR_CLK25M_MASK, RT5645_PWR_CLK25M_PU);

	ret = snd_soc_put_volsw(kcontrol, ucontrol);

	mod_delayed_work(system_power_efficient_wq, &rt5645->rcclock_work,
		msecs_to_jiffies(200));

	return ret;
}

static const char * const rt5645_dac1_vol_ctrl_mode_text[] = {
	"immediately", "zero crossing", "soft ramp"
};

static SOC_ENUM_SINGLE_DECL(
	rt5645_dac1_vol_ctrl_mode, RT5645_PR_BASE,
	RT5645_DA1_ZDET_SFT, rt5645_dac1_vol_ctrl_mode_text);

static const struct snd_kcontrol_new rt5645_snd_controls[] = {
	/* Speaker Output Volume */
	SOC_DOUBLE("Speaker Channel Switch", RT5645_SPK_VOL,
		RT5645_VOL_L_SFT, RT5645_VOL_R_SFT, 1, 1),
	SOC_DOUBLE_EXT_TLV("Speaker Playback Volume", RT5645_SPK_VOL,
		RT5645_L_VOL_SFT, RT5645_R_VOL_SFT, 39, 1, snd_soc_get_volsw,
		rt5645_spk_put_volsw, out_vol_tlv),

	/* ClassD modulator Speaker Gain Ratio */
	SOC_SINGLE_TLV("Speaker ClassD Playback Volume", RT5645_SPO_CLSD_RATIO,
		RT5645_SPK_G_CLSD_SFT, 7, 0, spk_clsd_tlv),

	/* Headphone Output Volume */
	SOC_DOUBLE("Headphone Channel Switch", RT5645_HP_VOL,
		RT5645_VOL_L_SFT, RT5645_VOL_R_SFT, 1, 1),
	SOC_DOUBLE_TLV("Headphone Playback Volume", RT5645_HP_VOL,
		RT5645_L_VOL_SFT, RT5645_R_VOL_SFT, 39, 1, out_vol_tlv),

	/* OUTPUT Control */
	SOC_DOUBLE("OUT Playback Switch", RT5645_LOUT1,
		RT5645_L_MUTE_SFT, RT5645_R_MUTE_SFT, 1, 1),
	SOC_DOUBLE("OUT Channel Switch", RT5645_LOUT1,
		RT5645_VOL_L_SFT, RT5645_VOL_R_SFT, 1, 1),
	SOC_DOUBLE_TLV("OUT Playback Volume", RT5645_LOUT1,
		RT5645_L_VOL_SFT, RT5645_R_VOL_SFT, 39, 1, out_vol_tlv),

	/* DAC Digital Volume */
	SOC_DOUBLE("DAC2 Playback Switch", RT5645_DAC_CTRL,
		RT5645_M_DAC_L2_VOL_SFT, RT5645_M_DAC_R2_VOL_SFT, 1, 1),
	SOC_DOUBLE_TLV("DAC1 Playback Volume", RT5645_DAC1_DIG_VOL,
		RT5645_L_VOL_SFT + 1, RT5645_R_VOL_SFT + 1, 87, 0, dac_vol_tlv),
	SOC_DOUBLE_TLV("Mono DAC Playback Volume", RT5645_DAC2_DIG_VOL,
		RT5645_L_VOL_SFT + 1, RT5645_R_VOL_SFT + 1, 87, 0, dac_vol_tlv),

	/* IN1/IN2 Control */
	SOC_SINGLE_TLV("IN1 Boost", RT5645_IN1_CTRL1,
		RT5645_BST_SFT1, 12, 0, bst_tlv),
	SOC_SINGLE_TLV("IN2 Boost", RT5645_IN2_CTRL,
		RT5645_BST_SFT2, 8, 0, bst_tlv),

	/* INL/INR Volume Control */
	SOC_DOUBLE_TLV("IN Capture Volume", RT5645_INL1_INR1_VOL,
		RT5645_INL_VOL_SFT, RT5645_INR_VOL_SFT, 31, 1, in_vol_tlv),

	/* ADC Digital Volume Control */
	SOC_DOUBLE("ADC Capture Switch", RT5645_STO1_ADC_DIG_VOL,
		RT5645_L_MUTE_SFT, RT5645_R_MUTE_SFT, 1, 1),
	SOC_DOUBLE_TLV("ADC Capture Volume", RT5645_STO1_ADC_DIG_VOL,
		RT5645_L_VOL_SFT + 1, RT5645_R_VOL_SFT + 1, 63, 0, adc_vol_tlv),
	SOC_DOUBLE("Mono ADC Capture Switch", RT5645_MONO_ADC_DIG_VOL,
		RT5645_L_MUTE_SFT, RT5645_R_MUTE_SFT, 1, 1),
	SOC_DOUBLE_TLV("Mono ADC Capture Volume", RT5645_MONO_ADC_DIG_VOL,
		RT5645_L_VOL_SFT + 1, RT5645_R_VOL_SFT + 1, 63, 0, adc_vol_tlv),

	/* ADC Boost Volume Control */
	SOC_DOUBLE_TLV("ADC Boost Capture Volume", RT5645_ADC_BST_VOL1,
		RT5645_STO1_ADC_L_BST_SFT, RT5645_STO1_ADC_R_BST_SFT, 3, 0,
		adc_bst_tlv),
	SOC_DOUBLE_TLV("Mono ADC Boost Capture Volume", RT5645_ADC_BST_VOL2,
		RT5645_MONO_ADC_L_BST_SFT, RT5645_MONO_ADC_R_BST_SFT, 3, 0,
		adc_bst_tlv),

	/* I2S2 function select */
	SOC_SINGLE("I2S2 Func Switch", RT5645_GPIO_CTRL1, RT5645_I2S2_SEL_SFT,
		1, 1),
	RT5645_HWEQ("Speaker HWEQ"),

	/* Digital Soft Volume Control */
	SOC_ENUM("DAC1 Digital Volume Control Func", rt5645_dac1_vol_ctrl_mode),
};

/**
 * set_dmic_clk - Set parameter of dmic.
 *
 * @w: DAPM widget.
 * @kcontrol: The kcontrol of this widget.
 * @event: Event id.
 *
 */
static int set_dmic_clk(struct snd_soc_dapm_widget *w,
	struct snd_kcontrol *kcontrol, int event)
{
	struct snd_soc_component *component = snd_soc_dapm_to_component(w->dapm);
	struct rt5645_priv *rt5645 = snd_soc_component_get_drvdata(component);
	int idx, rate;

	rate = rt5645->sysclk / rl6231_get_pre_div(rt5645->regmap,
		RT5645_ADDA_CLK1, RT5645_I2S_PD1_SFT);
	idx = rl6231_calc_dmic_clk(rate);
	if (idx < 0)
		dev_err(component->dev, "Failed to set DMIC clock\n");
	else
		snd_soc_component_update_bits(component, RT5645_DMIC_CTRL1,
			RT5645_DMIC_CLK_MASK, idx << RT5645_DMIC_CLK_SFT);
	return idx;
}

static int is_sys_clk_from_pll(struct snd_soc_dapm_widget *source,
			 struct snd_soc_dapm_widget *sink)
{
	struct snd_soc_component *component = snd_soc_dapm_to_component(source->dapm);
	unsigned int val;

	val = snd_soc_component_read(component, RT5645_GLB_CLK);
	val &= RT5645_SCLK_SRC_MASK;
	if (val == RT5645_SCLK_SRC_PLL1)
		return 1;
	else
		return 0;
}

static int is_using_asrc(struct snd_soc_dapm_widget *source,
			 struct snd_soc_dapm_widget *sink)
{
	struct snd_soc_component *component = snd_soc_dapm_to_component(source->dapm);
	unsigned int reg, shift, val;

	switch (source->shift) {
	case 0:
		reg = RT5645_ASRC_3;
		shift = 0;
		break;
	case 1:
		reg = RT5645_ASRC_3;
		shift = 4;
		break;
	case 3:
		reg = RT5645_ASRC_2;
		shift = 0;
		break;
	case 8:
		reg = RT5645_ASRC_2;
		shift = 4;
		break;
	case 9:
		reg = RT5645_ASRC_2;
		shift = 8;
		break;
	case 10:
		reg = RT5645_ASRC_2;
		shift = 12;
		break;
	default:
		return 0;
	}

	val = (snd_soc_component_read(component, reg) >> shift) & 0xf;
	switch (val) {
	case 1:
	case 2:
	case 3:
	case 4:
		return 1;
	default:
		return 0;
	}

}

static int rt5645_enable_hweq(struct snd_soc_component *component)
{
	struct rt5645_priv *rt5645 = snd_soc_component_get_drvdata(component);
	int i;

	for (i = 0; i < RT5645_HWEQ_NUM; i++) {
		if (rt5645_validate_hweq(rt5645->eq_param[i].reg))
			regmap_write(rt5645->regmap, rt5645->eq_param[i].reg,
					rt5645->eq_param[i].val);
		else
			break;
	}

	return 0;
}

/**
 * rt5645_sel_asrc_clk_src - select ASRC clock source for a set of filters
 * @component: SoC audio component device.
 * @filter_mask: mask of filters.
 * @clk_src: clock source
 *
 * The ASRC function is for asynchronous MCLK and LRCK. Also, since RT5645 can
 * only support standard 32fs or 64fs i2s format, ASRC should be enabled to
 * support special i2s clock format such as Intel's 100fs(100 * sampling rate).
 * ASRC function will track i2s clock and generate a corresponding system clock
 * for codec. This function provides an API to select the clock source for a
 * set of filters specified by the mask. And the codec driver will turn on ASRC
 * for these filters if ASRC is selected as their clock source.
 */
int rt5645_sel_asrc_clk_src(struct snd_soc_component *component,
		unsigned int filter_mask, unsigned int clk_src)
{
	unsigned int asrc2_mask = 0;
	unsigned int asrc2_value = 0;
	unsigned int asrc3_mask = 0;
	unsigned int asrc3_value = 0;

	switch (clk_src) {
	case RT5645_CLK_SEL_SYS:
	case RT5645_CLK_SEL_I2S1_ASRC:
	case RT5645_CLK_SEL_I2S2_ASRC:
	case RT5645_CLK_SEL_SYS2:
		break;

	default:
		return -EINVAL;
	}

	if (filter_mask & RT5645_DA_STEREO_FILTER) {
		asrc2_mask |= RT5645_DA_STO_CLK_SEL_MASK;
		asrc2_value = (asrc2_value & ~RT5645_DA_STO_CLK_SEL_MASK)
			| (clk_src << RT5645_DA_STO_CLK_SEL_SFT);
	}

	if (filter_mask & RT5645_DA_MONO_L_FILTER) {
		asrc2_mask |= RT5645_DA_MONOL_CLK_SEL_MASK;
		asrc2_value = (asrc2_value & ~RT5645_DA_MONOL_CLK_SEL_MASK)
			| (clk_src << RT5645_DA_MONOL_CLK_SEL_SFT);
	}

	if (filter_mask & RT5645_DA_MONO_R_FILTER) {
		asrc2_mask |= RT5645_DA_MONOR_CLK_SEL_MASK;
		asrc2_value = (asrc2_value & ~RT5645_DA_MONOR_CLK_SEL_MASK)
			| (clk_src << RT5645_DA_MONOR_CLK_SEL_SFT);
	}

	if (filter_mask & RT5645_AD_STEREO_FILTER) {
		asrc2_mask |= RT5645_AD_STO1_CLK_SEL_MASK;
		asrc2_value = (asrc2_value & ~RT5645_AD_STO1_CLK_SEL_MASK)
			| (clk_src << RT5645_AD_STO1_CLK_SEL_SFT);
	}

	if (filter_mask & RT5645_AD_MONO_L_FILTER) {
		asrc3_mask |= RT5645_AD_MONOL_CLK_SEL_MASK;
		asrc3_value = (asrc3_value & ~RT5645_AD_MONOL_CLK_SEL_MASK)
			| (clk_src << RT5645_AD_MONOL_CLK_SEL_SFT);
	}

	if (filter_mask & RT5645_AD_MONO_R_FILTER)  {
		asrc3_mask |= RT5645_AD_MONOR_CLK_SEL_MASK;
		asrc3_value = (asrc3_value & ~RT5645_AD_MONOR_CLK_SEL_MASK)
			| (clk_src << RT5645_AD_MONOR_CLK_SEL_SFT);
	}

	if (asrc2_mask)
		snd_soc_component_update_bits(component, RT5645_ASRC_2,
			asrc2_mask, asrc2_value);

	if (asrc3_mask)
		snd_soc_component_update_bits(component, RT5645_ASRC_3,
			asrc3_mask, asrc3_value);

	return 0;
}
EXPORT_SYMBOL_GPL(rt5645_sel_asrc_clk_src);

/* Digital Mixer */
static const struct snd_kcontrol_new rt5645_sto1_adc_l_mix[] = {
	SOC_DAPM_SINGLE("ADC1 Switch", RT5645_STO1_ADC_MIXER,
			RT5645_M_ADC_L1_SFT, 1, 1),
	SOC_DAPM_SINGLE("ADC2 Switch", RT5645_STO1_ADC_MIXER,
			RT5645_M_ADC_L2_SFT, 1, 1),
};

static const struct snd_kcontrol_new rt5645_sto1_adc_r_mix[] = {
	SOC_DAPM_SINGLE("ADC1 Switch", RT5645_STO1_ADC_MIXER,
			RT5645_M_ADC_R1_SFT, 1, 1),
	SOC_DAPM_SINGLE("ADC2 Switch", RT5645_STO1_ADC_MIXER,
			RT5645_M_ADC_R2_SFT, 1, 1),
};

static const struct snd_kcontrol_new rt5645_mono_adc_l_mix[] = {
	SOC_DAPM_SINGLE("ADC1 Switch", RT5645_MONO_ADC_MIXER,
			RT5645_M_MONO_ADC_L1_SFT, 1, 1),
	SOC_DAPM_SINGLE("ADC2 Switch", RT5645_MONO_ADC_MIXER,
			RT5645_M_MONO_ADC_L2_SFT, 1, 1),
};

static const struct snd_kcontrol_new rt5645_mono_adc_r_mix[] = {
	SOC_DAPM_SINGLE("ADC1 Switch", RT5645_MONO_ADC_MIXER,
			RT5645_M_MONO_ADC_R1_SFT, 1, 1),
	SOC_DAPM_SINGLE("ADC2 Switch", RT5645_MONO_ADC_MIXER,
			RT5645_M_MONO_ADC_R2_SFT, 1, 1),
};

static const struct snd_kcontrol_new rt5645_dac_l_mix[] = {
	SOC_DAPM_SINGLE("Stereo ADC Switch", RT5645_AD_DA_MIXER,
			RT5645_M_ADCMIX_L_SFT, 1, 1),
	SOC_DAPM_SINGLE_AUTODISABLE("DAC1 Switch", RT5645_AD_DA_MIXER,
			RT5645_M_DAC1_L_SFT, 1, 1),
};

static const struct snd_kcontrol_new rt5645_dac_r_mix[] = {
	SOC_DAPM_SINGLE("Stereo ADC Switch", RT5645_AD_DA_MIXER,
			RT5645_M_ADCMIX_R_SFT, 1, 1),
	SOC_DAPM_SINGLE_AUTODISABLE("DAC1 Switch", RT5645_AD_DA_MIXER,
			RT5645_M_DAC1_R_SFT, 1, 1),
};

static const struct snd_kcontrol_new rt5645_sto_dac_l_mix[] = {
	SOC_DAPM_SINGLE("DAC L1 Switch", RT5645_STO_DAC_MIXER,
			RT5645_M_DAC_L1_SFT, 1, 1),
	SOC_DAPM_SINGLE("DAC L2 Switch", RT5645_STO_DAC_MIXER,
			RT5645_M_DAC_L2_SFT, 1, 1),
	SOC_DAPM_SINGLE("DAC R1 Switch", RT5645_STO_DAC_MIXER,
			RT5645_M_DAC_R1_STO_L_SFT, 1, 1),
};

static const struct snd_kcontrol_new rt5645_sto_dac_r_mix[] = {
	SOC_DAPM_SINGLE("DAC R1 Switch", RT5645_STO_DAC_MIXER,
			RT5645_M_DAC_R1_SFT, 1, 1),
	SOC_DAPM_SINGLE("DAC R2 Switch", RT5645_STO_DAC_MIXER,
			RT5645_M_DAC_R2_SFT, 1, 1),
	SOC_DAPM_SINGLE("DAC L1 Switch", RT5645_STO_DAC_MIXER,
			RT5645_M_DAC_L1_STO_R_SFT, 1, 1),
};

static const struct snd_kcontrol_new rt5645_mono_dac_l_mix[] = {
	SOC_DAPM_SINGLE("DAC L1 Switch", RT5645_MONO_DAC_MIXER,
			RT5645_M_DAC_L1_MONO_L_SFT, 1, 1),
	SOC_DAPM_SINGLE("DAC L2 Switch", RT5645_MONO_DAC_MIXER,
			RT5645_M_DAC_L2_MONO_L_SFT, 1, 1),
	SOC_DAPM_SINGLE("DAC R2 Switch", RT5645_MONO_DAC_MIXER,
			RT5645_M_DAC_R2_MONO_L_SFT, 1, 1),
};

static const struct snd_kcontrol_new rt5645_mono_dac_r_mix[] = {
	SOC_DAPM_SINGLE("DAC R1 Switch", RT5645_MONO_DAC_MIXER,
			RT5645_M_DAC_R1_MONO_R_SFT, 1, 1),
	SOC_DAPM_SINGLE("DAC R2 Switch", RT5645_MONO_DAC_MIXER,
			RT5645_M_DAC_R2_MONO_R_SFT, 1, 1),
	SOC_DAPM_SINGLE("DAC L2 Switch", RT5645_MONO_DAC_MIXER,
			RT5645_M_DAC_L2_MONO_R_SFT, 1, 1),
};

static const struct snd_kcontrol_new rt5645_dig_l_mix[] = {
	SOC_DAPM_SINGLE("Sto DAC Mix L Switch", RT5645_DIG_MIXER,
			RT5645_M_STO_L_DAC_L_SFT, 1, 1),
	SOC_DAPM_SINGLE("DAC L2 Switch", RT5645_DIG_MIXER,
			RT5645_M_DAC_L2_DAC_L_SFT, 1, 1),
	SOC_DAPM_SINGLE("DAC R2 Switch", RT5645_DIG_MIXER,
			RT5645_M_DAC_R2_DAC_L_SFT, 1, 1),
};

static const struct snd_kcontrol_new rt5645_dig_r_mix[] = {
	SOC_DAPM_SINGLE("Sto DAC Mix R Switch", RT5645_DIG_MIXER,
			RT5645_M_STO_R_DAC_R_SFT, 1, 1),
	SOC_DAPM_SINGLE("DAC R2 Switch", RT5645_DIG_MIXER,
			RT5645_M_DAC_R2_DAC_R_SFT, 1, 1),
	SOC_DAPM_SINGLE("DAC L2 Switch", RT5645_DIG_MIXER,
			RT5645_M_DAC_L2_DAC_R_SFT, 1, 1),
};

/* Analog Input Mixer */
static const struct snd_kcontrol_new rt5645_rec_l_mix[] = {
	SOC_DAPM_SINGLE("HPOL Switch", RT5645_REC_L2_MIXER,
			RT5645_M_HP_L_RM_L_SFT, 1, 1),
	SOC_DAPM_SINGLE("INL Switch", RT5645_REC_L2_MIXER,
			RT5645_M_IN_L_RM_L_SFT, 1, 1),
	SOC_DAPM_SINGLE("BST2 Switch", RT5645_REC_L2_MIXER,
			RT5645_M_BST2_RM_L_SFT, 1, 1),
	SOC_DAPM_SINGLE("BST1 Switch", RT5645_REC_L2_MIXER,
			RT5645_M_BST1_RM_L_SFT, 1, 1),
	SOC_DAPM_SINGLE("OUT MIXL Switch", RT5645_REC_L2_MIXER,
			RT5645_M_OM_L_RM_L_SFT, 1, 1),
};

static const struct snd_kcontrol_new rt5645_rec_r_mix[] = {
	SOC_DAPM_SINGLE("HPOR Switch", RT5645_REC_R2_MIXER,
			RT5645_M_HP_R_RM_R_SFT, 1, 1),
	SOC_DAPM_SINGLE("INR Switch", RT5645_REC_R2_MIXER,
			RT5645_M_IN_R_RM_R_SFT, 1, 1),
	SOC_DAPM_SINGLE("BST2 Switch", RT5645_REC_R2_MIXER,
			RT5645_M_BST2_RM_R_SFT, 1, 1),
	SOC_DAPM_SINGLE("BST1 Switch", RT5645_REC_R2_MIXER,
			RT5645_M_BST1_RM_R_SFT, 1, 1),
	SOC_DAPM_SINGLE("OUT MIXR Switch", RT5645_REC_R2_MIXER,
			RT5645_M_OM_R_RM_R_SFT, 1, 1),
};

static const struct snd_kcontrol_new rt5645_spk_l_mix[] = {
	SOC_DAPM_SINGLE("DAC L1 Switch", RT5645_SPK_L_MIXER,
			RT5645_M_DAC_L1_SM_L_SFT, 1, 1),
	SOC_DAPM_SINGLE("DAC L2 Switch", RT5645_SPK_L_MIXER,
			RT5645_M_DAC_L2_SM_L_SFT, 1, 1),
	SOC_DAPM_SINGLE("INL Switch", RT5645_SPK_L_MIXER,
			RT5645_M_IN_L_SM_L_SFT, 1, 1),
	SOC_DAPM_SINGLE("BST1 Switch", RT5645_SPK_L_MIXER,
			RT5645_M_BST1_L_SM_L_SFT, 1, 1),
};

static const struct snd_kcontrol_new rt5645_spk_r_mix[] = {
	SOC_DAPM_SINGLE("DAC R1 Switch", RT5645_SPK_R_MIXER,
			RT5645_M_DAC_R1_SM_R_SFT, 1, 1),
	SOC_DAPM_SINGLE("DAC R2 Switch", RT5645_SPK_R_MIXER,
			RT5645_M_DAC_R2_SM_R_SFT, 1, 1),
	SOC_DAPM_SINGLE("INR Switch", RT5645_SPK_R_MIXER,
			RT5645_M_IN_R_SM_R_SFT, 1, 1),
	SOC_DAPM_SINGLE("BST2 Switch", RT5645_SPK_R_MIXER,
			RT5645_M_BST2_R_SM_R_SFT, 1, 1),
};

static const struct snd_kcontrol_new rt5645_out_l_mix[] = {
	SOC_DAPM_SINGLE("BST1 Switch", RT5645_OUT_L1_MIXER,
			RT5645_M_BST1_OM_L_SFT, 1, 1),
	SOC_DAPM_SINGLE("INL Switch", RT5645_OUT_L1_MIXER,
			RT5645_M_IN_L_OM_L_SFT, 1, 1),
	SOC_DAPM_SINGLE("DAC L2 Switch", RT5645_OUT_L1_MIXER,
			RT5645_M_DAC_L2_OM_L_SFT, 1, 1),
	SOC_DAPM_SINGLE("DAC L1 Switch", RT5645_OUT_L1_MIXER,
			RT5645_M_DAC_L1_OM_L_SFT, 1, 1),
};

static const struct snd_kcontrol_new rt5645_out_r_mix[] = {
	SOC_DAPM_SINGLE("BST2 Switch", RT5645_OUT_R1_MIXER,
			RT5645_M_BST2_OM_R_SFT, 1, 1),
	SOC_DAPM_SINGLE("INR Switch", RT5645_OUT_R1_MIXER,
			RT5645_M_IN_R_OM_R_SFT, 1, 1),
	SOC_DAPM_SINGLE("DAC R2 Switch", RT5645_OUT_R1_MIXER,
			RT5645_M_DAC_R2_OM_R_SFT, 1, 1),
	SOC_DAPM_SINGLE("DAC R1 Switch", RT5645_OUT_R1_MIXER,
			RT5645_M_DAC_R1_OM_R_SFT, 1, 1),
};

static const struct snd_kcontrol_new rt5645_spo_l_mix[] = {
	SOC_DAPM_SINGLE("DAC R1 Switch", RT5645_SPO_MIXER,
			RT5645_M_DAC_R1_SPM_L_SFT, 1, 1),
	SOC_DAPM_SINGLE("DAC L1 Switch", RT5645_SPO_MIXER,
			RT5645_M_DAC_L1_SPM_L_SFT, 1, 1),
	SOC_DAPM_SINGLE("SPKVOL R Switch", RT5645_SPO_MIXER,
			RT5645_M_SV_R_SPM_L_SFT, 1, 1),
	SOC_DAPM_SINGLE("SPKVOL L Switch", RT5645_SPO_MIXER,
			RT5645_M_SV_L_SPM_L_SFT, 1, 1),
};

static const struct snd_kcontrol_new rt5645_spo_r_mix[] = {
	SOC_DAPM_SINGLE("DAC R1 Switch", RT5645_SPO_MIXER,
			RT5645_M_DAC_R1_SPM_R_SFT, 1, 1),
	SOC_DAPM_SINGLE("SPKVOL R Switch", RT5645_SPO_MIXER,
			RT5645_M_SV_R_SPM_R_SFT, 1, 1),
};

static const struct snd_kcontrol_new rt5645_hpo_mix[] = {
	SOC_DAPM_SINGLE("DAC1 Switch", RT5645_HPO_MIXER,
			RT5645_M_DAC1_HM_SFT, 1, 1),
	SOC_DAPM_SINGLE("HPVOL Switch", RT5645_HPO_MIXER,
			RT5645_M_HPVOL_HM_SFT, 1, 1),
};

static const struct snd_kcontrol_new rt5645_hpvoll_mix[] = {
	SOC_DAPM_SINGLE("DAC1 Switch", RT5645_HPOMIXL_CTRL,
			RT5645_M_DAC1_HV_SFT, 1, 1),
	SOC_DAPM_SINGLE("DAC2 Switch", RT5645_HPOMIXL_CTRL,
			RT5645_M_DAC2_HV_SFT, 1, 1),
	SOC_DAPM_SINGLE("INL Switch", RT5645_HPOMIXL_CTRL,
			RT5645_M_IN_HV_SFT, 1, 1),
	SOC_DAPM_SINGLE("BST1 Switch", RT5645_HPOMIXL_CTRL,
			RT5645_M_BST1_HV_SFT, 1, 1),
};

static const struct snd_kcontrol_new rt5645_hpvolr_mix[] = {
	SOC_DAPM_SINGLE("DAC1 Switch", RT5645_HPOMIXR_CTRL,
			RT5645_M_DAC1_HV_SFT, 1, 1),
	SOC_DAPM_SINGLE("DAC2 Switch", RT5645_HPOMIXR_CTRL,
			RT5645_M_DAC2_HV_SFT, 1, 1),
	SOC_DAPM_SINGLE("INR Switch", RT5645_HPOMIXR_CTRL,
			RT5645_M_IN_HV_SFT, 1, 1),
	SOC_DAPM_SINGLE("BST2 Switch", RT5645_HPOMIXR_CTRL,
			RT5645_M_BST2_HV_SFT, 1, 1),
};

static const struct snd_kcontrol_new rt5645_lout_mix[] = {
	SOC_DAPM_SINGLE("DAC L1 Switch", RT5645_LOUT_MIXER,
			RT5645_M_DAC_L1_LM_SFT, 1, 1),
	SOC_DAPM_SINGLE("DAC R1 Switch", RT5645_LOUT_MIXER,
			RT5645_M_DAC_R1_LM_SFT, 1, 1),
	SOC_DAPM_SINGLE("OUTMIX L Switch", RT5645_LOUT_MIXER,
			RT5645_M_OV_L_LM_SFT, 1, 1),
	SOC_DAPM_SINGLE("OUTMIX R Switch", RT5645_LOUT_MIXER,
			RT5645_M_OV_R_LM_SFT, 1, 1),
};

/*DAC1 L/R source*/ /* MX-29 [9:8] [11:10] */
static const char * const rt5645_dac1_src[] = {
	"IF1 DAC", "IF2 DAC", "IF3 DAC"
};

static SOC_ENUM_SINGLE_DECL(
	rt5645_dac1l_enum, RT5645_AD_DA_MIXER,
	RT5645_DAC1_L_SEL_SFT, rt5645_dac1_src);

static const struct snd_kcontrol_new rt5645_dac1l_mux =
	SOC_DAPM_ENUM("DAC1 L source", rt5645_dac1l_enum);

static SOC_ENUM_SINGLE_DECL(
	rt5645_dac1r_enum, RT5645_AD_DA_MIXER,
	RT5645_DAC1_R_SEL_SFT, rt5645_dac1_src);

static const struct snd_kcontrol_new rt5645_dac1r_mux =
	SOC_DAPM_ENUM("DAC1 R source", rt5645_dac1r_enum);

/*DAC2 L/R source*/ /* MX-1B [6:4] [2:0] */
static const char * const rt5645_dac12_src[] = {
	"IF1 DAC", "IF2 DAC", "IF3 DAC", "Mono ADC", "VAD_ADC"
};

static SOC_ENUM_SINGLE_DECL(
	rt5645_dac2l_enum, RT5645_DAC_CTRL,
	RT5645_DAC2_L_SEL_SFT, rt5645_dac12_src);

static const struct snd_kcontrol_new rt5645_dac_l2_mux =
	SOC_DAPM_ENUM("DAC2 L source", rt5645_dac2l_enum);

static const char * const rt5645_dacr2_src[] = {
	"IF1 DAC", "IF2 DAC", "IF3 DAC", "Mono ADC", "Haptic"
};

static SOC_ENUM_SINGLE_DECL(
	rt5645_dac2r_enum, RT5645_DAC_CTRL,
	RT5645_DAC2_R_SEL_SFT, rt5645_dacr2_src);

static const struct snd_kcontrol_new rt5645_dac_r2_mux =
	SOC_DAPM_ENUM("DAC2 R source", rt5645_dac2r_enum);

/* Stereo1 ADC source */
/* MX-27 [12] */
static const char * const rt5645_stereo_adc1_src[] = {
	"DAC MIX", "ADC"
};

static SOC_ENUM_SINGLE_DECL(
	rt5645_stereo1_adc1_enum, RT5645_STO1_ADC_MIXER,
	RT5645_ADC_1_SRC_SFT, rt5645_stereo_adc1_src);

static const struct snd_kcontrol_new rt5645_sto_adc1_mux =
	SOC_DAPM_ENUM("Stereo1 ADC1 Mux", rt5645_stereo1_adc1_enum);

/* MX-27 [11] */
static const char * const rt5645_stereo_adc2_src[] = {
	"DAC MIX", "DMIC"
};

static SOC_ENUM_SINGLE_DECL(
	rt5645_stereo1_adc2_enum, RT5645_STO1_ADC_MIXER,
	RT5645_ADC_2_SRC_SFT, rt5645_stereo_adc2_src);

static const struct snd_kcontrol_new rt5645_sto_adc2_mux =
	SOC_DAPM_ENUM("Stereo1 ADC2 Mux", rt5645_stereo1_adc2_enum);

/* MX-27 [8] */
static const char * const rt5645_stereo_dmic_src[] = {
	"DMIC1", "DMIC2"
};

static SOC_ENUM_SINGLE_DECL(
	rt5645_stereo1_dmic_enum, RT5645_STO1_ADC_MIXER,
	RT5645_DMIC_SRC_SFT, rt5645_stereo_dmic_src);

static const struct snd_kcontrol_new rt5645_sto1_dmic_mux =
	SOC_DAPM_ENUM("Stereo1 DMIC source", rt5645_stereo1_dmic_enum);

/* Mono ADC source */
/* MX-28 [12] */
static const char * const rt5645_mono_adc_l1_src[] = {
	"Mono DAC MIXL", "ADC"
};

static SOC_ENUM_SINGLE_DECL(
	rt5645_mono_adc_l1_enum, RT5645_MONO_ADC_MIXER,
	RT5645_MONO_ADC_L1_SRC_SFT, rt5645_mono_adc_l1_src);

static const struct snd_kcontrol_new rt5645_mono_adc_l1_mux =
	SOC_DAPM_ENUM("Mono ADC1 left source", rt5645_mono_adc_l1_enum);
/* MX-28 [11] */
static const char * const rt5645_mono_adc_l2_src[] = {
	"Mono DAC MIXL", "DMIC"
};

static SOC_ENUM_SINGLE_DECL(
	rt5645_mono_adc_l2_enum, RT5645_MONO_ADC_MIXER,
	RT5645_MONO_ADC_L2_SRC_SFT, rt5645_mono_adc_l2_src);

static const struct snd_kcontrol_new rt5645_mono_adc_l2_mux =
	SOC_DAPM_ENUM("Mono ADC2 left source", rt5645_mono_adc_l2_enum);

/* MX-28 [8] */
static const char * const rt5645_mono_dmic_src[] = {
	"DMIC1", "DMIC2"
};

static SOC_ENUM_SINGLE_DECL(
	rt5645_mono_dmic_l_enum, RT5645_MONO_ADC_MIXER,
	RT5645_MONO_DMIC_L_SRC_SFT, rt5645_mono_dmic_src);

static const struct snd_kcontrol_new rt5645_mono_dmic_l_mux =
	SOC_DAPM_ENUM("Mono DMIC left source", rt5645_mono_dmic_l_enum);
/* MX-28 [1:0] */
static SOC_ENUM_SINGLE_DECL(
	rt5645_mono_dmic_r_enum, RT5645_MONO_ADC_MIXER,
	RT5645_MONO_DMIC_R_SRC_SFT, rt5645_mono_dmic_src);

static const struct snd_kcontrol_new rt5645_mono_dmic_r_mux =
	SOC_DAPM_ENUM("Mono DMIC Right source", rt5645_mono_dmic_r_enum);
/* MX-28 [4] */
static const char * const rt5645_mono_adc_r1_src[] = {
	"Mono DAC MIXR", "ADC"
};

static SOC_ENUM_SINGLE_DECL(
	rt5645_mono_adc_r1_enum, RT5645_MONO_ADC_MIXER,
	RT5645_MONO_ADC_R1_SRC_SFT, rt5645_mono_adc_r1_src);

static const struct snd_kcontrol_new rt5645_mono_adc_r1_mux =
	SOC_DAPM_ENUM("Mono ADC1 right source", rt5645_mono_adc_r1_enum);
/* MX-28 [3] */
static const char * const rt5645_mono_adc_r2_src[] = {
	"Mono DAC MIXR", "DMIC"
};

static SOC_ENUM_SINGLE_DECL(
	rt5645_mono_adc_r2_enum, RT5645_MONO_ADC_MIXER,
	RT5645_MONO_ADC_R2_SRC_SFT, rt5645_mono_adc_r2_src);

static const struct snd_kcontrol_new rt5645_mono_adc_r2_mux =
	SOC_DAPM_ENUM("Mono ADC2 right source", rt5645_mono_adc_r2_enum);

/* MX-77 [9:8] */
static const char * const rt5645_if1_adc_in_src[] = {
	"IF_ADC1/IF_ADC2/VAD_ADC", "IF_ADC2/IF_ADC1/VAD_ADC",
	"VAD_ADC/IF_ADC1/IF_ADC2", "VAD_ADC/IF_ADC2/IF_ADC1"
};

static SOC_ENUM_SINGLE_DECL(
	rt5645_if1_adc_in_enum, RT5645_TDM_CTRL_1,
	RT5645_IF1_ADC_IN_SFT, rt5645_if1_adc_in_src);

static const struct snd_kcontrol_new rt5645_if1_adc_in_mux =
	SOC_DAPM_ENUM("IF1 ADC IN source", rt5645_if1_adc_in_enum);

/* MX-78 [4:0] */
static const char * const rt5650_if1_adc_in_src[] = {
	"IF_ADC1/IF_ADC2/DAC_REF/Null",
	"IF_ADC1/IF_ADC2/Null/DAC_REF",
	"IF_ADC1/DAC_REF/IF_ADC2/Null",
	"IF_ADC1/DAC_REF/Null/IF_ADC2",
	"IF_ADC1/Null/DAC_REF/IF_ADC2",
	"IF_ADC1/Null/IF_ADC2/DAC_REF",

	"IF_ADC2/IF_ADC1/DAC_REF/Null",
	"IF_ADC2/IF_ADC1/Null/DAC_REF",
	"IF_ADC2/DAC_REF/IF_ADC1/Null",
	"IF_ADC2/DAC_REF/Null/IF_ADC1",
	"IF_ADC2/Null/DAC_REF/IF_ADC1",
	"IF_ADC2/Null/IF_ADC1/DAC_REF",

	"DAC_REF/IF_ADC1/IF_ADC2/Null",
	"DAC_REF/IF_ADC1/Null/IF_ADC2",
	"DAC_REF/IF_ADC2/IF_ADC1/Null",
	"DAC_REF/IF_ADC2/Null/IF_ADC1",
	"DAC_REF/Null/IF_ADC1/IF_ADC2",
	"DAC_REF/Null/IF_ADC2/IF_ADC1",

	"Null/IF_ADC1/IF_ADC2/DAC_REF",
	"Null/IF_ADC1/DAC_REF/IF_ADC2",
	"Null/IF_ADC2/IF_ADC1/DAC_REF",
	"Null/IF_ADC2/DAC_REF/IF_ADC1",
	"Null/DAC_REF/IF_ADC1/IF_ADC2",
	"Null/DAC_REF/IF_ADC2/IF_ADC1",
};

static SOC_ENUM_SINGLE_DECL(
	rt5650_if1_adc_in_enum, RT5645_TDM_CTRL_2,
	0, rt5650_if1_adc_in_src);

static const struct snd_kcontrol_new rt5650_if1_adc_in_mux =
	SOC_DAPM_ENUM("IF1 ADC IN source", rt5650_if1_adc_in_enum);

/* MX-78 [15:14][13:12][11:10] */
static const char * const rt5645_tdm_adc_swap_select[] = {
	"L/R", "R/L", "L/L", "R/R"
};

static SOC_ENUM_SINGLE_DECL(rt5650_tdm_adc_slot0_1_enum,
	RT5645_TDM_CTRL_2, 14, rt5645_tdm_adc_swap_select);

static const struct snd_kcontrol_new rt5650_if1_adc1_in_mux =
	SOC_DAPM_ENUM("IF1 ADC1 IN source", rt5650_tdm_adc_slot0_1_enum);

static SOC_ENUM_SINGLE_DECL(rt5650_tdm_adc_slot2_3_enum,
	RT5645_TDM_CTRL_2, 12, rt5645_tdm_adc_swap_select);

static const struct snd_kcontrol_new rt5650_if1_adc2_in_mux =
	SOC_DAPM_ENUM("IF1 ADC2 IN source", rt5650_tdm_adc_slot2_3_enum);

static SOC_ENUM_SINGLE_DECL(rt5650_tdm_adc_slot4_5_enum,
	RT5645_TDM_CTRL_2, 10, rt5645_tdm_adc_swap_select);

static const struct snd_kcontrol_new rt5650_if1_adc3_in_mux =
	SOC_DAPM_ENUM("IF1 ADC3 IN source", rt5650_tdm_adc_slot4_5_enum);

/* MX-77 [7:6][5:4][3:2] */
static SOC_ENUM_SINGLE_DECL(rt5645_tdm_adc_slot0_1_enum,
	RT5645_TDM_CTRL_1, 6, rt5645_tdm_adc_swap_select);

static const struct snd_kcontrol_new rt5645_if1_adc1_in_mux =
	SOC_DAPM_ENUM("IF1 ADC1 IN source", rt5645_tdm_adc_slot0_1_enum);

static SOC_ENUM_SINGLE_DECL(rt5645_tdm_adc_slot2_3_enum,
	RT5645_TDM_CTRL_1, 4, rt5645_tdm_adc_swap_select);

static const struct snd_kcontrol_new rt5645_if1_adc2_in_mux =
	SOC_DAPM_ENUM("IF1 ADC2 IN source", rt5645_tdm_adc_slot2_3_enum);

static SOC_ENUM_SINGLE_DECL(rt5645_tdm_adc_slot4_5_enum,
	RT5645_TDM_CTRL_1, 2, rt5645_tdm_adc_swap_select);

static const struct snd_kcontrol_new rt5645_if1_adc3_in_mux =
	SOC_DAPM_ENUM("IF1 ADC3 IN source", rt5645_tdm_adc_slot4_5_enum);

/* MX-79 [14:12][10:8][6:4][2:0] */
static const char * const rt5645_tdm_dac_swap_select[] = {
	"Slot0", "Slot1", "Slot2", "Slot3"
};

static SOC_ENUM_SINGLE_DECL(rt5645_tdm_dac0_enum,
	RT5645_TDM_CTRL_3, 12, rt5645_tdm_dac_swap_select);

static const struct snd_kcontrol_new rt5645_if1_dac0_tdm_sel_mux =
	SOC_DAPM_ENUM("IF1 DAC0 source", rt5645_tdm_dac0_enum);

static SOC_ENUM_SINGLE_DECL(rt5645_tdm_dac1_enum,
	RT5645_TDM_CTRL_3, 8, rt5645_tdm_dac_swap_select);

static const struct snd_kcontrol_new rt5645_if1_dac1_tdm_sel_mux =
	SOC_DAPM_ENUM("IF1 DAC1 source", rt5645_tdm_dac1_enum);

static SOC_ENUM_SINGLE_DECL(rt5645_tdm_dac2_enum,
	RT5645_TDM_CTRL_3, 4, rt5645_tdm_dac_swap_select);

static const struct snd_kcontrol_new rt5645_if1_dac2_tdm_sel_mux =
	SOC_DAPM_ENUM("IF1 DAC2 source", rt5645_tdm_dac2_enum);

static SOC_ENUM_SINGLE_DECL(rt5645_tdm_dac3_enum,
	RT5645_TDM_CTRL_3, 0, rt5645_tdm_dac_swap_select);

static const struct snd_kcontrol_new rt5645_if1_dac3_tdm_sel_mux =
	SOC_DAPM_ENUM("IF1 DAC3 source", rt5645_tdm_dac3_enum);

/* MX-7a [14:12][10:8][6:4][2:0] */
static SOC_ENUM_SINGLE_DECL(rt5650_tdm_dac0_enum,
	RT5650_TDM_CTRL_4, 12, rt5645_tdm_dac_swap_select);

static const struct snd_kcontrol_new rt5650_if1_dac0_tdm_sel_mux =
	SOC_DAPM_ENUM("IF1 DAC0 source", rt5650_tdm_dac0_enum);

static SOC_ENUM_SINGLE_DECL(rt5650_tdm_dac1_enum,
	RT5650_TDM_CTRL_4, 8, rt5645_tdm_dac_swap_select);

static const struct snd_kcontrol_new rt5650_if1_dac1_tdm_sel_mux =
	SOC_DAPM_ENUM("IF1 DAC1 source", rt5650_tdm_dac1_enum);

static SOC_ENUM_SINGLE_DECL(rt5650_tdm_dac2_enum,
	RT5650_TDM_CTRL_4, 4, rt5645_tdm_dac_swap_select);

static const struct snd_kcontrol_new rt5650_if1_dac2_tdm_sel_mux =
	SOC_DAPM_ENUM("IF1 DAC2 source", rt5650_tdm_dac2_enum);

static SOC_ENUM_SINGLE_DECL(rt5650_tdm_dac3_enum,
	RT5650_TDM_CTRL_4, 0, rt5645_tdm_dac_swap_select);

static const struct snd_kcontrol_new rt5650_if1_dac3_tdm_sel_mux =
	SOC_DAPM_ENUM("IF1 DAC3 source", rt5650_tdm_dac3_enum);

/* MX-2d [3] [2] */
static const char * const rt5650_a_dac1_src[] = {
	"DAC1", "Stereo DAC Mixer"
};

static SOC_ENUM_SINGLE_DECL(
	rt5650_a_dac1_l_enum, RT5650_A_DAC_SOUR,
	RT5650_A_DAC1_L_IN_SFT, rt5650_a_dac1_src);

static const struct snd_kcontrol_new rt5650_a_dac1_l_mux =
	SOC_DAPM_ENUM("A DAC1 L source", rt5650_a_dac1_l_enum);

static SOC_ENUM_SINGLE_DECL(
	rt5650_a_dac1_r_enum, RT5650_A_DAC_SOUR,
	RT5650_A_DAC1_R_IN_SFT, rt5650_a_dac1_src);

static const struct snd_kcontrol_new rt5650_a_dac1_r_mux =
	SOC_DAPM_ENUM("A DAC1 R source", rt5650_a_dac1_r_enum);

/* MX-2d [1] [0] */
static const char * const rt5650_a_dac2_src[] = {
	"Stereo DAC Mixer", "Mono DAC Mixer"
};

static SOC_ENUM_SINGLE_DECL(
	rt5650_a_dac2_l_enum, RT5650_A_DAC_SOUR,
	RT5650_A_DAC2_L_IN_SFT, rt5650_a_dac2_src);

static const struct snd_kcontrol_new rt5650_a_dac2_l_mux =
	SOC_DAPM_ENUM("A DAC2 L source", rt5650_a_dac2_l_enum);

static SOC_ENUM_SINGLE_DECL(
	rt5650_a_dac2_r_enum, RT5650_A_DAC_SOUR,
	RT5650_A_DAC2_R_IN_SFT, rt5650_a_dac2_src);

static const struct snd_kcontrol_new rt5650_a_dac2_r_mux =
	SOC_DAPM_ENUM("A DAC2 R source", rt5650_a_dac2_r_enum);

/* MX-2F [13:12] */
static const char * const rt5645_if2_adc_in_src[] = {
	"IF_ADC1", "IF_ADC2", "VAD_ADC"
};

static SOC_ENUM_SINGLE_DECL(
	rt5645_if2_adc_in_enum, RT5645_DIG_INF1_DATA,
	RT5645_IF2_ADC_IN_SFT, rt5645_if2_adc_in_src);

static const struct snd_kcontrol_new rt5645_if2_adc_in_mux =
	SOC_DAPM_ENUM("IF2 ADC IN source", rt5645_if2_adc_in_enum);

/* MX-31 [15] [13] [11] [9] */
static const char * const rt5645_pdm_src[] = {
	"Mono DAC", "Stereo DAC"
};

static SOC_ENUM_SINGLE_DECL(
	rt5645_pdm1_l_enum, RT5645_PDM_OUT_CTRL,
	RT5645_PDM1_L_SFT, rt5645_pdm_src);

static const struct snd_kcontrol_new rt5645_pdm1_l_mux =
	SOC_DAPM_ENUM("PDM1 L source", rt5645_pdm1_l_enum);

static SOC_ENUM_SINGLE_DECL(
	rt5645_pdm1_r_enum, RT5645_PDM_OUT_CTRL,
	RT5645_PDM1_R_SFT, rt5645_pdm_src);

static const struct snd_kcontrol_new rt5645_pdm1_r_mux =
	SOC_DAPM_ENUM("PDM1 R source", rt5645_pdm1_r_enum);

/* MX-9D [9:8] */
static const char * const rt5645_vad_adc_src[] = {
	"Sto1 ADC L", "Mono ADC L", "Mono ADC R"
};

static SOC_ENUM_SINGLE_DECL(
	rt5645_vad_adc_enum, RT5645_VAD_CTRL4,
	RT5645_VAD_SEL_SFT, rt5645_vad_adc_src);

static const struct snd_kcontrol_new rt5645_vad_adc_mux =
	SOC_DAPM_ENUM("VAD ADC source", rt5645_vad_adc_enum);

static const struct snd_kcontrol_new spk_l_vol_control =
	SOC_DAPM_SINGLE_AUTODISABLE("Switch", RT5645_SPK_VOL,
		RT5645_L_MUTE_SFT, 1, 1);

static const struct snd_kcontrol_new spk_r_vol_control =
	SOC_DAPM_SINGLE_AUTODISABLE("Switch", RT5645_SPK_VOL,
		RT5645_R_MUTE_SFT, 1, 1);

static const struct snd_kcontrol_new hp_l_vol_control =
	SOC_DAPM_SINGLE_AUTODISABLE("Switch", RT5645_HP_VOL,
		RT5645_L_MUTE_SFT, 1, 1);

static const struct snd_kcontrol_new hp_r_vol_control =
	SOC_DAPM_SINGLE_AUTODISABLE("Switch", RT5645_HP_VOL,
		RT5645_R_MUTE_SFT, 1, 1);

static const struct snd_kcontrol_new pdm1_l_vol_control =
	SOC_DAPM_SINGLE_AUTODISABLE("Switch", RT5645_PDM_OUT_CTRL,
		RT5645_M_PDM1_L, 1, 1);

static const struct snd_kcontrol_new pdm1_r_vol_control =
	SOC_DAPM_SINGLE_AUTODISABLE("Switch", RT5645_PDM_OUT_CTRL,
		RT5645_M_PDM1_R, 1, 1);

static void hp_amp_power(struct snd_soc_component *component, int on)
{
	static int hp_amp_power_count;
	struct rt5645_priv *rt5645 = snd_soc_component_get_drvdata(component);
	int i, val;

	if (on) {
		if (hp_amp_power_count <= 0) {
			if (rt5645->codec_type == CODEC_TYPE_RT5650) {
				snd_soc_component_write(component, RT5645_DEPOP_M2, 0x3100);
				snd_soc_component_write(component, RT5645_CHARGE_PUMP,
					0x0e06);
				snd_soc_component_write(component, RT5645_DEPOP_M1, 0x000d);
				regmap_write(rt5645->regmap, RT5645_PR_BASE +
					RT5645_HP_DCC_INT1, 0x9f01);
				for (i = 0; i < 20; i++) {
					usleep_range(1000, 1500);
					regmap_read(rt5645->regmap, RT5645_PR_BASE +
						RT5645_HP_DCC_INT1, &val);
					if (!(val & 0x8000))
						break;
				}
				snd_soc_component_update_bits(component, RT5645_DEPOP_M1,
					RT5645_HP_CO_MASK, RT5645_HP_CO_EN);
				regmap_write(rt5645->regmap, RT5645_PR_BASE +
					0x3e, 0x7400);
				snd_soc_component_write(component, RT5645_DEPOP_M3, 0x0737);
				regmap_write(rt5645->regmap, RT5645_PR_BASE +
					RT5645_MAMP_INT_REG2, 0xfc00);
				snd_soc_component_write(component, RT5645_DEPOP_M2, 0x1140);
				snd_soc_component_update_bits(component, RT5645_PWR_ANLG1,
					RT5645_PWR_HP_L | RT5645_PWR_HP_R,
					RT5645_PWR_HP_L | RT5645_PWR_HP_R);
				msleep(90);
			} else {
				/* depop parameters */
				snd_soc_component_update_bits(component, RT5645_DEPOP_M2,
					RT5645_DEPOP_MASK, RT5645_DEPOP_MAN);
				snd_soc_component_write(component, RT5645_DEPOP_M1, 0x000d);
				regmap_write(rt5645->regmap, RT5645_PR_BASE +
					RT5645_HP_DCC_INT1, 0x9f01);
				mdelay(150);
				/* headphone amp power on */
				snd_soc_component_update_bits(component, RT5645_PWR_ANLG1,
					RT5645_PWR_FV1 | RT5645_PWR_FV2, 0);
				snd_soc_component_update_bits(component, RT5645_PWR_VOL,
					RT5645_PWR_HV_L | RT5645_PWR_HV_R,
					RT5645_PWR_HV_L | RT5645_PWR_HV_R);
				snd_soc_component_update_bits(component, RT5645_PWR_ANLG1,
					RT5645_PWR_HP_L | RT5645_PWR_HP_R |
					RT5645_PWR_HA,
					RT5645_PWR_HP_L | RT5645_PWR_HP_R |
					RT5645_PWR_HA);
				mdelay(5);
				snd_soc_component_update_bits(component, RT5645_PWR_ANLG1,
					RT5645_PWR_FV1 | RT5645_PWR_FV2,
					RT5645_PWR_FV1 | RT5645_PWR_FV2);

				snd_soc_component_update_bits(component, RT5645_DEPOP_M1,
					RT5645_HP_CO_MASK | RT5645_HP_SG_MASK,
					RT5645_HP_CO_EN | RT5645_HP_SG_EN);
				regmap_write(rt5645->regmap, RT5645_PR_BASE +
					0x14, 0x1aaa);
				regmap_write(rt5645->regmap, RT5645_PR_BASE +
					0x24, 0x0430);
			}
		}
		hp_amp_power_count++;
	} else {
		hp_amp_power_count--;
		if (hp_amp_power_count <= 0) {
			if (rt5645->codec_type == CODEC_TYPE_RT5650) {
				regmap_write(rt5645->regmap, RT5645_PR_BASE +
					0x3e, 0x7400);
				snd_soc_component_write(component, RT5645_DEPOP_M3, 0x0737);
				regmap_write(rt5645->regmap, RT5645_PR_BASE +
					RT5645_MAMP_INT_REG2, 0xfc00);
				snd_soc_component_write(component, RT5645_DEPOP_M2, 0x1140);
				msleep(100);
				snd_soc_component_write(component, RT5645_DEPOP_M1, 0x0001);
				snd_soc_component_update_bits(component, RT5645_PWR_ANLG1,
					RT5645_PWR_HP_L | RT5645_PWR_HP_R, 0);
			} else {
				snd_soc_component_update_bits(component, RT5645_DEPOP_M1,
					RT5645_HP_SG_MASK |
					RT5645_HP_L_SMT_MASK |
					RT5645_HP_R_SMT_MASK,
					RT5645_HP_SG_DIS |
					RT5645_HP_L_SMT_DIS |
					RT5645_HP_R_SMT_DIS);
				/* headphone amp power down */
				snd_soc_component_write(component, RT5645_DEPOP_M1, 0x0000);
				snd_soc_component_update_bits(component, RT5645_PWR_ANLG1,
					RT5645_PWR_HP_L | RT5645_PWR_HP_R |
					RT5645_PWR_HA, 0);
				snd_soc_component_update_bits(component, RT5645_DEPOP_M2,
					RT5645_DEPOP_MASK, 0);
			}
		}
	}
}

static int rt5645_hp_event(struct snd_soc_dapm_widget *w,
	struct snd_kcontrol *kcontrol, int event)
{
	struct snd_soc_component *component = snd_soc_dapm_to_component(w->dapm);
	struct rt5645_priv *rt5645 = snd_soc_component_get_drvdata(component);

	switch (event) {
	case SND_SOC_DAPM_POST_PMU:
		hp_amp_power(component, 1);
		/* headphone unmute sequence */
		if (rt5645->codec_type == CODEC_TYPE_RT5645) {
			snd_soc_component_update_bits(component, RT5645_DEPOP_M3,
				RT5645_CP_FQ1_MASK | RT5645_CP_FQ2_MASK |
				RT5645_CP_FQ3_MASK,
				(RT5645_CP_FQ_192_KHZ << RT5645_CP_FQ1_SFT) |
				(RT5645_CP_FQ_12_KHZ << RT5645_CP_FQ2_SFT) |
				(RT5645_CP_FQ_192_KHZ << RT5645_CP_FQ3_SFT));
			regmap_write(rt5645->regmap, RT5645_PR_BASE +
				RT5645_MAMP_INT_REG2, 0xfc00);
			snd_soc_component_update_bits(component, RT5645_DEPOP_M1,
				RT5645_SMT_TRIG_MASK, RT5645_SMT_TRIG_EN);
			snd_soc_component_update_bits(component, RT5645_DEPOP_M1,
				RT5645_RSTN_MASK, RT5645_RSTN_EN);
			snd_soc_component_update_bits(component, RT5645_DEPOP_M1,
				RT5645_RSTN_MASK | RT5645_HP_L_SMT_MASK |
				RT5645_HP_R_SMT_MASK, RT5645_RSTN_DIS |
				RT5645_HP_L_SMT_EN | RT5645_HP_R_SMT_EN);
			msleep(40);
			snd_soc_component_update_bits(component, RT5645_DEPOP_M1,
				RT5645_HP_SG_MASK | RT5645_HP_L_SMT_MASK |
				RT5645_HP_R_SMT_MASK, RT5645_HP_SG_DIS |
				RT5645_HP_L_SMT_DIS | RT5645_HP_R_SMT_DIS);
		}
		break;

	case SND_SOC_DAPM_PRE_PMD:
		/* headphone mute sequence */
		if (rt5645->codec_type == CODEC_TYPE_RT5645) {
			snd_soc_component_update_bits(component, RT5645_DEPOP_M3,
				RT5645_CP_FQ1_MASK | RT5645_CP_FQ2_MASK |
				RT5645_CP_FQ3_MASK,
				(RT5645_CP_FQ_96_KHZ << RT5645_CP_FQ1_SFT) |
				(RT5645_CP_FQ_12_KHZ << RT5645_CP_FQ2_SFT) |
				(RT5645_CP_FQ_96_KHZ << RT5645_CP_FQ3_SFT));
			regmap_write(rt5645->regmap, RT5645_PR_BASE +
				RT5645_MAMP_INT_REG2, 0xfc00);
			snd_soc_component_update_bits(component, RT5645_DEPOP_M1,
				RT5645_HP_SG_MASK, RT5645_HP_SG_EN);
			snd_soc_component_update_bits(component, RT5645_DEPOP_M1,
				RT5645_RSTP_MASK, RT5645_RSTP_EN);
			snd_soc_component_update_bits(component, RT5645_DEPOP_M1,
				RT5645_RSTP_MASK | RT5645_HP_L_SMT_MASK |
				RT5645_HP_R_SMT_MASK, RT5645_RSTP_DIS |
				RT5645_HP_L_SMT_EN | RT5645_HP_R_SMT_EN);
			msleep(30);
		}
		hp_amp_power(component, 0);
		break;

	default:
		return 0;
	}

	return 0;
}

static int rt5645_spk_event(struct snd_soc_dapm_widget *w,
	struct snd_kcontrol *kcontrol, int event)
{
	struct snd_soc_component *component = snd_soc_dapm_to_component(w->dapm);

	switch (event) {
	case SND_SOC_DAPM_POST_PMU:
		rt5645_enable_hweq(component);
		snd_soc_component_update_bits(component, RT5645_PWR_DIG1,
			RT5645_PWR_CLS_D | RT5645_PWR_CLS_D_R |
			RT5645_PWR_CLS_D_L,
			RT5645_PWR_CLS_D | RT5645_PWR_CLS_D_R |
			RT5645_PWR_CLS_D_L);
		snd_soc_component_update_bits(component, RT5645_GEN_CTRL3,
			RT5645_DET_CLK_MASK, RT5645_DET_CLK_MODE1);
		break;

	case SND_SOC_DAPM_PRE_PMD:
		snd_soc_component_update_bits(component, RT5645_GEN_CTRL3,
			RT5645_DET_CLK_MASK, RT5645_DET_CLK_DIS);
		snd_soc_component_write(component, RT5645_EQ_CTRL2, 0);
		snd_soc_component_update_bits(component, RT5645_PWR_DIG1,
			RT5645_PWR_CLS_D | RT5645_PWR_CLS_D_R |
			RT5645_PWR_CLS_D_L, 0);
		break;

	default:
		return 0;
	}

	return 0;
}

static int rt5645_lout_event(struct snd_soc_dapm_widget *w,
	struct snd_kcontrol *kcontrol, int event)
{
	struct snd_soc_component *component = snd_soc_dapm_to_component(w->dapm);

	switch (event) {
	case SND_SOC_DAPM_POST_PMU:
		hp_amp_power(component, 1);
		snd_soc_component_update_bits(component, RT5645_PWR_ANLG1,
			RT5645_PWR_LM, RT5645_PWR_LM);
		snd_soc_component_update_bits(component, RT5645_LOUT1,
			RT5645_L_MUTE | RT5645_R_MUTE, 0);
		break;

	case SND_SOC_DAPM_PRE_PMD:
		snd_soc_component_update_bits(component, RT5645_LOUT1,
			RT5645_L_MUTE | RT5645_R_MUTE,
			RT5645_L_MUTE | RT5645_R_MUTE);
		snd_soc_component_update_bits(component, RT5645_PWR_ANLG1,
			RT5645_PWR_LM, 0);
		hp_amp_power(component, 0);
		break;

	default:
		return 0;
	}

	return 0;
}

static int rt5645_bst2_event(struct snd_soc_dapm_widget *w,
	struct snd_kcontrol *kcontrol, int event)
{
	struct snd_soc_component *component = snd_soc_dapm_to_component(w->dapm);

	switch (event) {
	case SND_SOC_DAPM_POST_PMU:
		snd_soc_component_update_bits(component, RT5645_PWR_ANLG2,
			RT5645_PWR_BST2_P, RT5645_PWR_BST2_P);
		break;

	case SND_SOC_DAPM_PRE_PMD:
		snd_soc_component_update_bits(component, RT5645_PWR_ANLG2,
			RT5645_PWR_BST2_P, 0);
		break;

	default:
		return 0;
	}

	return 0;
}

static int rt5645_set_micbias1_event(struct snd_soc_dapm_widget *w,
		struct snd_kcontrol *k, int  event)
{
	struct snd_soc_component *component = snd_soc_dapm_to_component(w->dapm);

	switch (event) {
	case SND_SOC_DAPM_PRE_PMU:
		snd_soc_component_update_bits(component, RT5645_GEN_CTRL2,
			RT5645_MICBIAS1_POW_CTRL_SEL_MASK,
			RT5645_MICBIAS1_POW_CTRL_SEL_M);
		break;

	case SND_SOC_DAPM_POST_PMD:
		snd_soc_component_update_bits(component, RT5645_GEN_CTRL2,
			RT5645_MICBIAS1_POW_CTRL_SEL_MASK,
			RT5645_MICBIAS1_POW_CTRL_SEL_A);
		break;

	default:
		return 0;
	}

	return 0;
}

static int rt5645_set_micbias2_event(struct snd_soc_dapm_widget *w,
		struct snd_kcontrol *k, int  event)
{
	struct snd_soc_component *component = snd_soc_dapm_to_component(w->dapm);

	switch (event) {
	case SND_SOC_DAPM_PRE_PMU:
		snd_soc_component_update_bits(component, RT5645_GEN_CTRL2,
			RT5645_MICBIAS2_POW_CTRL_SEL_MASK,
			RT5645_MICBIAS2_POW_CTRL_SEL_M);
		break;

	case SND_SOC_DAPM_POST_PMD:
		snd_soc_component_update_bits(component, RT5645_GEN_CTRL2,
			RT5645_MICBIAS2_POW_CTRL_SEL_MASK,
			RT5645_MICBIAS2_POW_CTRL_SEL_A);
		break;

	default:
		return 0;
	}

	return 0;
}

static const struct snd_soc_dapm_widget rt5645_dapm_widgets[] = {
	SND_SOC_DAPM_SUPPLY("LDO2", RT5645_PWR_MIXER,
		RT5645_PWR_LDO2_BIT, 0, NULL, 0),
	SND_SOC_DAPM_SUPPLY("PLL1", RT5645_PWR_ANLG2,
		RT5645_PWR_PLL_BIT, 0, NULL, 0),

	SND_SOC_DAPM_SUPPLY("JD Power", RT5645_PWR_ANLG2,
		RT5645_PWR_JD1_BIT, 0, NULL, 0),
	SND_SOC_DAPM_SUPPLY("Mic Det Power", RT5645_PWR_VOL,
		RT5645_PWR_MIC_DET_BIT, 0, NULL, 0),

	/* ASRC */
	SND_SOC_DAPM_SUPPLY_S("I2S1 ASRC", 1, RT5645_ASRC_1,
			      11, 0, NULL, 0),
	SND_SOC_DAPM_SUPPLY_S("I2S2 ASRC", 1, RT5645_ASRC_1,
			      12, 0, NULL, 0),
	SND_SOC_DAPM_SUPPLY_S("DAC STO ASRC", 1, RT5645_ASRC_1,
			      10, 0, NULL, 0),
	SND_SOC_DAPM_SUPPLY_S("DAC MONO L ASRC", 1, RT5645_ASRC_1,
			      9, 0, NULL, 0),
	SND_SOC_DAPM_SUPPLY_S("DAC MONO R ASRC", 1, RT5645_ASRC_1,
			      8, 0, NULL, 0),
	SND_SOC_DAPM_SUPPLY_S("DMIC STO1 ASRC", 1, RT5645_ASRC_1,
			      7, 0, NULL, 0),
	SND_SOC_DAPM_SUPPLY_S("DMIC MONO L ASRC", 1, RT5645_ASRC_1,
			      5, 0, NULL, 0),
	SND_SOC_DAPM_SUPPLY_S("DMIC MONO R ASRC", 1, RT5645_ASRC_1,
			      4, 0, NULL, 0),
	SND_SOC_DAPM_SUPPLY_S("ADC STO1 ASRC", 1, RT5645_ASRC_1,
			      3, 0, NULL, 0),
	SND_SOC_DAPM_SUPPLY_S("ADC MONO L ASRC", 1, RT5645_ASRC_1,
			      1, 0, NULL, 0),
	SND_SOC_DAPM_SUPPLY_S("ADC MONO R ASRC", 1, RT5645_ASRC_1,
			      0, 0, NULL, 0),

	/* Input Side */
	/* micbias */
	SND_SOC_DAPM_SUPPLY("micbias1", RT5645_PWR_ANLG2,
			RT5645_PWR_MB1_BIT, 0, rt5645_set_micbias1_event,
			SND_SOC_DAPM_PRE_PMU | SND_SOC_DAPM_POST_PMD),
	SND_SOC_DAPM_SUPPLY("micbias2", RT5645_PWR_ANLG2,
			RT5645_PWR_MB2_BIT, 0, rt5645_set_micbias2_event,
			SND_SOC_DAPM_PRE_PMU | SND_SOC_DAPM_POST_PMD),
	/* Input Lines */
	SND_SOC_DAPM_INPUT("DMIC L1"),
	SND_SOC_DAPM_INPUT("DMIC R1"),
	SND_SOC_DAPM_INPUT("DMIC L2"),
	SND_SOC_DAPM_INPUT("DMIC R2"),

	SND_SOC_DAPM_INPUT("IN1P"),
	SND_SOC_DAPM_INPUT("IN1N"),
	SND_SOC_DAPM_INPUT("IN2P"),
	SND_SOC_DAPM_INPUT("IN2N"),

	SND_SOC_DAPM_INPUT("Haptic Generator"),

	SND_SOC_DAPM_PGA("DMIC1", SND_SOC_NOPM, 0, 0, NULL, 0),
	SND_SOC_DAPM_PGA("DMIC2", SND_SOC_NOPM, 0, 0, NULL, 0),
	SND_SOC_DAPM_SUPPLY("DMIC CLK", SND_SOC_NOPM, 0, 0,
		set_dmic_clk, SND_SOC_DAPM_PRE_PMU),
	SND_SOC_DAPM_SUPPLY("DMIC1 Power", RT5645_DMIC_CTRL1,
		RT5645_DMIC_1_EN_SFT, 0, NULL, 0),
	SND_SOC_DAPM_SUPPLY("DMIC2 Power", RT5645_DMIC_CTRL1,
		RT5645_DMIC_2_EN_SFT, 0, NULL, 0),
	/* Boost */
	SND_SOC_DAPM_PGA("BST1", RT5645_PWR_ANLG2,
		RT5645_PWR_BST1_BIT, 0, NULL, 0),
	SND_SOC_DAPM_PGA_E("BST2", RT5645_PWR_ANLG2,
		RT5645_PWR_BST2_BIT, 0, NULL, 0, rt5645_bst2_event,
		SND_SOC_DAPM_PRE_PMD | SND_SOC_DAPM_POST_PMU),
	/* Input Volume */
	SND_SOC_DAPM_PGA("INL VOL", RT5645_PWR_VOL,
		RT5645_PWR_IN_L_BIT, 0, NULL, 0),
	SND_SOC_DAPM_PGA("INR VOL", RT5645_PWR_VOL,
		RT5645_PWR_IN_R_BIT, 0, NULL, 0),
	/* REC Mixer */
	SND_SOC_DAPM_MIXER("RECMIXL", RT5645_PWR_MIXER, RT5645_PWR_RM_L_BIT,
			0, rt5645_rec_l_mix, ARRAY_SIZE(rt5645_rec_l_mix)),
	SND_SOC_DAPM_MIXER("RECMIXR", RT5645_PWR_MIXER, RT5645_PWR_RM_R_BIT,
			0, rt5645_rec_r_mix, ARRAY_SIZE(rt5645_rec_r_mix)),
	/* ADCs */
	SND_SOC_DAPM_ADC("ADC L", NULL, SND_SOC_NOPM, 0, 0),
	SND_SOC_DAPM_ADC("ADC R", NULL, SND_SOC_NOPM, 0, 0),

	SND_SOC_DAPM_SUPPLY("ADC L power", RT5645_PWR_DIG1,
		RT5645_PWR_ADC_L_BIT, 0, NULL, 0),
	SND_SOC_DAPM_SUPPLY("ADC R power", RT5645_PWR_DIG1,
		RT5645_PWR_ADC_R_BIT, 0, NULL, 0),

	/* ADC Mux */
	SND_SOC_DAPM_MUX("Stereo1 DMIC Mux", SND_SOC_NOPM, 0, 0,
		&rt5645_sto1_dmic_mux),
	SND_SOC_DAPM_MUX("Stereo1 ADC L2 Mux", SND_SOC_NOPM, 0, 0,
		&rt5645_sto_adc2_mux),
	SND_SOC_DAPM_MUX("Stereo1 ADC R2 Mux", SND_SOC_NOPM, 0, 0,
		&rt5645_sto_adc2_mux),
	SND_SOC_DAPM_MUX("Stereo1 ADC L1 Mux", SND_SOC_NOPM, 0, 0,
		&rt5645_sto_adc1_mux),
	SND_SOC_DAPM_MUX("Stereo1 ADC R1 Mux", SND_SOC_NOPM, 0, 0,
		&rt5645_sto_adc1_mux),
	SND_SOC_DAPM_MUX("Mono DMIC L Mux", SND_SOC_NOPM, 0, 0,
		&rt5645_mono_dmic_l_mux),
	SND_SOC_DAPM_MUX("Mono DMIC R Mux", SND_SOC_NOPM, 0, 0,
		&rt5645_mono_dmic_r_mux),
	SND_SOC_DAPM_MUX("Mono ADC L2 Mux", SND_SOC_NOPM, 0, 0,
		&rt5645_mono_adc_l2_mux),
	SND_SOC_DAPM_MUX("Mono ADC L1 Mux", SND_SOC_NOPM, 0, 0,
		&rt5645_mono_adc_l1_mux),
	SND_SOC_DAPM_MUX("Mono ADC R1 Mux", SND_SOC_NOPM, 0, 0,
		&rt5645_mono_adc_r1_mux),
	SND_SOC_DAPM_MUX("Mono ADC R2 Mux", SND_SOC_NOPM, 0, 0,
		&rt5645_mono_adc_r2_mux),
	/* ADC Mixer */

	SND_SOC_DAPM_SUPPLY_S("adc stereo1 filter", 1, RT5645_PWR_DIG2,
		RT5645_PWR_ADC_S1F_BIT, 0, NULL, 0),
	SND_SOC_DAPM_MIXER_E("Sto1 ADC MIXL", SND_SOC_NOPM, 0, 0,
		rt5645_sto1_adc_l_mix, ARRAY_SIZE(rt5645_sto1_adc_l_mix),
		NULL, 0),
	SND_SOC_DAPM_MIXER_E("Sto1 ADC MIXR", SND_SOC_NOPM, 0, 0,
		rt5645_sto1_adc_r_mix, ARRAY_SIZE(rt5645_sto1_adc_r_mix),
		NULL, 0),
	SND_SOC_DAPM_SUPPLY_S("adc mono left filter", 1, RT5645_PWR_DIG2,
		RT5645_PWR_ADC_MF_L_BIT, 0, NULL, 0),
	SND_SOC_DAPM_MIXER_E("Mono ADC MIXL", SND_SOC_NOPM, 0, 0,
		rt5645_mono_adc_l_mix, ARRAY_SIZE(rt5645_mono_adc_l_mix),
		NULL, 0),
	SND_SOC_DAPM_SUPPLY_S("adc mono right filter", 1, RT5645_PWR_DIG2,
		RT5645_PWR_ADC_MF_R_BIT, 0, NULL, 0),
	SND_SOC_DAPM_MIXER_E("Mono ADC MIXR", SND_SOC_NOPM, 0, 0,
		rt5645_mono_adc_r_mix, ARRAY_SIZE(rt5645_mono_adc_r_mix),
		NULL, 0),

	/* ADC PGA */
	SND_SOC_DAPM_PGA("Stereo1 ADC MIXL", SND_SOC_NOPM, 0, 0, NULL, 0),
	SND_SOC_DAPM_PGA("Stereo1 ADC MIXR", SND_SOC_NOPM, 0, 0, NULL, 0),
	SND_SOC_DAPM_PGA("Sto2 ADC LR MIX", SND_SOC_NOPM, 0, 0, NULL, 0),
	SND_SOC_DAPM_PGA("VAD_ADC", SND_SOC_NOPM, 0, 0, NULL, 0),
	SND_SOC_DAPM_PGA("IF_ADC1", SND_SOC_NOPM, 0, 0, NULL, 0),
	SND_SOC_DAPM_PGA("IF_ADC2", SND_SOC_NOPM, 0, 0, NULL, 0),
	SND_SOC_DAPM_PGA("IF1_ADC1", SND_SOC_NOPM, 0, 0, NULL, 0),
	SND_SOC_DAPM_PGA("IF1_ADC2", SND_SOC_NOPM, 0, 0, NULL, 0),
	SND_SOC_DAPM_PGA("IF1_ADC3", SND_SOC_NOPM, 0, 0, NULL, 0),
	SND_SOC_DAPM_PGA("IF1_ADC4", SND_SOC_NOPM, 0, 0, NULL, 0),

	/* IF1 2 Mux */
	SND_SOC_DAPM_MUX("IF2 ADC Mux", SND_SOC_NOPM,
		0, 0, &rt5645_if2_adc_in_mux),

	/* Digital Interface */
	SND_SOC_DAPM_SUPPLY("I2S1", RT5645_PWR_DIG1,
		RT5645_PWR_I2S1_BIT, 0, NULL, 0),
	SND_SOC_DAPM_PGA("IF1 DAC0", SND_SOC_NOPM, 0, 0, NULL, 0),
	SND_SOC_DAPM_PGA("IF1 DAC1", SND_SOC_NOPM, 0, 0, NULL, 0),
	SND_SOC_DAPM_PGA("IF1 DAC2", SND_SOC_NOPM, 0, 0, NULL, 0),
	SND_SOC_DAPM_PGA("IF1 DAC3", SND_SOC_NOPM, 0, 0, NULL, 0),
	SND_SOC_DAPM_PGA("IF1 ADC", SND_SOC_NOPM, 0, 0, NULL, 0),
	SND_SOC_DAPM_PGA("IF1 ADC L", SND_SOC_NOPM, 0, 0, NULL, 0),
	SND_SOC_DAPM_PGA("IF1 ADC R", SND_SOC_NOPM, 0, 0, NULL, 0),
	SND_SOC_DAPM_SUPPLY("I2S2", RT5645_PWR_DIG1,
		RT5645_PWR_I2S2_BIT, 0, NULL, 0),
	SND_SOC_DAPM_PGA("IF2 DAC", SND_SOC_NOPM, 0, 0, NULL, 0),
	SND_SOC_DAPM_PGA("IF2 DAC L", SND_SOC_NOPM, 0, 0, NULL, 0),
	SND_SOC_DAPM_PGA("IF2 DAC R", SND_SOC_NOPM, 0, 0, NULL, 0),
	SND_SOC_DAPM_PGA("IF2 ADC", SND_SOC_NOPM, 0, 0, NULL, 0),

	/* Digital Interface Select */
	SND_SOC_DAPM_MUX("VAD ADC Mux", SND_SOC_NOPM,
		0, 0, &rt5645_vad_adc_mux),

	/* Audio Interface */
	SND_SOC_DAPM_AIF_IN("AIF1RX", "AIF1 Playback", 0, SND_SOC_NOPM, 0, 0),
	SND_SOC_DAPM_AIF_OUT("AIF1TX", "AIF1 Capture", 0, SND_SOC_NOPM, 0, 0),
	SND_SOC_DAPM_AIF_IN("AIF2RX", "AIF2 Playback", 0, SND_SOC_NOPM, 0, 0),
	SND_SOC_DAPM_AIF_OUT("AIF2TX", "AIF2 Capture", 0, SND_SOC_NOPM, 0, 0),

	/* Output Side */
	/* DAC mixer before sound effect  */
	SND_SOC_DAPM_MIXER("DAC1 MIXL", SND_SOC_NOPM, 0, 0,
		rt5645_dac_l_mix, ARRAY_SIZE(rt5645_dac_l_mix)),
	SND_SOC_DAPM_MIXER("DAC1 MIXR", SND_SOC_NOPM, 0, 0,
		rt5645_dac_r_mix, ARRAY_SIZE(rt5645_dac_r_mix)),

	/* DAC2 channel Mux */
	SND_SOC_DAPM_MUX("DAC L2 Mux", SND_SOC_NOPM, 0, 0, &rt5645_dac_l2_mux),
	SND_SOC_DAPM_MUX("DAC R2 Mux", SND_SOC_NOPM, 0, 0, &rt5645_dac_r2_mux),
	SND_SOC_DAPM_PGA("DAC L2 Volume", RT5645_PWR_DIG1,
		RT5645_PWR_DAC_L2_BIT, 0, NULL, 0),
	SND_SOC_DAPM_PGA("DAC R2 Volume", RT5645_PWR_DIG1,
		RT5645_PWR_DAC_R2_BIT, 0, NULL, 0),

	SND_SOC_DAPM_MUX("DAC1 L Mux", SND_SOC_NOPM, 0, 0, &rt5645_dac1l_mux),
	SND_SOC_DAPM_MUX("DAC1 R Mux", SND_SOC_NOPM, 0, 0, &rt5645_dac1r_mux),

	/* DAC Mixer */
	SND_SOC_DAPM_SUPPLY_S("dac stereo1 filter", 1, RT5645_PWR_DIG2,
		RT5645_PWR_DAC_S1F_BIT, 0, NULL, 0),
	SND_SOC_DAPM_SUPPLY_S("dac mono left filter", 1, RT5645_PWR_DIG2,
		RT5645_PWR_DAC_MF_L_BIT, 0, NULL, 0),
	SND_SOC_DAPM_SUPPLY_S("dac mono right filter", 1, RT5645_PWR_DIG2,
		RT5645_PWR_DAC_MF_R_BIT, 0, NULL, 0),
	SND_SOC_DAPM_MIXER("Stereo DAC MIXL", SND_SOC_NOPM, 0, 0,
		rt5645_sto_dac_l_mix, ARRAY_SIZE(rt5645_sto_dac_l_mix)),
	SND_SOC_DAPM_MIXER("Stereo DAC MIXR", SND_SOC_NOPM, 0, 0,
		rt5645_sto_dac_r_mix, ARRAY_SIZE(rt5645_sto_dac_r_mix)),
	SND_SOC_DAPM_MIXER("Mono DAC MIXL", SND_SOC_NOPM, 0, 0,
		rt5645_mono_dac_l_mix, ARRAY_SIZE(rt5645_mono_dac_l_mix)),
	SND_SOC_DAPM_MIXER("Mono DAC MIXR", SND_SOC_NOPM, 0, 0,
		rt5645_mono_dac_r_mix, ARRAY_SIZE(rt5645_mono_dac_r_mix)),
	SND_SOC_DAPM_MIXER("DAC MIXL", SND_SOC_NOPM, 0, 0,
		rt5645_dig_l_mix, ARRAY_SIZE(rt5645_dig_l_mix)),
	SND_SOC_DAPM_MIXER("DAC MIXR", SND_SOC_NOPM, 0, 0,
		rt5645_dig_r_mix, ARRAY_SIZE(rt5645_dig_r_mix)),

	/* DACs */
	SND_SOC_DAPM_DAC("DAC L1", NULL, RT5645_PWR_DIG1, RT5645_PWR_DAC_L1_BIT,
		0),
	SND_SOC_DAPM_DAC("DAC L2", NULL, RT5645_PWR_DIG1, RT5645_PWR_DAC_L2_BIT,
		0),
	SND_SOC_DAPM_DAC("DAC R1", NULL, RT5645_PWR_DIG1, RT5645_PWR_DAC_R1_BIT,
		0),
	SND_SOC_DAPM_DAC("DAC R2", NULL, RT5645_PWR_DIG1, RT5645_PWR_DAC_R2_BIT,
		0),
	/* OUT Mixer */
	SND_SOC_DAPM_MIXER("SPK MIXL", RT5645_PWR_MIXER, RT5645_PWR_SM_L_BIT,
		0, rt5645_spk_l_mix, ARRAY_SIZE(rt5645_spk_l_mix)),
	SND_SOC_DAPM_MIXER("SPK MIXR", RT5645_PWR_MIXER, RT5645_PWR_SM_R_BIT,
		0, rt5645_spk_r_mix, ARRAY_SIZE(rt5645_spk_r_mix)),
	SND_SOC_DAPM_MIXER("OUT MIXL", RT5645_PWR_MIXER, RT5645_PWR_OM_L_BIT,
		0, rt5645_out_l_mix, ARRAY_SIZE(rt5645_out_l_mix)),
	SND_SOC_DAPM_MIXER("OUT MIXR", RT5645_PWR_MIXER, RT5645_PWR_OM_R_BIT,
		0, rt5645_out_r_mix, ARRAY_SIZE(rt5645_out_r_mix)),
	/* Ouput Volume */
	SND_SOC_DAPM_SWITCH("SPKVOL L", RT5645_PWR_VOL, RT5645_PWR_SV_L_BIT, 0,
		&spk_l_vol_control),
	SND_SOC_DAPM_SWITCH("SPKVOL R", RT5645_PWR_VOL, RT5645_PWR_SV_R_BIT, 0,
		&spk_r_vol_control),
	SND_SOC_DAPM_MIXER("HPOVOL MIXL", RT5645_PWR_VOL, RT5645_PWR_HV_L_BIT,
		0, rt5645_hpvoll_mix, ARRAY_SIZE(rt5645_hpvoll_mix)),
	SND_SOC_DAPM_MIXER("HPOVOL MIXR", RT5645_PWR_VOL, RT5645_PWR_HV_R_BIT,
		0, rt5645_hpvolr_mix, ARRAY_SIZE(rt5645_hpvolr_mix)),
	SND_SOC_DAPM_SUPPLY("HPOVOL MIXL Power", RT5645_PWR_MIXER,
		RT5645_PWR_HM_L_BIT, 0, NULL, 0),
	SND_SOC_DAPM_SUPPLY("HPOVOL MIXR Power", RT5645_PWR_MIXER,
		RT5645_PWR_HM_R_BIT, 0, NULL, 0),
	SND_SOC_DAPM_PGA("DAC 1", SND_SOC_NOPM, 0, 0, NULL, 0),
	SND_SOC_DAPM_PGA("DAC 2", SND_SOC_NOPM, 0, 0, NULL, 0),
	SND_SOC_DAPM_PGA("HPOVOL", SND_SOC_NOPM, 0, 0, NULL, 0),
	SND_SOC_DAPM_SWITCH("HPOVOL L", SND_SOC_NOPM, 0, 0, &hp_l_vol_control),
	SND_SOC_DAPM_SWITCH("HPOVOL R", SND_SOC_NOPM, 0, 0, &hp_r_vol_control),

	/* HPO/LOUT/Mono Mixer */
	SND_SOC_DAPM_MIXER("SPOL MIX", SND_SOC_NOPM, 0, 0, rt5645_spo_l_mix,
		ARRAY_SIZE(rt5645_spo_l_mix)),
	SND_SOC_DAPM_MIXER("SPOR MIX", SND_SOC_NOPM, 0, 0, rt5645_spo_r_mix,
		ARRAY_SIZE(rt5645_spo_r_mix)),
	SND_SOC_DAPM_MIXER("HPO MIX", SND_SOC_NOPM, 0, 0, rt5645_hpo_mix,
		ARRAY_SIZE(rt5645_hpo_mix)),
	SND_SOC_DAPM_MIXER("LOUT MIX", SND_SOC_NOPM, 0, 0, rt5645_lout_mix,
		ARRAY_SIZE(rt5645_lout_mix)),

	SND_SOC_DAPM_PGA_S("HP amp", 1, SND_SOC_NOPM, 0, 0, rt5645_hp_event,
		SND_SOC_DAPM_PRE_PMD | SND_SOC_DAPM_POST_PMU),
	SND_SOC_DAPM_PGA_S("LOUT amp", 1, SND_SOC_NOPM, 0, 0, rt5645_lout_event,
		SND_SOC_DAPM_PRE_PMD | SND_SOC_DAPM_POST_PMU),
	SND_SOC_DAPM_PGA_S("SPK amp", 2, SND_SOC_NOPM, 0, 0, rt5645_spk_event,
		SND_SOC_DAPM_PRE_PMD | SND_SOC_DAPM_POST_PMU),

	/* PDM */
	SND_SOC_DAPM_SUPPLY("PDM1 Power", RT5645_PWR_DIG2, RT5645_PWR_PDM1_BIT,
		0, NULL, 0),
	SND_SOC_DAPM_MUX("PDM1 L Mux", SND_SOC_NOPM, 0, 0, &rt5645_pdm1_l_mux),
	SND_SOC_DAPM_MUX("PDM1 R Mux", SND_SOC_NOPM, 0, 0, &rt5645_pdm1_r_mux),

	SND_SOC_DAPM_SWITCH("PDM1 L", SND_SOC_NOPM, 0, 0, &pdm1_l_vol_control),
	SND_SOC_DAPM_SWITCH("PDM1 R", SND_SOC_NOPM, 0, 0, &pdm1_r_vol_control),

	/* Output Lines */
	SND_SOC_DAPM_OUTPUT("HPOL"),
	SND_SOC_DAPM_OUTPUT("HPOR"),
	SND_SOC_DAPM_OUTPUT("LOUTL"),
	SND_SOC_DAPM_OUTPUT("LOUTR"),
	SND_SOC_DAPM_OUTPUT("PDM1L"),
	SND_SOC_DAPM_OUTPUT("PDM1R"),
	SND_SOC_DAPM_OUTPUT("SPOL"),
	SND_SOC_DAPM_OUTPUT("SPOR"),
};

static const struct snd_soc_dapm_widget rt5645_specific_dapm_widgets[] = {
	SND_SOC_DAPM_MUX("RT5645 IF1 DAC1 L Mux", SND_SOC_NOPM, 0, 0,
		&rt5645_if1_dac0_tdm_sel_mux),
	SND_SOC_DAPM_MUX("RT5645 IF1 DAC1 R Mux", SND_SOC_NOPM, 0, 0,
		&rt5645_if1_dac1_tdm_sel_mux),
	SND_SOC_DAPM_MUX("RT5645 IF1 DAC2 L Mux", SND_SOC_NOPM, 0, 0,
		&rt5645_if1_dac2_tdm_sel_mux),
	SND_SOC_DAPM_MUX("RT5645 IF1 DAC2 R Mux", SND_SOC_NOPM, 0, 0,
		&rt5645_if1_dac3_tdm_sel_mux),
	SND_SOC_DAPM_MUX("RT5645 IF1 ADC Mux", SND_SOC_NOPM,
		0, 0, &rt5645_if1_adc_in_mux),
	SND_SOC_DAPM_MUX("RT5645 IF1 ADC1 Swap Mux", SND_SOC_NOPM,
		0, 0, &rt5645_if1_adc1_in_mux),
	SND_SOC_DAPM_MUX("RT5645 IF1 ADC2 Swap Mux", SND_SOC_NOPM,
		0, 0, &rt5645_if1_adc2_in_mux),
	SND_SOC_DAPM_MUX("RT5645 IF1 ADC3 Swap Mux", SND_SOC_NOPM,
		0, 0, &rt5645_if1_adc3_in_mux),
};

static const struct snd_soc_dapm_widget rt5650_specific_dapm_widgets[] = {
	SND_SOC_DAPM_MUX("A DAC1 L Mux", SND_SOC_NOPM,
		0, 0, &rt5650_a_dac1_l_mux),
	SND_SOC_DAPM_MUX("A DAC1 R Mux", SND_SOC_NOPM,
		0, 0, &rt5650_a_dac1_r_mux),
	SND_SOC_DAPM_MUX("A DAC2 L Mux", SND_SOC_NOPM,
		0, 0, &rt5650_a_dac2_l_mux),
	SND_SOC_DAPM_MUX("A DAC2 R Mux", SND_SOC_NOPM,
		0, 0, &rt5650_a_dac2_r_mux),

	SND_SOC_DAPM_MUX("RT5650 IF1 ADC1 Swap Mux", SND_SOC_NOPM,
		0, 0, &rt5650_if1_adc1_in_mux),
	SND_SOC_DAPM_MUX("RT5650 IF1 ADC2 Swap Mux", SND_SOC_NOPM,
		0, 0, &rt5650_if1_adc2_in_mux),
	SND_SOC_DAPM_MUX("RT5650 IF1 ADC3 Swap Mux", SND_SOC_NOPM,
		0, 0, &rt5650_if1_adc3_in_mux),
	SND_SOC_DAPM_MUX("RT5650 IF1 ADC Mux", SND_SOC_NOPM,
		0, 0, &rt5650_if1_adc_in_mux),

	SND_SOC_DAPM_MUX("RT5650 IF1 DAC1 L Mux", SND_SOC_NOPM, 0, 0,
		&rt5650_if1_dac0_tdm_sel_mux),
	SND_SOC_DAPM_MUX("RT5650 IF1 DAC1 R Mux", SND_SOC_NOPM, 0, 0,
		&rt5650_if1_dac1_tdm_sel_mux),
	SND_SOC_DAPM_MUX("RT5650 IF1 DAC2 L Mux", SND_SOC_NOPM, 0, 0,
		&rt5650_if1_dac2_tdm_sel_mux),
	SND_SOC_DAPM_MUX("RT5650 IF1 DAC2 R Mux", SND_SOC_NOPM, 0, 0,
		&rt5650_if1_dac3_tdm_sel_mux),
};

static const struct snd_soc_dapm_route rt5645_dapm_routes[] = {
	{ "adc stereo1 filter", NULL, "ADC STO1 ASRC", is_using_asrc },
	{ "adc mono left filter", NULL, "ADC MONO L ASRC", is_using_asrc },
	{ "adc mono right filter", NULL, "ADC MONO R ASRC", is_using_asrc },
	{ "dac mono left filter", NULL, "DAC MONO L ASRC", is_using_asrc },
	{ "dac mono right filter", NULL, "DAC MONO R ASRC", is_using_asrc },
	{ "dac stereo1 filter", NULL, "DAC STO ASRC", is_using_asrc },

	{ "I2S1", NULL, "I2S1 ASRC" },
	{ "I2S2", NULL, "I2S2 ASRC" },

	{ "IN1P", NULL, "LDO2" },
	{ "IN2P", NULL, "LDO2" },

	{ "DMIC1", NULL, "DMIC L1" },
	{ "DMIC1", NULL, "DMIC R1" },
	{ "DMIC2", NULL, "DMIC L2" },
	{ "DMIC2", NULL, "DMIC R2" },

	{ "BST1", NULL, "IN1P" },
	{ "BST1", NULL, "IN1N" },
	{ "BST1", NULL, "JD Power" },
	{ "BST1", NULL, "Mic Det Power" },
	{ "BST2", NULL, "IN2P" },
	{ "BST2", NULL, "IN2N" },

	{ "INL VOL", NULL, "IN2P" },
	{ "INR VOL", NULL, "IN2N" },

	{ "RECMIXL", "HPOL Switch", "HPOL" },
	{ "RECMIXL", "INL Switch", "INL VOL" },
	{ "RECMIXL", "BST2 Switch", "BST2" },
	{ "RECMIXL", "BST1 Switch", "BST1" },
	{ "RECMIXL", "OUT MIXL Switch", "OUT MIXL" },

	{ "RECMIXR", "HPOR Switch", "HPOR" },
	{ "RECMIXR", "INR Switch", "INR VOL" },
	{ "RECMIXR", "BST2 Switch", "BST2" },
	{ "RECMIXR", "BST1 Switch", "BST1" },
	{ "RECMIXR", "OUT MIXR Switch", "OUT MIXR" },

	{ "ADC L", NULL, "RECMIXL" },
	{ "ADC L", NULL, "ADC L power" },
	{ "ADC R", NULL, "RECMIXR" },
	{ "ADC R", NULL, "ADC R power" },

	{"DMIC L1", NULL, "DMIC CLK"},
	{"DMIC L1", NULL, "DMIC1 Power"},
	{"DMIC R1", NULL, "DMIC CLK"},
	{"DMIC R1", NULL, "DMIC1 Power"},
	{"DMIC L2", NULL, "DMIC CLK"},
	{"DMIC L2", NULL, "DMIC2 Power"},
	{"DMIC R2", NULL, "DMIC CLK"},
	{"DMIC R2", NULL, "DMIC2 Power"},

	{ "Stereo1 DMIC Mux", "DMIC1", "DMIC1" },
	{ "Stereo1 DMIC Mux", "DMIC2", "DMIC2" },
	{ "Stereo1 DMIC Mux", NULL, "DMIC STO1 ASRC" },

	{ "Mono DMIC L Mux", "DMIC1", "DMIC L1" },
	{ "Mono DMIC L Mux", "DMIC2", "DMIC L2" },
	{ "Mono DMIC L Mux", NULL, "DMIC MONO L ASRC" },

	{ "Mono DMIC R Mux", "DMIC1", "DMIC R1" },
	{ "Mono DMIC R Mux", "DMIC2", "DMIC R2" },
	{ "Mono DMIC R Mux", NULL, "DMIC MONO R ASRC" },

	{ "Stereo1 ADC L2 Mux", "DMIC", "Stereo1 DMIC Mux" },
	{ "Stereo1 ADC L2 Mux", "DAC MIX", "DAC MIXL" },
	{ "Stereo1 ADC L1 Mux", "ADC", "ADC L" },
	{ "Stereo1 ADC L1 Mux", "DAC MIX", "DAC MIXL" },

	{ "Stereo1 ADC R1 Mux", "ADC", "ADC R" },
	{ "Stereo1 ADC R1 Mux", "DAC MIX", "DAC MIXR" },
	{ "Stereo1 ADC R2 Mux", "DMIC", "Stereo1 DMIC Mux" },
	{ "Stereo1 ADC R2 Mux", "DAC MIX", "DAC MIXR" },

	{ "Mono ADC L2 Mux", "DMIC", "Mono DMIC L Mux" },
	{ "Mono ADC L2 Mux", "Mono DAC MIXL", "Mono DAC MIXL" },
	{ "Mono ADC L1 Mux", "Mono DAC MIXL", "Mono DAC MIXL" },
	{ "Mono ADC L1 Mux", "ADC", "ADC L" },

	{ "Mono ADC R1 Mux", "Mono DAC MIXR", "Mono DAC MIXR" },
	{ "Mono ADC R1 Mux", "ADC", "ADC R" },
	{ "Mono ADC R2 Mux", "DMIC", "Mono DMIC R Mux" },
	{ "Mono ADC R2 Mux", "Mono DAC MIXR", "Mono DAC MIXR" },

	{ "Sto1 ADC MIXL", "ADC1 Switch", "Stereo1 ADC L1 Mux" },
	{ "Sto1 ADC MIXL", "ADC2 Switch", "Stereo1 ADC L2 Mux" },
	{ "Sto1 ADC MIXR", "ADC1 Switch", "Stereo1 ADC R1 Mux" },
	{ "Sto1 ADC MIXR", "ADC2 Switch", "Stereo1 ADC R2 Mux" },

	{ "Stereo1 ADC MIXL", NULL, "Sto1 ADC MIXL" },
	{ "Stereo1 ADC MIXL", NULL, "adc stereo1 filter" },
	{ "adc stereo1 filter", NULL, "PLL1", is_sys_clk_from_pll },

	{ "Stereo1 ADC MIXR", NULL, "Sto1 ADC MIXR" },
	{ "Stereo1 ADC MIXR", NULL, "adc stereo1 filter" },
	{ "adc stereo1 filter", NULL, "PLL1", is_sys_clk_from_pll },

	{ "Mono ADC MIXL", "ADC1 Switch", "Mono ADC L1 Mux" },
	{ "Mono ADC MIXL", "ADC2 Switch", "Mono ADC L2 Mux" },
	{ "Mono ADC MIXL", NULL, "adc mono left filter" },
	{ "adc mono left filter", NULL, "PLL1", is_sys_clk_from_pll },

	{ "Mono ADC MIXR", "ADC1 Switch", "Mono ADC R1 Mux" },
	{ "Mono ADC MIXR", "ADC2 Switch", "Mono ADC R2 Mux" },
	{ "Mono ADC MIXR", NULL, "adc mono right filter" },
	{ "adc mono right filter", NULL, "PLL1", is_sys_clk_from_pll },

	{ "VAD ADC Mux", "Sto1 ADC L", "Stereo1 ADC MIXL" },
	{ "VAD ADC Mux", "Mono ADC L", "Mono ADC MIXL" },
	{ "VAD ADC Mux", "Mono ADC R", "Mono ADC MIXR" },

	{ "IF_ADC1", NULL, "Stereo1 ADC MIXL" },
	{ "IF_ADC1", NULL, "Stereo1 ADC MIXR" },
	{ "IF_ADC2", NULL, "Mono ADC MIXL" },
	{ "IF_ADC2", NULL, "Mono ADC MIXR" },
	{ "VAD_ADC", NULL, "VAD ADC Mux" },

	{ "IF2 ADC Mux", "IF_ADC1", "IF_ADC1" },
	{ "IF2 ADC Mux", "IF_ADC2", "IF_ADC2" },
	{ "IF2 ADC Mux", "VAD_ADC", "VAD_ADC" },

	{ "IF1 ADC", NULL, "I2S1" },
	{ "IF2 ADC", NULL, "I2S2" },
	{ "IF2 ADC", NULL, "IF2 ADC Mux" },

	{ "AIF2TX", NULL, "IF2 ADC" },

	{ "IF1 DAC0", NULL, "AIF1RX" },
	{ "IF1 DAC1", NULL, "AIF1RX" },
	{ "IF1 DAC2", NULL, "AIF1RX" },
	{ "IF1 DAC3", NULL, "AIF1RX" },
	{ "IF2 DAC", NULL, "AIF2RX" },

	{ "IF1 DAC0", NULL, "I2S1" },
	{ "IF1 DAC1", NULL, "I2S1" },
	{ "IF1 DAC2", NULL, "I2S1" },
	{ "IF1 DAC3", NULL, "I2S1" },
	{ "IF2 DAC", NULL, "I2S2" },

	{ "IF2 DAC L", NULL, "IF2 DAC" },
	{ "IF2 DAC R", NULL, "IF2 DAC" },

	{ "DAC1 L Mux", "IF2 DAC", "IF2 DAC L" },
	{ "DAC1 R Mux", "IF2 DAC", "IF2 DAC R" },

	{ "DAC1 MIXL", "Stereo ADC Switch", "Stereo1 ADC MIXL" },
	{ "DAC1 MIXL", "DAC1 Switch", "DAC1 L Mux" },
	{ "DAC1 MIXL", NULL, "dac stereo1 filter" },
	{ "DAC1 MIXR", "Stereo ADC Switch", "Stereo1 ADC MIXR" },
	{ "DAC1 MIXR", "DAC1 Switch", "DAC1 R Mux" },
	{ "DAC1 MIXR", NULL, "dac stereo1 filter" },

	{ "DAC L2 Mux", "IF2 DAC", "IF2 DAC L" },
	{ "DAC L2 Mux", "Mono ADC", "Mono ADC MIXL" },
	{ "DAC L2 Mux", "VAD_ADC", "VAD_ADC" },
	{ "DAC L2 Volume", NULL, "DAC L2 Mux" },
	{ "DAC L2 Volume", NULL, "dac mono left filter" },

	{ "DAC R2 Mux", "IF2 DAC", "IF2 DAC R" },
	{ "DAC R2 Mux", "Mono ADC", "Mono ADC MIXR" },
	{ "DAC R2 Mux", "Haptic", "Haptic Generator" },
	{ "DAC R2 Volume", NULL, "DAC R2 Mux" },
	{ "DAC R2 Volume", NULL, "dac mono right filter" },

	{ "Stereo DAC MIXL", "DAC L1 Switch", "DAC1 MIXL" },
	{ "Stereo DAC MIXL", "DAC R1 Switch", "DAC1 MIXR" },
	{ "Stereo DAC MIXL", "DAC L2 Switch", "DAC L2 Volume" },
	{ "Stereo DAC MIXL", NULL, "dac stereo1 filter" },
	{ "Stereo DAC MIXR", "DAC R1 Switch", "DAC1 MIXR" },
	{ "Stereo DAC MIXR", "DAC L1 Switch", "DAC1 MIXL" },
	{ "Stereo DAC MIXR", "DAC R2 Switch", "DAC R2 Volume" },
	{ "Stereo DAC MIXR", NULL, "dac stereo1 filter" },

	{ "Mono DAC MIXL", "DAC L1 Switch", "DAC1 MIXL" },
	{ "Mono DAC MIXL", "DAC L2 Switch", "DAC L2 Volume" },
	{ "Mono DAC MIXL", "DAC R2 Switch", "DAC R2 Volume" },
	{ "Mono DAC MIXL", NULL, "dac mono left filter" },
	{ "Mono DAC MIXR", "DAC R1 Switch", "DAC1 MIXR" },
	{ "Mono DAC MIXR", "DAC R2 Switch", "DAC R2 Volume" },
	{ "Mono DAC MIXR", "DAC L2 Switch", "DAC L2 Volume" },
	{ "Mono DAC MIXR", NULL, "dac mono right filter" },

	{ "DAC MIXL", "Sto DAC Mix L Switch", "Stereo DAC MIXL" },
	{ "DAC MIXL", "DAC L2 Switch", "DAC L2 Volume" },
	{ "DAC MIXL", "DAC R2 Switch", "DAC R2 Volume" },
	{ "DAC MIXR", "Sto DAC Mix R Switch", "Stereo DAC MIXR" },
	{ "DAC MIXR", "DAC R2 Switch", "DAC R2 Volume" },
	{ "DAC MIXR", "DAC L2 Switch", "DAC L2 Volume" },

	{ "DAC L1", NULL, "PLL1", is_sys_clk_from_pll },
	{ "DAC R1", NULL, "PLL1", is_sys_clk_from_pll },
	{ "DAC L2", NULL, "PLL1", is_sys_clk_from_pll },
	{ "DAC R2", NULL, "PLL1", is_sys_clk_from_pll },

	{ "SPK MIXL", "BST1 Switch", "BST1" },
	{ "SPK MIXL", "INL Switch", "INL VOL" },
	{ "SPK MIXL", "DAC L1 Switch", "DAC L1" },
	{ "SPK MIXL", "DAC L2 Switch", "DAC L2" },
	{ "SPK MIXR", "BST2 Switch", "BST2" },
	{ "SPK MIXR", "INR Switch", "INR VOL" },
	{ "SPK MIXR", "DAC R1 Switch", "DAC R1" },
	{ "SPK MIXR", "DAC R2 Switch", "DAC R2" },

	{ "OUT MIXL", "BST1 Switch", "BST1" },
	{ "OUT MIXL", "INL Switch", "INL VOL" },
	{ "OUT MIXL", "DAC L2 Switch", "DAC L2" },
	{ "OUT MIXL", "DAC L1 Switch", "DAC L1" },

	{ "OUT MIXR", "BST2 Switch", "BST2" },
	{ "OUT MIXR", "INR Switch", "INR VOL" },
	{ "OUT MIXR", "DAC R2 Switch", "DAC R2" },
	{ "OUT MIXR", "DAC R1 Switch", "DAC R1" },

	{ "HPOVOL MIXL", "DAC1 Switch", "DAC L1" },
	{ "HPOVOL MIXL", "DAC2 Switch", "DAC L2" },
	{ "HPOVOL MIXL", "INL Switch", "INL VOL" },
	{ "HPOVOL MIXL", "BST1 Switch", "BST1" },
	{ "HPOVOL MIXL", NULL, "HPOVOL MIXL Power" },
	{ "HPOVOL MIXR", "DAC1 Switch", "DAC R1" },
	{ "HPOVOL MIXR", "DAC2 Switch", "DAC R2" },
	{ "HPOVOL MIXR", "INR Switch", "INR VOL" },
	{ "HPOVOL MIXR", "BST2 Switch", "BST2" },
	{ "HPOVOL MIXR", NULL, "HPOVOL MIXR Power" },

	{ "DAC 2", NULL, "DAC L2" },
	{ "DAC 2", NULL, "DAC R2" },
	{ "DAC 1", NULL, "DAC L1" },
	{ "DAC 1", NULL, "DAC R1" },
	{ "HPOVOL L", "Switch", "HPOVOL MIXL" },
	{ "HPOVOL R", "Switch", "HPOVOL MIXR" },
	{ "HPOVOL", NULL, "HPOVOL L" },
	{ "HPOVOL", NULL, "HPOVOL R" },
	{ "HPO MIX", "DAC1 Switch", "DAC 1" },
	{ "HPO MIX", "HPVOL Switch", "HPOVOL" },

	{ "SPKVOL L", "Switch", "SPK MIXL" },
	{ "SPKVOL R", "Switch", "SPK MIXR" },

	{ "SPOL MIX", "DAC L1 Switch", "DAC L1" },
	{ "SPOL MIX", "SPKVOL L Switch", "SPKVOL L" },
	{ "SPOR MIX", "DAC R1 Switch", "DAC R1" },
	{ "SPOR MIX", "SPKVOL R Switch", "SPKVOL R" },

	{ "LOUT MIX", "DAC L1 Switch", "DAC L1" },
	{ "LOUT MIX", "DAC R1 Switch", "DAC R1" },
	{ "LOUT MIX", "OUTMIX L Switch", "OUT MIXL" },
	{ "LOUT MIX", "OUTMIX R Switch", "OUT MIXR" },

	{ "PDM1 L Mux", "Stereo DAC", "Stereo DAC MIXL" },
	{ "PDM1 L Mux", "Mono DAC", "Mono DAC MIXL" },
	{ "PDM1 L Mux", NULL, "PDM1 Power" },
	{ "PDM1 R Mux", "Stereo DAC", "Stereo DAC MIXR" },
	{ "PDM1 R Mux", "Mono DAC", "Mono DAC MIXR" },
	{ "PDM1 R Mux", NULL, "PDM1 Power" },

	{ "HP amp", NULL, "HPO MIX" },
	{ "HP amp", NULL, "JD Power" },
	{ "HP amp", NULL, "Mic Det Power" },
	{ "HP amp", NULL, "LDO2" },
	{ "HPOL", NULL, "HP amp" },
	{ "HPOR", NULL, "HP amp" },

	{ "LOUT amp", NULL, "LOUT MIX" },
	{ "LOUTL", NULL, "LOUT amp" },
	{ "LOUTR", NULL, "LOUT amp" },

	{ "PDM1 L", "Switch", "PDM1 L Mux" },
	{ "PDM1 R", "Switch", "PDM1 R Mux" },

	{ "PDM1L", NULL, "PDM1 L" },
	{ "PDM1R", NULL, "PDM1 R" },

	{ "SPK amp", NULL, "SPOL MIX" },
	{ "SPK amp", NULL, "SPOR MIX" },
	{ "SPOL", NULL, "SPK amp" },
	{ "SPOR", NULL, "SPK amp" },
};

static const struct snd_soc_dapm_route rt5650_specific_dapm_routes[] = {
	{ "A DAC1 L Mux", "DAC1",  "DAC1 MIXL"},
	{ "A DAC1 L Mux", "Stereo DAC Mixer", "Stereo DAC MIXL"},
	{ "A DAC1 R Mux", "DAC1",  "DAC1 MIXR"},
	{ "A DAC1 R Mux", "Stereo DAC Mixer", "Stereo DAC MIXR"},

	{ "A DAC2 L Mux", "Stereo DAC Mixer", "Stereo DAC MIXL"},
	{ "A DAC2 L Mux", "Mono DAC Mixer", "Mono DAC MIXL"},
	{ "A DAC2 R Mux", "Stereo DAC Mixer", "Stereo DAC MIXR"},
	{ "A DAC2 R Mux", "Mono DAC Mixer", "Mono DAC MIXR"},

	{ "DAC L1", NULL, "A DAC1 L Mux" },
	{ "DAC R1", NULL, "A DAC1 R Mux" },
	{ "DAC L2", NULL, "A DAC2 L Mux" },
	{ "DAC R2", NULL, "A DAC2 R Mux" },

	{ "RT5650 IF1 ADC1 Swap Mux", "L/R", "IF_ADC1" },
	{ "RT5650 IF1 ADC1 Swap Mux", "R/L", "IF_ADC1" },
	{ "RT5650 IF1 ADC1 Swap Mux", "L/L", "IF_ADC1" },
	{ "RT5650 IF1 ADC1 Swap Mux", "R/R", "IF_ADC1" },

	{ "RT5650 IF1 ADC2 Swap Mux", "L/R", "IF_ADC2" },
	{ "RT5650 IF1 ADC2 Swap Mux", "R/L", "IF_ADC2" },
	{ "RT5650 IF1 ADC2 Swap Mux", "L/L", "IF_ADC2" },
	{ "RT5650 IF1 ADC2 Swap Mux", "R/R", "IF_ADC2" },

	{ "RT5650 IF1 ADC3 Swap Mux", "L/R", "VAD_ADC" },
	{ "RT5650 IF1 ADC3 Swap Mux", "R/L", "VAD_ADC" },
	{ "RT5650 IF1 ADC3 Swap Mux", "L/L", "VAD_ADC" },
	{ "RT5650 IF1 ADC3 Swap Mux", "R/R", "VAD_ADC" },

	{ "IF1 ADC", NULL, "RT5650 IF1 ADC1 Swap Mux" },
	{ "IF1 ADC", NULL, "RT5650 IF1 ADC2 Swap Mux" },
	{ "IF1 ADC", NULL, "RT5650 IF1 ADC3 Swap Mux" },

	{ "RT5650 IF1 ADC Mux", "IF_ADC1/IF_ADC2/DAC_REF/Null", "IF1 ADC" },
	{ "RT5650 IF1 ADC Mux", "IF_ADC1/IF_ADC2/Null/DAC_REF", "IF1 ADC" },
	{ "RT5650 IF1 ADC Mux", "IF_ADC1/DAC_REF/IF_ADC2/Null", "IF1 ADC" },
	{ "RT5650 IF1 ADC Mux", "IF_ADC1/DAC_REF/Null/IF_ADC2", "IF1 ADC" },
	{ "RT5650 IF1 ADC Mux", "IF_ADC1/Null/DAC_REF/IF_ADC2", "IF1 ADC" },
	{ "RT5650 IF1 ADC Mux", "IF_ADC1/Null/IF_ADC2/DAC_REF", "IF1 ADC" },

	{ "RT5650 IF1 ADC Mux", "IF_ADC2/IF_ADC1/DAC_REF/Null", "IF1 ADC" },
	{ "RT5650 IF1 ADC Mux", "IF_ADC2/IF_ADC1/Null/DAC_REF", "IF1 ADC" },
	{ "RT5650 IF1 ADC Mux", "IF_ADC2/DAC_REF/IF_ADC1/Null", "IF1 ADC" },
	{ "RT5650 IF1 ADC Mux", "IF_ADC2/DAC_REF/Null/IF_ADC1", "IF1 ADC" },
	{ "RT5650 IF1 ADC Mux", "IF_ADC2/Null/DAC_REF/IF_ADC1", "IF1 ADC" },
	{ "RT5650 IF1 ADC Mux", "IF_ADC2/Null/IF_ADC1/DAC_REF", "IF1 ADC" },

	{ "RT5650 IF1 ADC Mux", "DAC_REF/IF_ADC1/IF_ADC2/Null", "IF1 ADC" },
	{ "RT5650 IF1 ADC Mux", "DAC_REF/IF_ADC1/Null/IF_ADC2", "IF1 ADC" },
	{ "RT5650 IF1 ADC Mux", "DAC_REF/IF_ADC2/IF_ADC1/Null", "IF1 ADC" },
	{ "RT5650 IF1 ADC Mux", "DAC_REF/IF_ADC2/Null/IF_ADC1", "IF1 ADC" },
	{ "RT5650 IF1 ADC Mux", "DAC_REF/Null/IF_ADC1/IF_ADC2", "IF1 ADC" },
	{ "RT5650 IF1 ADC Mux", "DAC_REF/Null/IF_ADC2/IF_ADC1", "IF1 ADC" },

	{ "RT5650 IF1 ADC Mux", "Null/IF_ADC1/IF_ADC2/DAC_REF", "IF1 ADC" },
	{ "RT5650 IF1 ADC Mux", "Null/IF_ADC1/DAC_REF/IF_ADC2", "IF1 ADC" },
	{ "RT5650 IF1 ADC Mux", "Null/IF_ADC2/IF_ADC1/DAC_REF", "IF1 ADC" },
	{ "RT5650 IF1 ADC Mux", "Null/IF_ADC2/DAC_REF/IF_ADC1", "IF1 ADC" },
	{ "RT5650 IF1 ADC Mux", "Null/DAC_REF/IF_ADC1/IF_ADC2", "IF1 ADC" },
	{ "RT5650 IF1 ADC Mux", "Null/DAC_REF/IF_ADC2/IF_ADC1", "IF1 ADC" },
	{ "AIF1TX", NULL, "RT5650 IF1 ADC Mux" },

	{ "RT5650 IF1 DAC1 L Mux", "Slot0", "IF1 DAC0" },
	{ "RT5650 IF1 DAC1 L Mux", "Slot1", "IF1 DAC1" },
	{ "RT5650 IF1 DAC1 L Mux", "Slot2", "IF1 DAC2" },
	{ "RT5650 IF1 DAC1 L Mux", "Slot3", "IF1 DAC3" },

	{ "RT5650 IF1 DAC1 R Mux", "Slot0", "IF1 DAC0" },
	{ "RT5650 IF1 DAC1 R Mux", "Slot1", "IF1 DAC1" },
	{ "RT5650 IF1 DAC1 R Mux", "Slot2", "IF1 DAC2" },
	{ "RT5650 IF1 DAC1 R Mux", "Slot3", "IF1 DAC3" },

	{ "RT5650 IF1 DAC2 L Mux", "Slot0", "IF1 DAC0" },
	{ "RT5650 IF1 DAC2 L Mux", "Slot1", "IF1 DAC1" },
	{ "RT5650 IF1 DAC2 L Mux", "Slot2", "IF1 DAC2" },
	{ "RT5650 IF1 DAC2 L Mux", "Slot3", "IF1 DAC3" },

	{ "RT5650 IF1 DAC2 R Mux", "Slot0", "IF1 DAC0" },
	{ "RT5650 IF1 DAC2 R Mux", "Slot1", "IF1 DAC1" },
	{ "RT5650 IF1 DAC2 R Mux", "Slot2", "IF1 DAC2" },
	{ "RT5650 IF1 DAC2 R Mux", "Slot3", "IF1 DAC3" },

	{ "DAC1 L Mux", "IF1 DAC", "RT5650 IF1 DAC1 L Mux" },
	{ "DAC1 R Mux", "IF1 DAC", "RT5650 IF1 DAC1 R Mux" },

	{ "DAC L2 Mux", "IF1 DAC", "RT5650 IF1 DAC2 L Mux" },
	{ "DAC R2 Mux", "IF1 DAC", "RT5650 IF1 DAC2 R Mux" },
};

static const struct snd_soc_dapm_route rt5645_specific_dapm_routes[] = {
	{ "DAC L1", NULL, "Stereo DAC MIXL" },
	{ "DAC R1", NULL, "Stereo DAC MIXR" },
	{ "DAC L2", NULL, "Mono DAC MIXL" },
	{ "DAC R2", NULL, "Mono DAC MIXR" },

	{ "RT5645 IF1 ADC1 Swap Mux", "L/R", "IF_ADC1" },
	{ "RT5645 IF1 ADC1 Swap Mux", "R/L", "IF_ADC1" },
	{ "RT5645 IF1 ADC1 Swap Mux", "L/L", "IF_ADC1" },
	{ "RT5645 IF1 ADC1 Swap Mux", "R/R", "IF_ADC1" },

	{ "RT5645 IF1 ADC2 Swap Mux", "L/R", "IF_ADC2" },
	{ "RT5645 IF1 ADC2 Swap Mux", "R/L", "IF_ADC2" },
	{ "RT5645 IF1 ADC2 Swap Mux", "L/L", "IF_ADC2" },
	{ "RT5645 IF1 ADC2 Swap Mux", "R/R", "IF_ADC2" },

	{ "RT5645 IF1 ADC3 Swap Mux", "L/R", "VAD_ADC" },
	{ "RT5645 IF1 ADC3 Swap Mux", "R/L", "VAD_ADC" },
	{ "RT5645 IF1 ADC3 Swap Mux", "L/L", "VAD_ADC" },
	{ "RT5645 IF1 ADC3 Swap Mux", "R/R", "VAD_ADC" },

	{ "IF1 ADC", NULL, "RT5645 IF1 ADC1 Swap Mux" },
	{ "IF1 ADC", NULL, "RT5645 IF1 ADC2 Swap Mux" },
	{ "IF1 ADC", NULL, "RT5645 IF1 ADC3 Swap Mux" },

	{ "RT5645 IF1 ADC Mux", "IF_ADC1/IF_ADC2/VAD_ADC", "IF1 ADC" },
	{ "RT5645 IF1 ADC Mux", "IF_ADC2/IF_ADC1/VAD_ADC", "IF1 ADC" },
	{ "RT5645 IF1 ADC Mux", "VAD_ADC/IF_ADC1/IF_ADC2", "IF1 ADC" },
	{ "RT5645 IF1 ADC Mux", "VAD_ADC/IF_ADC2/IF_ADC1", "IF1 ADC" },
	{ "AIF1TX", NULL, "RT5645 IF1 ADC Mux" },

	{ "RT5645 IF1 DAC1 L Mux", "Slot0", "IF1 DAC0" },
	{ "RT5645 IF1 DAC1 L Mux", "Slot1", "IF1 DAC1" },
	{ "RT5645 IF1 DAC1 L Mux", "Slot2", "IF1 DAC2" },
	{ "RT5645 IF1 DAC1 L Mux", "Slot3", "IF1 DAC3" },

	{ "RT5645 IF1 DAC1 R Mux", "Slot0", "IF1 DAC0" },
	{ "RT5645 IF1 DAC1 R Mux", "Slot1", "IF1 DAC1" },
	{ "RT5645 IF1 DAC1 R Mux", "Slot2", "IF1 DAC2" },
	{ "RT5645 IF1 DAC1 R Mux", "Slot3", "IF1 DAC3" },

	{ "RT5645 IF1 DAC2 L Mux", "Slot0", "IF1 DAC0" },
	{ "RT5645 IF1 DAC2 L Mux", "Slot1", "IF1 DAC1" },
	{ "RT5645 IF1 DAC2 L Mux", "Slot2", "IF1 DAC2" },
	{ "RT5645 IF1 DAC2 L Mux", "Slot3", "IF1 DAC3" },

	{ "RT5645 IF1 DAC2 R Mux", "Slot0", "IF1 DAC0" },
	{ "RT5645 IF1 DAC2 R Mux", "Slot1", "IF1 DAC1" },
	{ "RT5645 IF1 DAC2 R Mux", "Slot2", "IF1 DAC2" },
	{ "RT5645 IF1 DAC2 R Mux", "Slot3", "IF1 DAC3" },

	{ "DAC1 L Mux", "IF1 DAC", "RT5645 IF1 DAC1 L Mux" },
	{ "DAC1 R Mux", "IF1 DAC", "RT5645 IF1 DAC1 R Mux" },

	{ "DAC L2 Mux", "IF1 DAC", "RT5645 IF1 DAC2 L Mux" },
	{ "DAC R2 Mux", "IF1 DAC", "RT5645 IF1 DAC2 R Mux" },
};

static const struct snd_soc_dapm_route rt5645_old_dapm_routes[] = {
	{ "SPOL MIX", "DAC R1 Switch", "DAC R1" },
	{ "SPOL MIX", "SPKVOL R Switch", "SPKVOL R" },
};

static int rt5645_hw_params(struct snd_pcm_substream *substream,
	struct snd_pcm_hw_params *params, struct snd_soc_dai *dai)
{
	struct snd_soc_component *component = dai->component;
	struct rt5645_priv *rt5645 = snd_soc_component_get_drvdata(component);
	unsigned int val_len = 0, val_clk, mask_clk, dl_sft;
	int pre_div, bclk_ms, frame_size;

	rt5645->lrck[dai->id] = params_rate(params);
	pre_div = rl6231_get_clk_info(rt5645->sysclk, rt5645->lrck[dai->id]);
	if (pre_div < 0) {
		dev_err(component->dev, "Unsupported clock setting\n");
		return -EINVAL;
	}
	frame_size = snd_soc_params_to_frame_size(params);
	if (frame_size < 0) {
		dev_err(component->dev, "Unsupported frame size: %d\n", frame_size);
		return -EINVAL;
	}

	switch (rt5645->codec_type) {
	case CODEC_TYPE_RT5650:
		dl_sft = 4;
		break;
	default:
		dl_sft = 2;
		break;
	}

	bclk_ms = frame_size > 32;
	rt5645->bclk[dai->id] = rt5645->lrck[dai->id] * (32 << bclk_ms);

	dev_dbg(dai->dev, "bclk is %dHz and lrck is %dHz\n",
		rt5645->bclk[dai->id], rt5645->lrck[dai->id]);
	dev_dbg(dai->dev, "bclk_ms is %d and pre_div is %d for iis %d\n",
				bclk_ms, pre_div, dai->id);

	switch (params_width(params)) {
	case 16:
		break;
	case 20:
		val_len = 0x1;
		break;
	case 24:
		val_len = 0x2;
		break;
	case 8:
		val_len = 0x3;
		break;
	default:
		return -EINVAL;
	}

	switch (dai->id) {
	case RT5645_AIF1:
		mask_clk = RT5645_I2S_PD1_MASK;
		val_clk = pre_div << RT5645_I2S_PD1_SFT;
		snd_soc_component_update_bits(component, RT5645_I2S1_SDP,
			(0x3 << dl_sft), (val_len << dl_sft));
		snd_soc_component_update_bits(component, RT5645_ADDA_CLK1, mask_clk, val_clk);
		break;
	case  RT5645_AIF2:
		mask_clk = RT5645_I2S_BCLK_MS2_MASK | RT5645_I2S_PD2_MASK;
		val_clk = bclk_ms << RT5645_I2S_BCLK_MS2_SFT |
			pre_div << RT5645_I2S_PD2_SFT;
		snd_soc_component_update_bits(component, RT5645_I2S2_SDP,
			(0x3 << dl_sft), (val_len << dl_sft));
		snd_soc_component_update_bits(component, RT5645_ADDA_CLK1, mask_clk, val_clk);
		break;
	default:
		dev_err(component->dev, "Invalid dai->id: %d\n", dai->id);
		return -EINVAL;
	}

	return 0;
}

static int rt5645_set_dai_fmt(struct snd_soc_dai *dai, unsigned int fmt)
{
	struct snd_soc_component *component = dai->component;
	struct rt5645_priv *rt5645 = snd_soc_component_get_drvdata(component);
	unsigned int reg_val = 0, pol_sft;

	switch (rt5645->codec_type) {
	case CODEC_TYPE_RT5650:
		pol_sft = 8;
		break;
	default:
		pol_sft = 7;
		break;
	}

	switch (fmt & SND_SOC_DAIFMT_MASTER_MASK) {
	case SND_SOC_DAIFMT_CBM_CFM:
		rt5645->master[dai->id] = 1;
		break;
	case SND_SOC_DAIFMT_CBS_CFS:
		reg_val |= RT5645_I2S_MS_S;
		rt5645->master[dai->id] = 0;
		break;
	default:
		return -EINVAL;
	}

	switch (fmt & SND_SOC_DAIFMT_INV_MASK) {
	case SND_SOC_DAIFMT_NB_NF:
		break;
	case SND_SOC_DAIFMT_IB_NF:
		reg_val |= (1 << pol_sft);
		break;
	default:
		return -EINVAL;
	}

	switch (fmt & SND_SOC_DAIFMT_FORMAT_MASK) {
	case SND_SOC_DAIFMT_I2S:
		break;
	case SND_SOC_DAIFMT_LEFT_J:
		reg_val |= RT5645_I2S_DF_LEFT;
		break;
	case SND_SOC_DAIFMT_DSP_A:
		reg_val |= RT5645_I2S_DF_PCM_A;
		break;
	case SND_SOC_DAIFMT_DSP_B:
		reg_val |= RT5645_I2S_DF_PCM_B;
		break;
	default:
		return -EINVAL;
	}
	switch (dai->id) {
	case RT5645_AIF1:
		snd_soc_component_update_bits(component, RT5645_I2S1_SDP,
			RT5645_I2S_MS_MASK | (1 << pol_sft) |
			RT5645_I2S_DF_MASK, reg_val);
		break;
	case RT5645_AIF2:
		snd_soc_component_update_bits(component, RT5645_I2S2_SDP,
			RT5645_I2S_MS_MASK | (1 << pol_sft) |
			RT5645_I2S_DF_MASK, reg_val);
		break;
	default:
		dev_err(component->dev, "Invalid dai->id: %d\n", dai->id);
		return -EINVAL;
	}
	return 0;
}

static int rt5645_set_dai_sysclk(struct snd_soc_dai *dai,
		int clk_id, unsigned int freq, int dir)
{
	struct snd_soc_component *component = dai->component;
	struct rt5645_priv *rt5645 = snd_soc_component_get_drvdata(component);
	unsigned int reg_val = 0;

	if (freq == rt5645->sysclk && clk_id == rt5645->sysclk_src)
		return 0;

	switch (clk_id) {
	case RT5645_SCLK_S_MCLK:
		reg_val |= RT5645_SCLK_SRC_MCLK;
		break;
	case RT5645_SCLK_S_PLL1:
		reg_val |= RT5645_SCLK_SRC_PLL1;
		break;
	case RT5645_SCLK_S_RCCLK:
		reg_val |= RT5645_SCLK_SRC_RCCLK;
		break;
	default:
		dev_err(component->dev, "Invalid clock id (%d)\n", clk_id);
		return -EINVAL;
	}
	snd_soc_component_update_bits(component, RT5645_GLB_CLK,
		RT5645_SCLK_SRC_MASK, reg_val);
	rt5645->sysclk = freq;
	rt5645->sysclk_src = clk_id;

	dev_dbg(dai->dev, "Sysclk is %dHz and clock id is %d\n", freq, clk_id);

	return 0;
}

static int rt5645_set_dai_pll(struct snd_soc_dai *dai, int pll_id, int source,
			unsigned int freq_in, unsigned int freq_out)
{
	struct snd_soc_component *component = dai->component;
	struct rt5645_priv *rt5645 = snd_soc_component_get_drvdata(component);
	struct rl6231_pll_code pll_code;
	int ret;

	if (source == rt5645->pll_src && freq_in == rt5645->pll_in &&
	    freq_out == rt5645->pll_out)
		return 0;

	if (!freq_in || !freq_out) {
		dev_dbg(component->dev, "PLL disabled\n");

		rt5645->pll_in = 0;
		rt5645->pll_out = 0;
		snd_soc_component_update_bits(component, RT5645_GLB_CLK,
			RT5645_SCLK_SRC_MASK, RT5645_SCLK_SRC_MCLK);
		return 0;
	}

	switch (source) {
	case RT5645_PLL1_S_MCLK:
		snd_soc_component_update_bits(component, RT5645_GLB_CLK,
			RT5645_PLL1_SRC_MASK, RT5645_PLL1_SRC_MCLK);
		break;
	case RT5645_PLL1_S_BCLK1:
	case RT5645_PLL1_S_BCLK2:
		switch (dai->id) {
		case RT5645_AIF1:
			snd_soc_component_update_bits(component, RT5645_GLB_CLK,
				RT5645_PLL1_SRC_MASK, RT5645_PLL1_SRC_BCLK1);
			break;
		case  RT5645_AIF2:
			snd_soc_component_update_bits(component, RT5645_GLB_CLK,
				RT5645_PLL1_SRC_MASK, RT5645_PLL1_SRC_BCLK2);
			break;
		default:
			dev_err(component->dev, "Invalid dai->id: %d\n", dai->id);
			return -EINVAL;
		}
		break;
	default:
		dev_err(component->dev, "Unknown PLL source %d\n", source);
		return -EINVAL;
	}

	ret = rl6231_pll_calc(freq_in, freq_out, &pll_code);
	if (ret < 0) {
		dev_err(component->dev, "Unsupported input clock %d\n", freq_in);
		return ret;
	}

	dev_dbg(component->dev, "bypass=%d m=%d n=%d k=%d\n",
		pll_code.m_bp, (pll_code.m_bp ? 0 : pll_code.m_code),
		pll_code.n_code, pll_code.k_code);

	snd_soc_component_write(component, RT5645_PLL_CTRL1,
		pll_code.n_code << RT5645_PLL_N_SFT | pll_code.k_code);
	snd_soc_component_write(component, RT5645_PLL_CTRL2,
		((pll_code.m_bp ? 0 : pll_code.m_code) << RT5645_PLL_M_SFT) |
		(pll_code.m_bp << RT5645_PLL_M_BP_SFT));

	rt5645->pll_in = freq_in;
	rt5645->pll_out = freq_out;
	rt5645->pll_src = source;

	return 0;
}

static int rt5645_set_tdm_slot(struct snd_soc_dai *dai, unsigned int tx_mask,
			unsigned int rx_mask, int slots, int slot_width)
{
	struct snd_soc_component *component = dai->component;
	struct rt5645_priv *rt5645 = snd_soc_component_get_drvdata(component);
	unsigned int i_slot_sft, o_slot_sft, i_width_sht, o_width_sht, en_sft;
	unsigned int mask, val = 0;

	switch (rt5645->codec_type) {
	case CODEC_TYPE_RT5650:
		en_sft = 15;
		i_slot_sft = 10;
		o_slot_sft = 8;
		i_width_sht = 6;
		o_width_sht = 4;
		mask = 0x8ff0;
		break;
	default:
		en_sft = 14;
		i_slot_sft = o_slot_sft = 12;
		i_width_sht = o_width_sht = 10;
		mask = 0x7c00;
		break;
	}
	if (rx_mask || tx_mask) {
		val |= (1 << en_sft);
		if (rt5645->codec_type == CODEC_TYPE_RT5645)
			snd_soc_component_update_bits(component, RT5645_BASS_BACK,
				RT5645_G_BB_BST_MASK, RT5645_G_BB_BST_25DB);
	}

	switch (slots) {
	case 4:
		val |= (1 << i_slot_sft) | (1 << o_slot_sft);
		break;
	case 6:
		val |= (2 << i_slot_sft) | (2 << o_slot_sft);
		break;
	case 8:
		val |= (3 << i_slot_sft) | (3 << o_slot_sft);
		break;
	case 2:
	default:
		break;
	}

	switch (slot_width) {
	case 20:
		val |= (1 << i_width_sht) | (1 << o_width_sht);
		break;
	case 24:
		val |= (2 << i_width_sht) | (2 << o_width_sht);
		break;
	case 32:
		val |= (3 << i_width_sht) | (3 << o_width_sht);
		break;
	case 16:
	default:
		break;
	}

	snd_soc_component_update_bits(component, RT5645_TDM_CTRL_1, mask, val);

	return 0;
}

static int rt5645_set_bias_level(struct snd_soc_component *component,
			enum snd_soc_bias_level level)
{
	struct rt5645_priv *rt5645 = snd_soc_component_get_drvdata(component);

	switch (level) {
	case SND_SOC_BIAS_PREPARE:
		if (SND_SOC_BIAS_STANDBY == snd_soc_component_get_bias_level(component)) {
			snd_soc_component_update_bits(component, RT5645_PWR_ANLG1,
				RT5645_PWR_VREF1 | RT5645_PWR_MB |
				RT5645_PWR_BG | RT5645_PWR_VREF2,
				RT5645_PWR_VREF1 | RT5645_PWR_MB |
				RT5645_PWR_BG | RT5645_PWR_VREF2);
			mdelay(10);
			snd_soc_component_update_bits(component, RT5645_PWR_ANLG1,
				RT5645_PWR_FV1 | RT5645_PWR_FV2,
				RT5645_PWR_FV1 | RT5645_PWR_FV2);
			snd_soc_component_update_bits(component, RT5645_GEN_CTRL1,
				RT5645_DIG_GATE_CTRL, RT5645_DIG_GATE_CTRL);
		}
		break;

	case SND_SOC_BIAS_STANDBY:
		snd_soc_component_update_bits(component, RT5645_PWR_ANLG1,
			RT5645_PWR_VREF1 | RT5645_PWR_MB |
			RT5645_PWR_BG | RT5645_PWR_VREF2,
			RT5645_PWR_VREF1 | RT5645_PWR_MB |
			RT5645_PWR_BG | RT5645_PWR_VREF2);
		mdelay(10);
		snd_soc_component_update_bits(component, RT5645_PWR_ANLG1,
			RT5645_PWR_FV1 | RT5645_PWR_FV2,
			RT5645_PWR_FV1 | RT5645_PWR_FV2);
		if (snd_soc_component_get_bias_level(component) == SND_SOC_BIAS_OFF) {
			snd_soc_component_write(component, RT5645_DEPOP_M2, 0x1140);
			msleep(40);
			if (rt5645->en_button_func)
				queue_delayed_work(system_power_efficient_wq,
					&rt5645->jack_detect_work,
					msecs_to_jiffies(0));
		}
		break;

	case SND_SOC_BIAS_OFF:
		snd_soc_component_write(component, RT5645_DEPOP_M2, 0x1100);
		if (!rt5645->en_button_func)
			snd_soc_component_update_bits(component, RT5645_GEN_CTRL1,
					RT5645_DIG_GATE_CTRL, 0);
		snd_soc_component_update_bits(component, RT5645_PWR_ANLG1,
				RT5645_PWR_VREF1 | RT5645_PWR_MB |
				RT5645_PWR_BG | RT5645_PWR_VREF2 |
				RT5645_PWR_FV1 | RT5645_PWR_FV2, 0x0);
		break;

	default:
		break;
	}

	return 0;
}

static void rt5645_enable_push_button_irq(struct snd_soc_component *component,
	bool enable)
{
	struct snd_soc_dapm_context *dapm = snd_soc_component_get_dapm(component);
	int ret;

	if (enable) {
		snd_soc_dapm_force_enable_pin(dapm, "ADC L power");
		snd_soc_dapm_force_enable_pin(dapm, "ADC R power");
		snd_soc_dapm_sync(dapm);

		snd_soc_component_update_bits(component, RT5650_4BTN_IL_CMD2,
			RT5645_EN_4BTN_IL_MASK | RT5645_RST_4BTN_IL_MASK,
			RT5645_EN_4BTN_IL_EN | RT5645_RST_4BTN_IL_RST);
		usleep_range(10000, 15000);
		snd_soc_component_update_bits(component, RT5650_4BTN_IL_CMD2,
			RT5645_EN_4BTN_IL_MASK | RT5645_RST_4BTN_IL_MASK,
			RT5645_EN_4BTN_IL_EN | RT5645_RST_4BTN_IL_NORM);
		msleep(50);
		ret = snd_soc_component_read(component, RT5645_INT_IRQ_ST);
		pr_debug("%s read %x = %x\n", __func__, RT5645_INT_IRQ_ST,
			snd_soc_component_read(component, RT5645_INT_IRQ_ST));
		snd_soc_component_write(component, RT5645_INT_IRQ_ST, ret);
		ret = snd_soc_component_read(component, RT5650_4BTN_IL_CMD1);
		pr_debug("%s read %x = %x\n", __func__, RT5650_4BTN_IL_CMD1,
			snd_soc_component_read(component, RT5650_4BTN_IL_CMD1));
		snd_soc_component_write(component, RT5650_4BTN_IL_CMD1, ret);
		snd_soc_component_update_bits(component, RT5650_4BTN_IL_CMD1, 0x3, 0x3);
		snd_soc_component_update_bits(component,
					RT5645_INT_IRQ_ST, 0x8, 0x8);
	} else {
		snd_soc_component_update_bits(component, RT5650_4BTN_IL_CMD2, 0x8000, 0x0);
		snd_soc_component_update_bits(component, RT5645_INT_IRQ_ST, 0x8, 0x0);

		snd_soc_dapm_disable_pin(dapm, "ADC L power");
		snd_soc_dapm_disable_pin(dapm, "ADC R power");
		snd_soc_dapm_sync(dapm);
	}
}

static int rt5645_jack_detect(struct snd_soc_component *component, int jack_insert)
{
	struct snd_soc_dapm_context *dapm = snd_soc_component_get_dapm(component);
	struct rt5645_priv *rt5645 = snd_soc_component_get_drvdata(component);
	unsigned int val;

	if (jack_insert) {
		regmap_write(rt5645->regmap, RT5645_CHARGE_PUMP, 0x0206);

		/* for jack type detect */
		snd_soc_dapm_force_enable_pin(dapm, "LDO2");
		snd_soc_dapm_force_enable_pin(dapm, "Mic Det Power");
		snd_soc_dapm_sync(dapm);
		if (!snd_soc_card_is_instantiated(dapm->card)) {
			/* Power up necessary bits for JD if dapm is
			   not ready yet */
			regmap_update_bits(rt5645->regmap, RT5645_PWR_ANLG1,
				RT5645_PWR_MB | RT5645_PWR_VREF2,
				RT5645_PWR_MB | RT5645_PWR_VREF2);
			regmap_update_bits(rt5645->regmap, RT5645_PWR_MIXER,
				RT5645_PWR_LDO2, RT5645_PWR_LDO2);
			regmap_update_bits(rt5645->regmap, RT5645_PWR_VOL,
				RT5645_PWR_MIC_DET, RT5645_PWR_MIC_DET);
		}

		regmap_write(rt5645->regmap, RT5645_JD_CTRL3, 0x00f0);
		regmap_update_bits(rt5645->regmap, RT5645_IN1_CTRL2,
			RT5645_CBJ_MN_JD, RT5645_CBJ_MN_JD);
		regmap_update_bits(rt5645->regmap, RT5645_IN1_CTRL1,
			RT5645_CBJ_BST1_EN, RT5645_CBJ_BST1_EN);
		msleep(100);
		regmap_update_bits(rt5645->regmap, RT5645_IN1_CTRL2,
			RT5645_CBJ_MN_JD, 0);

		if (rt5645->gpiod_cbj_sleeve)
			gpiod_set_value(rt5645->gpiod_cbj_sleeve, 1);

		msleep(600);
		regmap_read(rt5645->regmap, RT5645_IN1_CTRL3, &val);
		val &= 0x7;
		dev_dbg(component->dev, "val = %d\n", val);

		if ((val == 1 || val == 2) && !rt5645->pdata.no_headset_mic) {
			rt5645->jack_type = SND_JACK_HEADSET;
			if (rt5645->en_button_func) {
				rt5645_enable_push_button_irq(component, true);
			}
		} else {
			if (rt5645->en_button_func)
				rt5645_enable_push_button_irq(component, false);
			snd_soc_dapm_disable_pin(dapm, "Mic Det Power");
			snd_soc_dapm_sync(dapm);
			rt5645->jack_type = SND_JACK_HEADPHONE;
			if (rt5645->gpiod_cbj_sleeve)
				gpiod_set_value(rt5645->gpiod_cbj_sleeve, 0);
		}
		if (rt5645->pdata.level_trigger_irq)
			regmap_update_bits(rt5645->regmap, RT5645_IRQ_CTRL2,
				RT5645_JD_1_1_MASK, RT5645_JD_1_1_NOR);

		regmap_write(rt5645->regmap, RT5645_CHARGE_PUMP, 0x0e06);
	} else { /* jack out */
		rt5645->jack_type = 0;

		regmap_update_bits(rt5645->regmap, RT5645_HP_VOL,
			RT5645_L_MUTE | RT5645_R_MUTE,
			RT5645_L_MUTE | RT5645_R_MUTE);
		regmap_update_bits(rt5645->regmap, RT5645_IN1_CTRL2,
			RT5645_CBJ_MN_JD, RT5645_CBJ_MN_JD);
		regmap_update_bits(rt5645->regmap, RT5645_IN1_CTRL1,
			RT5645_CBJ_BST1_EN, 0);

		if (rt5645->en_button_func)
			rt5645_enable_push_button_irq(component, false);

		if (rt5645->pdata.jd_mode == 0)
			snd_soc_dapm_disable_pin(dapm, "LDO2");
		snd_soc_dapm_disable_pin(dapm, "Mic Det Power");
		snd_soc_dapm_sync(dapm);
		if (rt5645->pdata.level_trigger_irq)
			regmap_update_bits(rt5645->regmap, RT5645_IRQ_CTRL2,
				RT5645_JD_1_1_MASK, RT5645_JD_1_1_INV);

		if (rt5645->gpiod_cbj_sleeve)
			gpiod_set_value(rt5645->gpiod_cbj_sleeve, 0);
	}

	return rt5645->jack_type;
}

static int rt5645_button_detect(struct snd_soc_component *component)
{
	int btn_type, val;

	val = snd_soc_component_read(component, RT5650_4BTN_IL_CMD1);
	pr_debug("val=0x%x\n", val);
	btn_type = val & 0xfff0;
	snd_soc_component_write(component, RT5650_4BTN_IL_CMD1, val);

	return btn_type;
}

static irqreturn_t rt5645_irq(int irq, void *data);

int rt5645_set_jack_detect(struct snd_soc_component *component,
	struct snd_soc_jack *hp_jack, struct snd_soc_jack *mic_jack,
	struct snd_soc_jack *btn_jack)
{
	struct rt5645_priv *rt5645 = snd_soc_component_get_drvdata(component);

	rt5645->hp_jack = hp_jack;
	rt5645->mic_jack = mic_jack;
	rt5645->btn_jack = btn_jack;
	if (rt5645->btn_jack && rt5645->codec_type == CODEC_TYPE_RT5650) {
		rt5645->en_button_func = true;
		regmap_update_bits(rt5645->regmap, RT5645_GPIO_CTRL1,
				RT5645_GP1_PIN_IRQ, RT5645_GP1_PIN_IRQ);
		regmap_update_bits(rt5645->regmap, RT5645_GEN_CTRL1,
				RT5645_DIG_GATE_CTRL, RT5645_DIG_GATE_CTRL);
		regmap_update_bits(rt5645->regmap, RT5645_DEPOP_M1,
				RT5645_HP_CB_MASK, RT5645_HP_CB_PU);
	}
	rt5645_irq(0, rt5645);

	return 0;
}
EXPORT_SYMBOL_GPL(rt5645_set_jack_detect);

static int rt5645_component_set_jack(struct snd_soc_component *component,
	struct snd_soc_jack *hs_jack, void *data)
{
	struct snd_soc_jack *mic_jack = NULL;
	struct snd_soc_jack *btn_jack = NULL;
	int type;

	if (hs_jack) {
		type = *(int *)data;

		if (type & SND_JACK_MICROPHONE)
			mic_jack = hs_jack;
		if (type & (SND_JACK_BTN_0 | SND_JACK_BTN_1 |
			SND_JACK_BTN_2 | SND_JACK_BTN_3))
			btn_jack = hs_jack;
	}

	return rt5645_set_jack_detect(component, hs_jack, mic_jack, btn_jack);
}

static void rt5645_jack_detect_work(struct work_struct *work)
{
	struct rt5645_priv *rt5645 =
		container_of(work, struct rt5645_priv, jack_detect_work.work);
	int val, btn_type, gpio_state = 0, report = 0;

	if (!rt5645->component)
		return;

	mutex_lock(&rt5645->jd_mutex);

	switch (rt5645->pdata.jd_mode) {
	case 0: /* Not using rt5645 JD */
		if (rt5645->gpiod_hp_det) {
			gpio_state = gpiod_get_value(rt5645->gpiod_hp_det);
			if (rt5645->pdata.inv_hp_pol)
				gpio_state ^= 1;
			dev_dbg(rt5645->component->dev, "gpio_state = %d\n",
				gpio_state);
			report = rt5645_jack_detect(rt5645->component, gpio_state);
		}
		snd_soc_jack_report(rt5645->hp_jack,
				    report, SND_JACK_HEADPHONE);
		snd_soc_jack_report(rt5645->mic_jack,
				    report, SND_JACK_MICROPHONE);
		mutex_unlock(&rt5645->jd_mutex);
		return;
	case 4:
		val = snd_soc_component_read(rt5645->component, RT5645_A_JD_CTRL1) & 0x0020;
		break;
	default: /* read rt5645 jd1_1 status */
		val = snd_soc_component_read(rt5645->component, RT5645_INT_IRQ_ST) & 0x1000;
		break;

	}

	if (!val && (rt5645->jack_type == 0)) { /* jack in */
		report = rt5645_jack_detect(rt5645->component, 1);
	} else if (!val && rt5645->jack_type == SND_JACK_HEADSET) {
		/* for push button and jack out */
		btn_type = 0;
		if (snd_soc_component_read(rt5645->component, RT5645_INT_IRQ_ST) & 0x4) {
			/* button pressed */
			report = SND_JACK_HEADSET;
			btn_type = rt5645_button_detect(rt5645->component);
			/* rt5650 can report three kinds of button behavior,
			   one click, double click and hold. However,
			   currently we will report button pressed/released
			   event. So all the three button behaviors are
			   treated as button pressed. */
			switch (btn_type) {
			case 0x8000:
			case 0x4000:
			case 0x2000:
				report |= SND_JACK_BTN_0;
				break;
			case 0x1000:
			case 0x0800:
			case 0x0400:
				report |= SND_JACK_BTN_1;
				break;
			case 0x0200:
			case 0x0100:
			case 0x0080:
				report |= SND_JACK_BTN_2;
				break;
			case 0x0040:
			case 0x0020:
			case 0x0010:
				report |= SND_JACK_BTN_3;
				break;
			case 0x0000: /* unpressed */
				break;
			default:
				dev_err(rt5645->component->dev,
					"Unexpected button code 0x%04x\n",
					btn_type);
				break;
			}
		}
		if (btn_type == 0)/* button release */
			report =  rt5645->jack_type;
		else {
			mod_timer(&rt5645->btn_check_timer,
				msecs_to_jiffies(100));
		}
	} else {
		/* jack out */
		report = 0;
		snd_soc_component_update_bits(rt5645->component,
				    RT5645_INT_IRQ_ST, 0x1, 0x0);
		rt5645_jack_detect(rt5645->component, 0);
	}

	mutex_unlock(&rt5645->jd_mutex);

	snd_soc_jack_report(rt5645->hp_jack, report, SND_JACK_HEADPHONE);
	snd_soc_jack_report(rt5645->mic_jack, report, SND_JACK_MICROPHONE);
	if (rt5645->en_button_func)
		snd_soc_jack_report(rt5645->btn_jack,
			report, SND_JACK_BTN_0 | SND_JACK_BTN_1 |
				SND_JACK_BTN_2 | SND_JACK_BTN_3);
}

static void rt5645_rcclock_work(struct work_struct *work)
{
	struct rt5645_priv *rt5645 =
		container_of(work, struct rt5645_priv, rcclock_work.work);

	regmap_update_bits(rt5645->regmap, RT5645_MICBIAS,
		RT5645_PWR_CLK25M_MASK, RT5645_PWR_CLK25M_PD);
}

static irqreturn_t rt5645_irq(int irq, void *data)
{
	struct rt5645_priv *rt5645 = data;

	queue_delayed_work(system_power_efficient_wq,
			   &rt5645->jack_detect_work, msecs_to_jiffies(250));

	return IRQ_HANDLED;
}

static void rt5645_btn_check_callback(struct timer_list *t)
{
	struct rt5645_priv *rt5645 = from_timer(rt5645, t, btn_check_timer);

	queue_delayed_work(system_power_efficient_wq,
		   &rt5645->jack_detect_work, msecs_to_jiffies(5));
}

static int rt5645_probe(struct snd_soc_component *component)
{
	struct snd_soc_dapm_context *dapm = snd_soc_component_get_dapm(component);
	struct rt5645_priv *rt5645 = snd_soc_component_get_drvdata(component);

	rt5645->component = component;

	switch (rt5645->codec_type) {
	case CODEC_TYPE_RT5645:
		snd_soc_dapm_new_controls(dapm,
			rt5645_specific_dapm_widgets,
			ARRAY_SIZE(rt5645_specific_dapm_widgets));
		snd_soc_dapm_add_routes(dapm,
			rt5645_specific_dapm_routes,
			ARRAY_SIZE(rt5645_specific_dapm_routes));
		if (rt5645->v_id < 3) {
			snd_soc_dapm_add_routes(dapm,
				rt5645_old_dapm_routes,
				ARRAY_SIZE(rt5645_old_dapm_routes));
		}
		break;
	case CODEC_TYPE_RT5650:
		snd_soc_dapm_new_controls(dapm,
			rt5650_specific_dapm_widgets,
			ARRAY_SIZE(rt5650_specific_dapm_widgets));
		snd_soc_dapm_add_routes(dapm,
			rt5650_specific_dapm_routes,
			ARRAY_SIZE(rt5650_specific_dapm_routes));
		break;
	}

	snd_soc_component_force_bias_level(component, SND_SOC_BIAS_OFF);

	/* for JD function */
	if (rt5645->pdata.jd_mode) {
		snd_soc_dapm_force_enable_pin(dapm, "JD Power");
		snd_soc_dapm_force_enable_pin(dapm, "LDO2");
		snd_soc_dapm_sync(dapm);
	}

	if (rt5645->pdata.long_name)
		component->card->long_name = rt5645->pdata.long_name;

	rt5645->eq_param = devm_kcalloc(component->dev,
		RT5645_HWEQ_NUM, sizeof(struct rt5645_eq_param_s),
		GFP_KERNEL);

	if (!rt5645->eq_param)
		return -ENOMEM;

	return 0;
}

static void rt5645_remove(struct snd_soc_component *component)
{
	rt5645_reset(component);
}

#ifdef CONFIG_PM
static int rt5645_suspend(struct snd_soc_component *component)
{
	struct rt5645_priv *rt5645 = snd_soc_component_get_drvdata(component);

	regcache_cache_only(rt5645->regmap, true);
	regcache_mark_dirty(rt5645->regmap);

	return 0;
}

static int rt5645_resume(struct snd_soc_component *component)
{
	struct rt5645_priv *rt5645 = snd_soc_component_get_drvdata(component);

	regcache_cache_only(rt5645->regmap, false);
	regcache_sync(rt5645->regmap);

	return 0;
}
#else
#define rt5645_suspend NULL
#define rt5645_resume NULL
#endif

#define RT5645_STEREO_RATES SNDRV_PCM_RATE_8000_96000
#define RT5645_FORMATS (SNDRV_PCM_FMTBIT_S16_LE | SNDRV_PCM_FMTBIT_S20_3LE | \
			SNDRV_PCM_FMTBIT_S24_LE | SNDRV_PCM_FMTBIT_S8)

static const struct snd_soc_dai_ops rt5645_aif_dai_ops = {
	.hw_params = rt5645_hw_params,
	.set_fmt = rt5645_set_dai_fmt,
	.set_sysclk = rt5645_set_dai_sysclk,
	.set_tdm_slot = rt5645_set_tdm_slot,
	.set_pll = rt5645_set_dai_pll,
};

static struct snd_soc_dai_driver rt5645_dai[] = {
	{
		.name = "rt5645-aif1",
		.id = RT5645_AIF1,
		.playback = {
			.stream_name = "AIF1 Playback",
			.channels_min = 1,
			.channels_max = 2,
			.rates = RT5645_STEREO_RATES,
			.formats = RT5645_FORMATS,
		},
		.capture = {
			.stream_name = "AIF1 Capture",
			.channels_min = 1,
			.channels_max = 4,
			.rates = RT5645_STEREO_RATES,
			.formats = RT5645_FORMATS,
		},
		.ops = &rt5645_aif_dai_ops,
	},
	{
		.name = "rt5645-aif2",
		.id = RT5645_AIF2,
		.playback = {
			.stream_name = "AIF2 Playback",
			.channels_min = 1,
			.channels_max = 2,
			.rates = RT5645_STEREO_RATES,
			.formats = RT5645_FORMATS,
		},
		.capture = {
			.stream_name = "AIF2 Capture",
			.channels_min = 1,
			.channels_max = 2,
			.rates = RT5645_STEREO_RATES,
			.formats = RT5645_FORMATS,
		},
		.ops = &rt5645_aif_dai_ops,
	},
};

static const struct snd_soc_component_driver soc_component_dev_rt5645 = {
	.probe			= rt5645_probe,
	.remove			= rt5645_remove,
	.suspend		= rt5645_suspend,
	.resume			= rt5645_resume,
	.set_bias_level		= rt5645_set_bias_level,
	.controls		= rt5645_snd_controls,
	.num_controls		= ARRAY_SIZE(rt5645_snd_controls),
	.dapm_widgets		= rt5645_dapm_widgets,
	.num_dapm_widgets	= ARRAY_SIZE(rt5645_dapm_widgets),
	.dapm_routes		= rt5645_dapm_routes,
	.num_dapm_routes	= ARRAY_SIZE(rt5645_dapm_routes),
	.set_jack		= rt5645_component_set_jack,
	.use_pmdown_time	= 1,
	.endianness		= 1,
};

static const struct regmap_config rt5645_regmap = {
	.reg_bits = 8,
	.val_bits = 16,
	.use_single_read = true,
	.use_single_write = true,
	.max_register = RT5645_VENDOR_ID2 + 1 + (ARRAY_SIZE(rt5645_ranges) *
					       RT5645_PR_SPACING),
	.volatile_reg = rt5645_volatile_register,
	.readable_reg = rt5645_readable_register,

	.cache_type = REGCACHE_MAPLE,
	.reg_defaults = rt5645_reg,
	.num_reg_defaults = ARRAY_SIZE(rt5645_reg),
	.ranges = rt5645_ranges,
	.num_ranges = ARRAY_SIZE(rt5645_ranges),
};

static const struct regmap_config rt5650_regmap = {
	.reg_bits = 8,
	.val_bits = 16,
	.use_single_read = true,
	.use_single_write = true,
	.max_register = RT5645_VENDOR_ID2 + 1 + (ARRAY_SIZE(rt5645_ranges) *
					       RT5645_PR_SPACING),
	.volatile_reg = rt5645_volatile_register,
	.readable_reg = rt5645_readable_register,

	.cache_type = REGCACHE_MAPLE,
	.reg_defaults = rt5650_reg,
	.num_reg_defaults = ARRAY_SIZE(rt5650_reg),
	.ranges = rt5645_ranges,
	.num_ranges = ARRAY_SIZE(rt5645_ranges),
};

static const struct regmap_config temp_regmap = {
	.name="nocache",
	.reg_bits = 8,
	.val_bits = 16,
	.use_single_read = true,
	.use_single_write = true,
	.max_register = RT5645_VENDOR_ID2 + 1,
	.cache_type = REGCACHE_NONE,
};

static const struct i2c_device_id rt5645_i2c_id[] = {
	{ "rt5645" },
	{ "rt5650" },
	{ }
};
MODULE_DEVICE_TABLE(i2c, rt5645_i2c_id);

#ifdef CONFIG_OF
static const struct of_device_id rt5645_of_match[] = {
	{ .compatible = "realtek,rt5645", },
	{ .compatible = "realtek,rt5650", },
	{ }
};
MODULE_DEVICE_TABLE(of, rt5645_of_match);
#endif

#ifdef CONFIG_ACPI
static const struct acpi_device_id rt5645_acpi_match[] = {
	{ "10EC5645", 0 },
	{ "10EC5648", 0 },
	{ "10EC5650", 0 },
	{ "10EC5640", 0 },
	{ "10EC3270", 0 },
	{},
};
MODULE_DEVICE_TABLE(acpi, rt5645_acpi_match);
#endif

static const struct rt5645_platform_data intel_braswell_platform_data = {
	.dmic1_data_pin = RT5645_DMIC1_DISABLE,
	.dmic2_data_pin = RT5645_DMIC_DATA_IN2P,
	.jd_mode = 3,
};

static const struct rt5645_platform_data buddy_platform_data = {
	.dmic1_data_pin = RT5645_DMIC_DATA_GPIO5,
	.dmic2_data_pin = RT5645_DMIC_DATA_IN2P,
	.jd_mode = 4,
	.level_trigger_irq = true,
};

static const struct rt5645_platform_data gpd_win_platform_data = {
	.jd_mode = 3,
	.inv_jd1_1 = true,
	.mono_speaker = true,
	.long_name = "gpd-win-pocket-rt5645",
	/* The GPD pocket has a diff. mic, for the win this does not matter. */
	.in2_diff = true,
};

static const struct rt5645_platform_data asus_t100ha_platform_data = {
	.dmic1_data_pin = RT5645_DMIC_DATA_IN2N,
	.dmic2_data_pin = RT5645_DMIC2_DISABLE,
	.jd_mode = 3,
	.inv_jd1_1 = true,
};

static const struct rt5645_platform_data asus_t101ha_platform_data = {
	.dmic1_data_pin = RT5645_DMIC_DATA_IN2N,
	.dmic2_data_pin = RT5645_DMIC2_DISABLE,
	.jd_mode = 3,
};

static const struct rt5645_platform_data lenovo_ideapad_miix_310_pdata = {
	.jd_mode = 3,
	.in2_diff = true,
};

static const struct rt5645_platform_data jd_mode3_monospk_platform_data = {
	.jd_mode = 3,
	.mono_speaker = true,
};

static const struct rt5645_platform_data jd_mode3_inv_data = {
	.jd_mode = 3,
	.inv_jd1_1 = true,
};

static const struct rt5645_platform_data jd_mode3_platform_data = {
	.jd_mode = 3,
};

static const struct rt5645_platform_data lattepanda_board_platform_data = {
	.jd_mode = 2,
	.inv_jd1_1 = true
};

static const struct rt5645_platform_data kahlee_platform_data = {
	.dmic1_data_pin = RT5645_DMIC_DATA_GPIO5,
	.dmic2_data_pin = RT5645_DMIC_DATA_IN2P,
	.jd_mode = 3,
};

static const struct rt5645_platform_data ecs_ef20_platform_data = {
	.dmic1_data_pin = RT5645_DMIC1_DISABLE,
	.dmic2_data_pin = RT5645_DMIC_DATA_IN2P,
	.inv_hp_pol = 1,
};

static const struct acpi_gpio_params ef20_hp_detect = { 1, 0, false };

static const struct acpi_gpio_mapping cht_rt5645_ef20_gpios[] = {
	{ "hp-detect-gpios", &ef20_hp_detect, 1 },
	{ },
};

static int cht_rt5645_ef20_quirk_cb(const struct dmi_system_id *id)
{
	cht_rt5645_gpios = cht_rt5645_ef20_gpios;
	return 1;
}

static const struct dmi_system_id dmi_platform_data[] = {
	{
		.ident = "Chrome Buddy",
		.matches = {
			DMI_MATCH(DMI_PRODUCT_NAME, "Buddy"),
		},
		.driver_data = (void *)&buddy_platform_data,
	},
	{
		.ident = "Intel Strago",
		.matches = {
			DMI_MATCH(DMI_PRODUCT_NAME, "Strago"),
		},
		.driver_data = (void *)&intel_braswell_platform_data,
	},
	{
		.ident = "Google Chrome",
		.matches = {
			DMI_MATCH(DMI_SYS_VENDOR, "GOOGLE"),
		},
		.driver_data = (void *)&intel_braswell_platform_data,
	},
	{
		.ident = "Google Setzer",
		.matches = {
			DMI_MATCH(DMI_PRODUCT_NAME, "Setzer"),
		},
		.driver_data = (void *)&intel_braswell_platform_data,
	},
	{
		.ident = "Microsoft Surface 3",
		.matches = {
			DMI_MATCH(DMI_PRODUCT_NAME, "Surface 3"),
		},
		.driver_data = (void *)&intel_braswell_platform_data,
	},
	{
		/*
		 * Match for the GPDwin which unfortunately uses somewhat
		 * generic dmi strings, which is why we test for 4 strings.
		 * Comparing against 23 other byt/cht boards, board_vendor
		 * and board_name are unique to the GPDwin, where as only one
		 * other board has the same board_serial and 3 others have
		 * the same default product_name. Also the GPDwin is the
		 * only device to have both board_ and product_name not set.
		 */
		.ident = "GPD Win / Pocket",
		.matches = {
			DMI_MATCH(DMI_BOARD_VENDOR, "AMI Corporation"),
			DMI_MATCH(DMI_BOARD_NAME, "Default string"),
			DMI_MATCH(DMI_BOARD_SERIAL, "Default string"),
			DMI_MATCH(DMI_PRODUCT_NAME, "Default string"),
		},
		.driver_data = (void *)&gpd_win_platform_data,
	},
	{
		.ident = "ASUS T100HAN",
		.matches = {
			DMI_EXACT_MATCH(DMI_SYS_VENDOR, "ASUSTeK COMPUTER INC."),
			DMI_MATCH(DMI_PRODUCT_NAME, "T100HAN"),
		},
		.driver_data = (void *)&asus_t100ha_platform_data,
	},
	{
		.ident = "ASUS T101HA",
		.matches = {
			DMI_MATCH(DMI_SYS_VENDOR, "ASUSTeK COMPUTER INC."),
			DMI_MATCH(DMI_PRODUCT_NAME, "T101HA"),
		},
		.driver_data = (void *)&asus_t101ha_platform_data,
	},
	{
		.ident = "MINIX Z83-4",
		.matches = {
			DMI_EXACT_MATCH(DMI_SYS_VENDOR, "MINIX"),
			DMI_MATCH(DMI_PRODUCT_NAME, "Z83-4"),
		},
		.driver_data = (void *)&jd_mode3_platform_data,
	},
	{
		.ident = "Teclast X80 Pro",
		.matches = {
			DMI_MATCH(DMI_SYS_VENDOR, "TECLAST"),
			DMI_MATCH(DMI_PRODUCT_NAME, "X80 Pro"),
		},
		.driver_data = (void *)&jd_mode3_monospk_platform_data,
	},
	{
		.ident = "Lenovo Ideapad Miix 310",
		.matches = {
		  DMI_EXACT_MATCH(DMI_SYS_VENDOR, "LENOVO"),
		  DMI_EXACT_MATCH(DMI_PRODUCT_NAME, "80SG"),
		  DMI_EXACT_MATCH(DMI_PRODUCT_VERSION, "MIIX 310-10ICR"),
		},
		.driver_data = (void *)&lenovo_ideapad_miix_310_pdata,
	},
	{
		.ident = "Lenovo Ideapad Miix 320",
		.matches = {
		  DMI_EXACT_MATCH(DMI_SYS_VENDOR, "LENOVO"),
		  DMI_EXACT_MATCH(DMI_PRODUCT_NAME, "80XF"),
		  DMI_EXACT_MATCH(DMI_PRODUCT_VERSION, "Lenovo MIIX 320-10ICR"),
		},
		.driver_data = (void *)&intel_braswell_platform_data,
	},
	{
		.ident = "LattePanda board",
		.matches = {
		  DMI_EXACT_MATCH(DMI_BOARD_VENDOR, "AMI Corporation"),
		  DMI_EXACT_MATCH(DMI_BOARD_NAME, "Cherry Trail CR"),
		  DMI_EXACT_MATCH(DMI_BOARD_VERSION, "Default string"),
		  /*
		   * Above strings are too generic, LattePanda BIOS versions for
		   * all 4 hw revisions are:
		   * DF-BI-7-S70CR100-*
		   * DF-BI-7-S70CR110-*
		   * DF-BI-7-S70CR200-*
		   * LP-BS-7-S70CR700-*
		   * Do a partial match for S70CR to avoid false positive matches.
		   */
		  DMI_MATCH(DMI_BIOS_VERSION, "S70CR"),
		},
		.driver_data = (void *)&lattepanda_board_platform_data,
	},
	{
		.ident = "Chrome Kahlee",
		.matches = {
			DMI_MATCH(DMI_PRODUCT_NAME, "Kahlee"),
		},
		.driver_data = (void *)&kahlee_platform_data,
	},
	{
		.ident = "Medion E1239T",
		.matches = {
			DMI_EXACT_MATCH(DMI_SYS_VENDOR, "MEDION"),
			DMI_MATCH(DMI_PRODUCT_NAME, "E1239T MD60568"),
		},
		.driver_data = (void *)&intel_braswell_platform_data,
	},
	{
		.ident = "EF20",
		.callback = cht_rt5645_ef20_quirk_cb,
		.matches = {
			DMI_MATCH(DMI_PRODUCT_NAME, "EF20"),
		},
		.driver_data = (void *)&ecs_ef20_platform_data,
	},
	{
		.ident = "Acer Switch V 10 (SW5-017)",
		.matches = {
			DMI_EXACT_MATCH(DMI_SYS_VENDOR, "Acer"),
			DMI_EXACT_MATCH(DMI_PRODUCT_NAME, "SW5-017"),
		},
		.driver_data = (void *)&intel_braswell_platform_data,
	},
	{
		.ident = "Meegopad T08",
		.matches = {
			DMI_MATCH(DMI_SYS_VENDOR, "Default string"),
			DMI_MATCH(DMI_PRODUCT_NAME, "Default string"),
			DMI_MATCH(DMI_BOARD_NAME, "T3 MRD"),
			DMI_MATCH(DMI_BOARD_VERSION, "V1.1"),
		},
		.driver_data = (void *)&jd_mode3_inv_data,
	},
	{ }
};

static bool rt5645_check_dp(struct device *dev)
{
	if (device_property_present(dev, "realtek,in2-differential") ||
	    device_property_present(dev, "realtek,dmic1-data-pin") ||
	    device_property_present(dev, "realtek,dmic2-data-pin") ||
	    device_property_present(dev, "realtek,jd-mode"))
		return true;

	return false;
}

static void rt5645_parse_dt(struct device *dev, struct rt5645_platform_data *pdata)
{
	pdata->in2_diff = device_property_read_bool(dev, "realtek,in2-differential");
	device_property_read_u32(dev, "realtek,dmic1-data-pin", &pdata->dmic1_data_pin);
	device_property_read_u32(dev, "realtek,dmic2-data-pin", &pdata->dmic2_data_pin);
	device_property_read_u32(dev, "realtek,jd-mode", &pdata->jd_mode);
}

static void rt5645_get_pdata(struct device *codec_dev, struct rt5645_platform_data *pdata)
{
	const struct dmi_system_id *dmi_data;

	dmi_data = dmi_first_match(dmi_platform_data);
	if (dmi_data) {
		dev_info(codec_dev, "Detected %s platform\n", dmi_data->ident);
		*pdata = *((struct rt5645_platform_data *)dmi_data->driver_data);
	} else if (rt5645_check_dp(codec_dev)) {
		rt5645_parse_dt(codec_dev, pdata);
	} else {
		*pdata = jd_mode3_platform_data;
	}

	if (quirk != -1) {
		pdata->in2_diff = QUIRK_IN2_DIFF(quirk);
		pdata->level_trigger_irq = QUIRK_LEVEL_IRQ(quirk);
		pdata->inv_jd1_1 = QUIRK_INV_JD1_1(quirk);
		pdata->inv_hp_pol = QUIRK_INV_HP_POL(quirk);
		pdata->jd_mode = QUIRK_JD_MODE(quirk);
		pdata->dmic1_data_pin = QUIRK_DMIC1_DATA_PIN(quirk);
		pdata->dmic2_data_pin = QUIRK_DMIC2_DATA_PIN(quirk);
	}
<<<<<<< HEAD
=======
}

const char *rt5645_components(struct device *codec_dev)
{
	struct rt5645_platform_data pdata = { };
	static char buf[32];
	const char *mic;
	int spk = 2;

	rt5645_get_pdata(codec_dev, &pdata);

	if (pdata.mono_speaker)
		spk = 1;

	if (pdata.dmic1_data_pin && pdata.dmic2_data_pin)
		mic = "dmics12";
	else if (pdata.dmic1_data_pin)
		mic = "dmic1";
	else if (pdata.dmic2_data_pin)
		mic = "dmic2";
	else
		mic = "in2";

	snprintf(buf, sizeof(buf), "cfg-spk:%d cfg-mic:%s", spk, mic);

	return buf;
>>>>>>> 0c383648
}
EXPORT_SYMBOL_GPL(rt5645_components);

const char *rt5645_components(struct device *codec_dev)
{
	struct rt5645_platform_data pdata = { };
	static char buf[32];
	const char *mic;
	int spk = 2;

	rt5645_get_pdata(codec_dev, &pdata);

	if (pdata.mono_speaker)
		spk = 1;

	if (pdata.dmic1_data_pin && pdata.dmic2_data_pin)
		mic = "dmics12";
	else if (pdata.dmic1_data_pin)
		mic = "dmic1";
	else if (pdata.dmic2_data_pin)
		mic = "dmic2";
	else
		mic = "in2";

	snprintf(buf, sizeof(buf), "cfg-spk:%d cfg-mic:%s", spk, mic);

	return buf;
}
EXPORT_SYMBOL_GPL(rt5645_components);

static int rt5645_i2c_probe(struct i2c_client *i2c)
{
	struct rt5645_priv *rt5645;
	int ret, i;
	unsigned int val;
	struct regmap *regmap;

	rt5645 = devm_kzalloc(&i2c->dev, sizeof(struct rt5645_priv),
				GFP_KERNEL);
	if (rt5645 == NULL)
		return -ENOMEM;

	rt5645->i2c = i2c;
	i2c_set_clientdata(i2c, rt5645);
	rt5645_get_pdata(&i2c->dev, &rt5645->pdata);

	if (has_acpi_companion(&i2c->dev)) {
		if (cht_rt5645_gpios) {
			if (devm_acpi_dev_add_driver_gpios(&i2c->dev, cht_rt5645_gpios))
				dev_dbg(&i2c->dev, "Failed to add driver gpios\n");
		}

		/* The ALC3270 package has the headset-mic pin not-connected */
		if (acpi_dev_hid_uid_match(ACPI_COMPANION(&i2c->dev), "10EC3270", NULL))
			rt5645->pdata.no_headset_mic = true;
	}

	rt5645->gpiod_hp_det = devm_gpiod_get_optional(&i2c->dev, "hp-detect",
						       GPIOD_IN);

	if (IS_ERR(rt5645->gpiod_hp_det)) {
		dev_info(&i2c->dev, "failed to initialize gpiod\n");
		ret = PTR_ERR(rt5645->gpiod_hp_det);
		/*
		 * Continue if optional gpiod is missing, bail for all other
		 * errors, including -EPROBE_DEFER
		 */
		if (ret != -ENOENT)
			return ret;
	}

	rt5645->gpiod_cbj_sleeve = devm_gpiod_get_optional(&i2c->dev, "cbj-sleeve",
							   GPIOD_OUT_LOW);

	if (IS_ERR(rt5645->gpiod_cbj_sleeve)) {
		ret = PTR_ERR(rt5645->gpiod_cbj_sleeve);
		dev_info(&i2c->dev, "failed to initialize gpiod, ret=%d\n", ret);
		if (ret != -ENOENT)
			return ret;
	}

	for (i = 0; i < ARRAY_SIZE(rt5645->supplies); i++)
		rt5645->supplies[i].supply = rt5645_supply_names[i];

	ret = devm_regulator_bulk_get(&i2c->dev,
				      ARRAY_SIZE(rt5645->supplies),
				      rt5645->supplies);
	if (ret) {
		dev_err(&i2c->dev, "Failed to request supplies: %d\n", ret);
		return ret;
	}

	ret = regulator_bulk_enable(ARRAY_SIZE(rt5645->supplies),
				    rt5645->supplies);
	if (ret) {
		dev_err(&i2c->dev, "Failed to enable supplies: %d\n", ret);
		return ret;
	}

	regmap = devm_regmap_init_i2c(i2c, &temp_regmap);
	if (IS_ERR(regmap)) {
		ret = PTR_ERR(regmap);
		dev_err(&i2c->dev, "Failed to allocate temp register map: %d\n",
			ret);
		goto err_enable;
	}

	/*
	 * Read after 400msec, as it is the interval required between
	 * read and power On.
	 */
	msleep(TIME_TO_POWER_MS);
	ret = regmap_read(regmap, RT5645_VENDOR_ID2, &val);
	if (ret < 0) {
		dev_err(&i2c->dev, "Failed to read: 0x%02X\n, ret = %d", RT5645_VENDOR_ID2, ret);
		goto err_enable;
	}

	switch (val) {
	case RT5645_DEVICE_ID:
		rt5645->regmap = devm_regmap_init_i2c(i2c, &rt5645_regmap);
		rt5645->codec_type = CODEC_TYPE_RT5645;
		break;
	case RT5650_DEVICE_ID:
		rt5645->regmap = devm_regmap_init_i2c(i2c, &rt5650_regmap);
		rt5645->codec_type = CODEC_TYPE_RT5650;
		break;
	default:
		dev_err(&i2c->dev,
			"Device with ID register %#x is not rt5645 or rt5650\n",
			val);
		ret = -ENODEV;
		goto err_enable;
	}

	if (IS_ERR(rt5645->regmap)) {
		ret = PTR_ERR(rt5645->regmap);
		dev_err(&i2c->dev, "Failed to allocate register map: %d\n",
			ret);
		goto err_enable;
	}

	regmap_write(rt5645->regmap, RT5645_RESET, 0);

	regmap_read(regmap, RT5645_VENDOR_ID, &val);
	rt5645->v_id = val & 0xff;

	regmap_write(rt5645->regmap, RT5645_AD_DA_MIXER, 0x8080);

	ret = regmap_multi_reg_write(rt5645->regmap, init_list,
				    ARRAY_SIZE(init_list));
	if (ret != 0)
		dev_warn(&i2c->dev, "Failed to apply regmap patch: %d\n", ret);

	if (rt5645->codec_type == CODEC_TYPE_RT5650) {
		ret = regmap_multi_reg_write(rt5645->regmap, rt5650_init_list,
				    ARRAY_SIZE(rt5650_init_list));
		if (ret != 0)
			dev_warn(&i2c->dev, "Apply rt5650 patch failed: %d\n",
					   ret);
	}

	regmap_update_bits(rt5645->regmap, RT5645_CLSD_OUT_CTRL, 0xc0, 0xc0);

	if (rt5645->pdata.in2_diff)
		regmap_update_bits(rt5645->regmap, RT5645_IN2_CTRL,
					RT5645_IN_DF2, RT5645_IN_DF2);

	if (rt5645->pdata.dmic1_data_pin || rt5645->pdata.dmic2_data_pin) {
		regmap_update_bits(rt5645->regmap, RT5645_GPIO_CTRL1,
			RT5645_GP2_PIN_MASK, RT5645_GP2_PIN_DMIC1_SCL);
	}
	switch (rt5645->pdata.dmic1_data_pin) {
	case RT5645_DMIC_DATA_IN2N:
		regmap_update_bits(rt5645->regmap, RT5645_DMIC_CTRL1,
			RT5645_DMIC_1_DP_MASK, RT5645_DMIC_1_DP_IN2N);
		break;

	case RT5645_DMIC_DATA_GPIO5:
		regmap_update_bits(rt5645->regmap, RT5645_GPIO_CTRL1,
			RT5645_I2S2_DAC_PIN_MASK, RT5645_I2S2_DAC_PIN_GPIO);
		regmap_update_bits(rt5645->regmap, RT5645_DMIC_CTRL1,
			RT5645_DMIC_1_DP_MASK, RT5645_DMIC_1_DP_GPIO5);
		regmap_update_bits(rt5645->regmap, RT5645_GPIO_CTRL1,
			RT5645_GP5_PIN_MASK, RT5645_GP5_PIN_DMIC1_SDA);
		break;

	case RT5645_DMIC_DATA_GPIO11:
		regmap_update_bits(rt5645->regmap, RT5645_DMIC_CTRL1,
			RT5645_DMIC_1_DP_MASK, RT5645_DMIC_1_DP_GPIO11);
		regmap_update_bits(rt5645->regmap, RT5645_GPIO_CTRL1,
			RT5645_GP11_PIN_MASK,
			RT5645_GP11_PIN_DMIC1_SDA);
		break;

	default:
		break;
	}

	switch (rt5645->pdata.dmic2_data_pin) {
	case RT5645_DMIC_DATA_IN2P:
		regmap_update_bits(rt5645->regmap, RT5645_DMIC_CTRL1,
			RT5645_DMIC_2_DP_MASK, RT5645_DMIC_2_DP_IN2P);
		break;

	case RT5645_DMIC_DATA_GPIO6:
		regmap_update_bits(rt5645->regmap, RT5645_DMIC_CTRL1,
			RT5645_DMIC_2_DP_MASK, RT5645_DMIC_2_DP_GPIO6);
		regmap_update_bits(rt5645->regmap, RT5645_GPIO_CTRL1,
			RT5645_GP6_PIN_MASK, RT5645_GP6_PIN_DMIC2_SDA);
		break;

	case RT5645_DMIC_DATA_GPIO10:
		regmap_update_bits(rt5645->regmap, RT5645_DMIC_CTRL1,
			RT5645_DMIC_2_DP_MASK, RT5645_DMIC_2_DP_GPIO10);
		regmap_update_bits(rt5645->regmap, RT5645_GPIO_CTRL1,
			RT5645_GP10_PIN_MASK,
			RT5645_GP10_PIN_DMIC2_SDA);
		break;

	case RT5645_DMIC_DATA_GPIO12:
		regmap_update_bits(rt5645->regmap, RT5645_DMIC_CTRL1,
			RT5645_DMIC_2_DP_MASK, RT5645_DMIC_2_DP_GPIO12);
		regmap_update_bits(rt5645->regmap, RT5645_GPIO_CTRL1,
			RT5645_GP12_PIN_MASK,
			RT5645_GP12_PIN_DMIC2_SDA);
		break;

	default:
		break;
	}

	if (rt5645->pdata.jd_mode) {
		regmap_update_bits(rt5645->regmap, RT5645_GEN_CTRL3,
				   RT5645_IRQ_CLK_GATE_CTRL,
				   RT5645_IRQ_CLK_GATE_CTRL);
		regmap_update_bits(rt5645->regmap, RT5645_MICBIAS,
				   RT5645_IRQ_CLK_INT, RT5645_IRQ_CLK_INT);
		regmap_update_bits(rt5645->regmap, RT5645_IRQ_CTRL2,
				   RT5645_IRQ_JD_1_1_EN, RT5645_IRQ_JD_1_1_EN);
		regmap_update_bits(rt5645->regmap, RT5645_GEN_CTRL3,
				   RT5645_JD_PSV_MODE, RT5645_JD_PSV_MODE);
		regmap_update_bits(rt5645->regmap, RT5645_HPO_MIXER,
				   RT5645_IRQ_PSV_MODE, RT5645_IRQ_PSV_MODE);
		regmap_update_bits(rt5645->regmap, RT5645_MICBIAS,
				   RT5645_MIC2_OVCD_EN, RT5645_MIC2_OVCD_EN);
		regmap_update_bits(rt5645->regmap, RT5645_GPIO_CTRL1,
				   RT5645_GP1_PIN_IRQ, RT5645_GP1_PIN_IRQ);
		switch (rt5645->pdata.jd_mode) {
		case 1:
			regmap_update_bits(rt5645->regmap, RT5645_A_JD_CTRL1,
					   RT5645_JD1_MODE_MASK,
					   RT5645_JD1_MODE_0);
			break;
		case 2:
			regmap_update_bits(rt5645->regmap, RT5645_A_JD_CTRL1,
					   RT5645_JD1_MODE_MASK,
					   RT5645_JD1_MODE_1);
			break;
		case 3:
		case 4:
			regmap_update_bits(rt5645->regmap, RT5645_A_JD_CTRL1,
					   RT5645_JD1_MODE_MASK,
					   RT5645_JD1_MODE_2);
			break;
		default:
			break;
		}
		if (rt5645->pdata.inv_jd1_1) {
			regmap_update_bits(rt5645->regmap, RT5645_IRQ_CTRL2,
				RT5645_JD_1_1_MASK, RT5645_JD_1_1_INV);
		}
	}

	regmap_update_bits(rt5645->regmap, RT5645_ADDA_CLK1,
		RT5645_I2S_PD1_MASK, RT5645_I2S_PD1_2);

	if (rt5645->pdata.level_trigger_irq) {
		regmap_update_bits(rt5645->regmap, RT5645_IRQ_CTRL2,
			RT5645_JD_1_1_MASK, RT5645_JD_1_1_INV);
	}
	timer_setup(&rt5645->btn_check_timer, rt5645_btn_check_callback, 0);

	mutex_init(&rt5645->jd_mutex);
	INIT_DELAYED_WORK(&rt5645->jack_detect_work, rt5645_jack_detect_work);
	INIT_DELAYED_WORK(&rt5645->rcclock_work, rt5645_rcclock_work);

	if (rt5645->i2c->irq) {
		ret = request_threaded_irq(rt5645->i2c->irq, NULL, rt5645_irq,
			IRQF_TRIGGER_RISING | IRQF_TRIGGER_FALLING
			| IRQF_ONESHOT, "rt5645", rt5645);
		if (ret) {
			dev_err(&i2c->dev, "Failed to request IRQ: %d\n", ret);
			goto err_enable;
		}
	}

	ret = devm_snd_soc_register_component(&i2c->dev, &soc_component_dev_rt5645,
				     rt5645_dai, ARRAY_SIZE(rt5645_dai));
	if (ret)
		goto err_irq;

	return 0;

err_irq:
	if (rt5645->i2c->irq)
		free_irq(rt5645->i2c->irq, rt5645);
err_enable:
	regulator_bulk_disable(ARRAY_SIZE(rt5645->supplies), rt5645->supplies);
	return ret;
}

static void rt5645_i2c_remove(struct i2c_client *i2c)
{
	struct rt5645_priv *rt5645 = i2c_get_clientdata(i2c);

	if (i2c->irq)
		free_irq(i2c->irq, rt5645);

	/*
	 * Since the rt5645_btn_check_callback() can queue jack_detect_work,
	 * the timer need to be delted first
	 */
	del_timer_sync(&rt5645->btn_check_timer);

	cancel_delayed_work_sync(&rt5645->jack_detect_work);
	cancel_delayed_work_sync(&rt5645->rcclock_work);

	if (rt5645->gpiod_cbj_sleeve)
		gpiod_set_value(rt5645->gpiod_cbj_sleeve, 0);

	regulator_bulk_disable(ARRAY_SIZE(rt5645->supplies), rt5645->supplies);
}

static void rt5645_i2c_shutdown(struct i2c_client *i2c)
{
	struct rt5645_priv *rt5645 = i2c_get_clientdata(i2c);

	regmap_update_bits(rt5645->regmap, RT5645_GEN_CTRL3,
		RT5645_RING2_SLEEVE_GND, RT5645_RING2_SLEEVE_GND);
	regmap_update_bits(rt5645->regmap, RT5645_IN1_CTRL2, RT5645_CBJ_MN_JD,
		RT5645_CBJ_MN_JD);
	regmap_update_bits(rt5645->regmap, RT5645_IN1_CTRL1, RT5645_CBJ_BST1_EN,
		0);
	msleep(20);
	regmap_write(rt5645->regmap, RT5645_RESET, 0);

	if (rt5645->gpiod_cbj_sleeve)
		gpiod_set_value(rt5645->gpiod_cbj_sleeve, 0);
<<<<<<< HEAD
}

static int __maybe_unused rt5645_sys_suspend(struct device *dev)
{
	struct rt5645_priv *rt5645 = dev_get_drvdata(dev);

	del_timer_sync(&rt5645->btn_check_timer);
	cancel_delayed_work_sync(&rt5645->jack_detect_work);
	cancel_delayed_work_sync(&rt5645->rcclock_work);

	regcache_cache_only(rt5645->regmap, true);
	regcache_mark_dirty(rt5645->regmap);
	return 0;
}

=======
}

static int __maybe_unused rt5645_sys_suspend(struct device *dev)
{
	struct rt5645_priv *rt5645 = dev_get_drvdata(dev);

	del_timer_sync(&rt5645->btn_check_timer);
	cancel_delayed_work_sync(&rt5645->jack_detect_work);
	cancel_delayed_work_sync(&rt5645->rcclock_work);

	regcache_cache_only(rt5645->regmap, true);
	regcache_mark_dirty(rt5645->regmap);
	return 0;
}

>>>>>>> 0c383648
static int __maybe_unused rt5645_sys_resume(struct device *dev)
{
	struct rt5645_priv *rt5645 = dev_get_drvdata(dev);

	regcache_cache_only(rt5645->regmap, false);
	regcache_sync(rt5645->regmap);

	if (rt5645->hp_jack) {
		rt5645->jack_type = 0;
		rt5645_jack_detect_work(&rt5645->jack_detect_work.work);
	}
	return 0;
}

static const struct dev_pm_ops rt5645_pm = {
	SET_SYSTEM_SLEEP_PM_OPS(rt5645_sys_suspend, rt5645_sys_resume)
};

static struct i2c_driver rt5645_i2c_driver = {
	.driver = {
		.name = "rt5645",
		.of_match_table = of_match_ptr(rt5645_of_match),
		.acpi_match_table = ACPI_PTR(rt5645_acpi_match),
		.pm = &rt5645_pm,
	},
	.probe = rt5645_i2c_probe,
	.remove = rt5645_i2c_remove,
	.shutdown = rt5645_i2c_shutdown,
	.id_table = rt5645_i2c_id,
};
module_i2c_driver(rt5645_i2c_driver);

MODULE_DESCRIPTION("ASoC RT5645 driver");
MODULE_AUTHOR("Bard Liao <bardliao@realtek.com>");
MODULE_LICENSE("GPL v2");<|MERGE_RESOLUTION|>--- conflicted
+++ resolved
@@ -81,10 +81,7 @@
 static const struct reg_sequence rt5650_init_list[] = {
 	{0xf6,	0x0100},
 	{RT5645_PWR_ANLG1, 0x02},
-<<<<<<< HEAD
-=======
 	{RT5645_IL_CMD3, 0x6728},
->>>>>>> 0c383648
 };
 
 static const struct reg_default rt5645_reg[] = {
@@ -3967,37 +3964,7 @@
 		pdata->dmic1_data_pin = QUIRK_DMIC1_DATA_PIN(quirk);
 		pdata->dmic2_data_pin = QUIRK_DMIC2_DATA_PIN(quirk);
 	}
-<<<<<<< HEAD
-=======
-}
-
-const char *rt5645_components(struct device *codec_dev)
-{
-	struct rt5645_platform_data pdata = { };
-	static char buf[32];
-	const char *mic;
-	int spk = 2;
-
-	rt5645_get_pdata(codec_dev, &pdata);
-
-	if (pdata.mono_speaker)
-		spk = 1;
-
-	if (pdata.dmic1_data_pin && pdata.dmic2_data_pin)
-		mic = "dmics12";
-	else if (pdata.dmic1_data_pin)
-		mic = "dmic1";
-	else if (pdata.dmic2_data_pin)
-		mic = "dmic2";
-	else
-		mic = "in2";
-
-	snprintf(buf, sizeof(buf), "cfg-spk:%d cfg-mic:%s", spk, mic);
-
-	return buf;
->>>>>>> 0c383648
-}
-EXPORT_SYMBOL_GPL(rt5645_components);
+}
 
 const char *rt5645_components(struct device *codec_dev)
 {
@@ -4345,7 +4312,6 @@
 
 	if (rt5645->gpiod_cbj_sleeve)
 		gpiod_set_value(rt5645->gpiod_cbj_sleeve, 0);
-<<<<<<< HEAD
 }
 
 static int __maybe_unused rt5645_sys_suspend(struct device *dev)
@@ -4361,23 +4327,6 @@
 	return 0;
 }
 
-=======
-}
-
-static int __maybe_unused rt5645_sys_suspend(struct device *dev)
-{
-	struct rt5645_priv *rt5645 = dev_get_drvdata(dev);
-
-	del_timer_sync(&rt5645->btn_check_timer);
-	cancel_delayed_work_sync(&rt5645->jack_detect_work);
-	cancel_delayed_work_sync(&rt5645->rcclock_work);
-
-	regcache_cache_only(rt5645->regmap, true);
-	regcache_mark_dirty(rt5645->regmap);
-	return 0;
-}
-
->>>>>>> 0c383648
 static int __maybe_unused rt5645_sys_resume(struct device *dev)
 {
 	struct rt5645_priv *rt5645 = dev_get_drvdata(dev);
